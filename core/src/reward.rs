// Copyright (c) 2022 Espresso Systems (espressosys.com)
// This file is part of the Espresso library.
//
// This program is free software: you can redistribute it and/or modify it under the terms of the GNU
// General Public License as published by the Free Software Foundation, either version 3 of the
// License, or (at your option) any later version.
// This program is distributed in the hope that it will be useful, but WITHOUT ANY WARRANTY; without
// even the implied warranty of MERCHANTABILITY or FITNESS FOR A PARTICULAR PURPOSE. See the GNU
// General Public License for more details.
// You should have received a copy of the GNU General Public License along with this program. If not,
// see <https://www.gnu.org/licenses/>.

use crate::kv_merkle_tree::KVMerkleProof;
use crate::stake_table::{
    StakeTableCommitment, StakeTableHash, StakingKey, StakingKeySignature, ViewNumber,
};
use crate::state::{CommitableHash, CommitableHashTag, KVTreeHash};
use crate::util::canonical;

use ark_serialize::*;
use core::hash::Hash;
use jf_cap::keys::{UserAddress, UserPubKey};
use jf_cap::structs::{
    Amount, AssetDefinition, BlindFactor, FreezeFlag, RecordCommitment, RecordOpening,
};
use jf_utils::tagged_blob;
use serde::{Deserialize, Serialize};

/// Previously collected rewards are recorded in (StakingKey, view_number) pairs
#[tagged_blob("COLLECTED-REWARD")]
#[derive(Clone, Debug, PartialEq, Eq, Hash, CanonicalSerialize, CanonicalDeserialize)]
pub struct CollectedRewards {
    pub staking_key: StakingKey,
    pub view_number: ViewNumber,
}

/// Identifying tag for CollectedReward
#[derive(Clone, Debug, Copy, PartialEq, Eq, Serialize, Deserialize, Hash)]
pub struct CollectedRewardsTag();
impl CommitableHashTag for CollectedRewardsTag {
    fn commitment_diversifier() -> &'static str {
        "Collected rewards"
    }
}

/// Hash for set Merkle tree for all of the previously-collected rewards
pub type CollectedRewardsHash = CommitableHash<CollectedRewards, (), CollectedRewardsTag>;

pub struct CollectedRewardsCommitment(pub <CollectedRewardsHash as KVTreeHash>::Digest);

impl commit::Committable for CollectedRewardsCommitment {
    fn commit(&self) -> commit::Commitment<Self> {
        commit::RawCommitmentBuilder::new("Collected Reward")
            .var_size_bytes(&canonical::serialize(&self.0).unwrap())
            .finalize()
    }
}

/// Reward Collection Transaction Note
#[derive(
    Clone,
    Debug,
    PartialEq,
    Eq,
    Hash,
    CanonicalSerialize,
    CanonicalDeserialize,
    Serialize,
    Deserialize,
)]
pub struct CollectRewardNote {
    pub body: CollectRewardBody,
    pub signature: StakingKeySignature,
}

/// Reward Collection Transaction Note
#[derive(
    Clone,
    Debug,
    PartialEq,
    Eq,
    Hash,
    CanonicalSerialize,
    CanonicalDeserialize,
    Serialize,
    Deserialize,
)]
pub struct CollectRewardBody {
    /// Blinding factor for reward record commitment on CAP native asset
    pub blind_factor: BlindFactor,
    /// Address that owns the reward
    pub cap_address: UserAddress,
    /// Reward amount
    pub reward_amount: Amount,
    /// Staking `pub_key`, `view` number and a proof that staking key was selected for committee election on `view`
    pub vrf_witness: VrfWitness,
}

impl CollectRewardBody {
    pub(crate) fn output_commitment(&self) -> RecordCommitment {
        RecordCommitment::from(&self.output_opening())
    }

    pub(crate) fn output_opening(&self) -> RecordOpening {
        RecordOpening {
            amount: self.reward_amount,
            asset_def: AssetDefinition::native(),
            pub_key: UserPubKey::new(self.cap_address.clone(), Default::default()),
            freeze_flag: FreezeFlag::Unfrozen,
            blind: self.blind_factor,
        }
    }
}

impl CollectRewardNote {
    pub(crate) fn output_commitment(&self) -> RecordCommitment {
        self.body.output_commitment()
    }

    pub(crate) fn output_opening(&self) -> RecordOpening {
        self.body.output_opening()
    }
}

#[derive(
    Clone,
    Debug,
    PartialEq,
    Eq,
    Hash,
    CanonicalSerialize,
    CanonicalDeserialize,
    Serialize,
    Deserialize,
)]
pub struct VrfWitness {
    /// Staking public key
    pub staking_key: StakingKey,
    /// View number for which the key was elected
    pub view_number: ViewNumber,
    /// amount of stake on `view_number`
    pub stake_amount: Amount, /*
                              /// VRF Proof
                              proof:
                              */
}

/// Auxiliary info and proof for CollectRewardNote
///  * Stake table commitment `comm` on `view_number`
///  * Proof for `staking_pub_key` is eligible for reward:
///  * * Proof `comm` is valid stake table commitment for `view_number`
///  * * Proof for `staking_pub_key` mapped to `stake_amount` on `view_number`
///  *  Proof that reward hasn't been collected
#[derive(
    Clone,
    Debug,
    PartialEq,
    Eq,
    Hash,
    CanonicalSerialize,
    CanonicalDeserialize,
    Serialize,
    Deserialize,
)]
pub struct RewardNoteProofs {
    /// Stake table commitment for the view number reward
    pub stake_table_commitment: StakeTableCommitment,
    /// Proof for stake_table_commitment
<<<<<<< HEAD
    pub stake_table_commitment_proof: KVMerkleProof<StakeTableCommitmentsHash>,
=======
    stake_table_commitment_proof:
        crate::merkle_tree::MerkleLeafProof<(StakeTableCommitment, Amount)>,
>>>>>>> db7a2efc
    /// Proof for stake_amount for staking key on that view number
    pub stake_amount_proof: KVMerkleProof<StakeTableHash>,
    /// Proof that reward hasn't been collected
    pub uncollected_reward_proof: KVMerkleProof<CollectedRewardsHash>,
}

//KALEY TODO: update after Fernando's PR w/ total_stake is merged
pub fn max_allowed_reward(
    _stake_amount: Amount,
    _total_stake: Amount,
    _view: ViewNumber,
) -> Amount {
    Amount::from(1_u64)
}<|MERGE_RESOLUTION|>--- conflicted
+++ resolved
@@ -15,8 +15,7 @@
     StakeTableCommitment, StakeTableHash, StakingKey, StakingKeySignature, ViewNumber,
 };
 use crate::state::{CommitableHash, CommitableHashTag, KVTreeHash};
-use crate::util::canonical;
-
+pub use crate::util::canonical;
 use ark_serialize::*;
 use core::hash::Hash;
 use jf_cap::keys::{UserAddress, UserPubKey};
@@ -30,8 +29,8 @@
 #[tagged_blob("COLLECTED-REWARD")]
 #[derive(Clone, Debug, PartialEq, Eq, Hash, CanonicalSerialize, CanonicalDeserialize)]
 pub struct CollectedRewards {
-    pub staking_key: StakingKey,
-    pub view_number: ViewNumber,
+    staking_key: StakingKey,
+    view_number: ViewNumber,
 }
 
 /// Identifying tag for CollectedReward
@@ -46,6 +45,7 @@
 /// Hash for set Merkle tree for all of the previously-collected rewards
 pub type CollectedRewardsHash = CommitableHash<CollectedRewards, (), CollectedRewardsTag>;
 
+/// Committable type for CollectedRewards
 pub struct CollectedRewardsCommitment(pub <CollectedRewardsHash as KVTreeHash>::Digest);
 
 impl commit::Committable for CollectedRewardsCommitment {
@@ -70,7 +70,7 @@
 )]
 pub struct CollectRewardNote {
     pub body: CollectRewardBody,
-    pub signature: StakingKeySignature,
+    signature: StakingKeySignature,
 }
 
 /// Reward Collection Transaction Note
@@ -87,9 +87,9 @@
 )]
 pub struct CollectRewardBody {
     /// Blinding factor for reward record commitment on CAP native asset
-    pub blind_factor: BlindFactor,
+    blind_factor: BlindFactor,
     /// Address that owns the reward
-    pub cap_address: UserAddress,
+    cap_address: UserAddress,
     /// Reward amount
     pub reward_amount: Amount,
     /// Staking `pub_key`, `view` number and a proof that staking key was selected for committee election on `view`
@@ -133,7 +133,7 @@
     Serialize,
     Deserialize,
 )]
-pub struct VrfWitness {
+struct VrfWitness {
     /// Staking public key
     pub staking_key: StakingKey,
     /// View number for which the key was elected
@@ -166,23 +166,10 @@
     /// Stake table commitment for the view number reward
     pub stake_table_commitment: StakeTableCommitment,
     /// Proof for stake_table_commitment
-<<<<<<< HEAD
-    pub stake_table_commitment_proof: KVMerkleProof<StakeTableCommitmentsHash>,
-=======
-    stake_table_commitment_proof:
+    pub stake_table_commitment_proof:
         crate::merkle_tree::MerkleLeafProof<(StakeTableCommitment, Amount)>,
->>>>>>> db7a2efc
     /// Proof for stake_amount for staking key on that view number
     pub stake_amount_proof: KVMerkleProof<StakeTableHash>,
     /// Proof that reward hasn't been collected
     pub uncollected_reward_proof: KVMerkleProof<CollectedRewardsHash>,
-}
-
-//KALEY TODO: update after Fernando's PR w/ total_stake is merged
-pub fn max_allowed_reward(
-    _stake_amount: Amount,
-    _total_stake: Amount,
-    _view: ViewNumber,
-) -> Amount {
-    Amount::from(1_u64)
 }
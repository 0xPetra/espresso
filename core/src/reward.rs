// Copyright (c) 2022 Espresso Systems (espressosys.com)
// This file is part of the Espresso library.
//
// This program is free software: you can redistribute it and/or modify it under the terms of the GNU
// General Public License as published by the Free Software Foundation, either version 3 of the
// License, or (at your option) any later version.
// This program is distributed in the hope that it will be useful, but WITHOUT ANY WARRANTY; without
// even the implied warranty of MERCHANTABILITY or FITNESS FOR A PARTICULAR PURPOSE. See the GNU
// General Public License for more details.
// You should have received a copy of the GNU General Public License along with this program. If not,
// see <https://www.gnu.org/licenses/>.

use crate::kv_merkle_tree::{KVMerkleProof, KVMerkleTree};
use crate::merkle_tree::MerkleFrontier;
use crate::stake_table::{
    ConsensusTime, StakeTableCommitment, StakeTableHash, StakeTableSetFrontier, StakingKey,
    StakingKeySignature, StakingPrivKey,
};
use crate::state::{CommitableHash, CommitableHashTag, ValidationError, ValidatorState};
use crate::tree_hash::KVTreeHash;
pub use crate::util::canonical;
use ark_serialize::*;
use ark_std::rand::{CryptoRng, RngCore};
use commit::Committable;
use core::hash::Hash;
use jf_cap::keys::{UserAddress, UserPubKey};
use jf_cap::structs::{
    Amount, AssetDefinition, BlindFactor, FreezeFlag, RecordCommitment, RecordOpening,
};
use jf_utils::tagged_blob;
use serde::{Deserialize, Serialize};
use snafu::Snafu;
use std::collections::{HashMap, HashSet, VecDeque};
use std::iter::once;

/// Proof for Vrf output
pub type VrfProof = StakingKeySignature;

/// Compute the allowed stake amount given current state (e.g. circulating supply), view_number and stake amount
/// Hard-coded to 0 for FST
pub fn compute_reward_amount(
    _block_height: u64,
    _stake: Amount,
    _total_staked_amount: Amount,
) -> Amount {
    Amount::from(0u64)
}

/// Previously collected rewards are recorded in (StakingKey, view_number) pairs
#[tagged_blob("COLLECTED-REWARD")]
#[derive(Clone, Debug, PartialEq, Eq, Hash, CanonicalSerialize, CanonicalDeserialize)]
pub struct CollectedRewards {
    /// Staking key eligible for reward
    pub staking_key: StakingKey,
    /// Time at which `staking key` was eligible for reward
    pub time: ConsensusTime,
}

/// Identifying tag for CollectedReward
#[derive(Clone, Debug, Copy, PartialEq, Eq, Serialize, Deserialize, Hash)]
pub struct CollectedRewardsTag();
impl CommitableHashTag for CollectedRewardsTag {
    fn commitment_diversifier() -> &'static str {
        "Collected rewards"
    }
}

/// Hash for set Merkle tree for all of the previously-collected rewards
pub type CollectedRewardsHash = CommitableHash<CollectedRewards, (), CollectedRewardsTag>;

/// Reward Collection Transaction Note
#[derive(
    Clone,
    Debug,
    PartialEq,
    Eq,
    Hash,
    CanonicalSerialize,
    CanonicalDeserialize,
    Serialize,
    Deserialize,
)]
pub struct CollectRewardNote {
    body: CollectRewardBody,
    signature: StakingKeySignature,
}

impl CollectRewardNote {
    /// Generate collect reward transaction note and helper proofs
    /// Return RewardError in case of failure (invalid staking key/view_number, merkle proof not found in validator state, or serialization error signing the body).
    #[allow(clippy::too_many_arguments)]
    pub fn generate<R: CryptoRng + RngCore>(
        rng: &mut R,
        historical_stake_tables_frontier: &StakeTableSetFrontier,
        historical_stake_tables_num_leaves: u64,
        total_staked_amount: Amount,
        time: ConsensusTime,
        block_height: u64,
        staking_priv_key: &StakingPrivKey,
        cap_address: UserAddress,
        stake_amount: Amount,
        stake_amount_proof: KVMerkleProof<StakeTableHash>,
        uncollected_reward_proof: CollectedRewardsProof,
        vrf_proof: VrfProof,
    ) -> Result<(Self, RewardNoteProofs), RewardError> {
        let staking_key = StakingKey::from_priv_key(staking_priv_key);

        if uncollected_reward_proof.get_leaf().is_some() {
            return Err(RewardError::BadUncollectedRewardProof {});
        }
        match stake_amount_proof.get_leaf() {
            Some((key, value)) => {
                if key != staking_key {
                    return Err(RewardError::BadStakingKey {});
                }
                if value != stake_amount {
                    return Err(RewardError::BadStakeAmount {});
                }
            }
            None => return Err(RewardError::BadStakeAmountProof {}),
        }
        let (body, proofs) = CollectRewardBody::generate(
            rng,
            historical_stake_tables_frontier,
            historical_stake_tables_num_leaves,
            total_staked_amount,
            time,
            block_height,
            staking_key,
            cap_address,
            stake_amount,
            stake_amount_proof,
            uncollected_reward_proof,
            vrf_proof,
        )?;
        let size = CanonicalSerialize::serialized_size(&body);
        let mut bytes = Vec::with_capacity(size);
        CanonicalSerialize::serialize(&body, &mut bytes).map_err(RewardError::from)?;
        let note = CollectRewardNote {
            body,
            signature: StakingKey::sign(staking_priv_key, &bytes),
        };

        Ok((note, proofs))
    }

    /// verifies a reward collect note
    pub fn verify(&self) -> Result<(), RewardError> {
        self.body.verify()?;
        let size = CanonicalSerialize::serialized_size(&self.body);
        let mut bytes = Vec::with_capacity(size);
        CanonicalSerialize::serialize(&self.body, &mut bytes).map_err(RewardError::from)?;
        if self
            .body
            .vrf_witness
            .staking_key
            .validate(&self.signature, &bytes)
        {
            Ok(())
        } else {
            Err(RewardError::SignatureError {})
        }
    }

    /// returns staking for which reward is being claimed
    pub fn staking_key(&self) -> StakingKey {
        self.body.vrf_witness.staking_key.clone()
    }

    /// returns time for which reward is being claimed
    pub fn time(&self) -> ConsensusTime {
        self.body.vrf_witness.time
    }

    /// returns amount claimed for reward
    pub fn reward_amount(&self) -> Amount {
        self.body.reward_amount
    }
}

impl CollectRewardNote {
    pub(crate) fn output_commitment(&self) -> RecordCommitment {
        self.body.output_commitment()
    }

    pub(crate) fn output_opening(&self) -> RecordOpening {
        self.body.output_opening()
    }
}

/// Reward Collection Transaction Note
#[derive(
    Clone,
    Debug,
    PartialEq,
    Eq,
    Hash,
    CanonicalSerialize,
    CanonicalDeserialize,
    Serialize,
    Deserialize,
)]
pub struct CollectRewardBody {
    /// Blinding factor for reward record commitment on CAP native asset
    blind_factor: BlindFactor,
    /// Address that owns the reward
    cap_address: UserAddress,
    /// Reward amount
    reward_amount: Amount,
    /// Staking `pub_key`, `view` number and a proof that staking key was selected for committee election on `view`
    vrf_witness: EligibilityWitness,
}

impl CollectRewardBody {
    /// Generate collect reward transaction body and helper proofs
    /// Return RewardError in case of failure (invalid staking key/view_number, merkle proof not found in validator state).
    #[allow(clippy::too_many_arguments)]
    pub fn generate<R: RngCore + CryptoRng>(
        rng: &mut R,
        historical_stake_tables_frontier: &StakeTableSetFrontier,
        historical_stake_tables_num_leaves: u64,
        total_staked_amount: Amount,
        time: ConsensusTime,
        block_height: u64,
        staking_key: StakingKey,
        cap_address: UserAddress,
        stake_amount: Amount,
        stake_amount_proof: KVMerkleProof<StakeTableHash>,
        uncollected_reward_proof: CollectedRewardsProof,
        vrf_proof: VrfProof,
    ) -> Result<(Self, RewardNoteProofs), RewardError> {
        let allowed_reward = compute_reward_amount(block_height, stake_amount, total_staked_amount);
        let blind_factor = BlindFactor::rand(rng);
        let rewards_proofs = {
            // assemble reward proofs
            match &historical_stake_tables_frontier {
                MerkleFrontier::Proof(merkle_proof) => RewardNoteProofs {
                    stake_tables_set_leaf_proof: merkle_proof.clone(),
                    stake_amount_proof,
                    uncollected_reward_proof,
                    leaf_proof_pos: historical_stake_tables_num_leaves - 1,
                },
                MerkleFrontier::Empty { .. } => {
                    return Err(RewardError::EmptyStakeTableCommitmentSet {});
                }
            }
        };
<<<<<<< HEAD

        //verify staking key/signature
        let data = bincode::serialize(&time).unwrap();
        if !staking_key.validate(&vrf_proof, &data[..]) {
            return Err(RewardError::SignatureError {});
        }
=======
>>>>>>> f0293767
        let vrf_witness = EligibilityWitness {
            staking_key,
            time,
            vrf_proof,
        };

        let body = CollectRewardBody {
            blind_factor,
            cap_address,
            reward_amount: allowed_reward, // TODO allow fees, need to subtract fee from reward_amouint
            vrf_witness,
        };
        Ok((body, rewards_proofs))
    }

    pub fn verify(&self) -> Result<(), RewardError> {
        self.vrf_witness.verify()
    }
}

impl CollectRewardBody {
    pub(crate) fn output_commitment(&self) -> RecordCommitment {
        RecordCommitment::from(&self.output_opening())
    }

    pub(crate) fn output_opening(&self) -> RecordOpening {
        RecordOpening {
            amount: self.reward_amount,
            asset_def: AssetDefinition::native(),
            pub_key: UserPubKey::new(self.cap_address.clone(), Default::default()),
            freeze_flag: FreezeFlag::Unfrozen,
            blind: self.blind_factor,
        }
    }
}

#[derive(
    Clone,
    Debug,
    PartialEq,
    Eq,
    Hash,
    CanonicalSerialize,
    CanonicalDeserialize,
    Serialize,
    Deserialize,
)]
struct EligibilityWitness {
    /// Staking public key
    staking_key: StakingKey,
    /// View number for which the key was elected for reward
    time: ConsensusTime,
    /// Cryptographic proof
    vrf_proof: VrfProof,
}

impl EligibilityWitness {
    pub fn verify(&self) -> Result<(), RewardError> {
        if mock_eligibility::is_eligible(self.time, &self.staking_key, &self.vrf_proof) {
            Ok(())
        } else {
            Err(RewardError::KeyNotEligible {
                view: self.time,
                staking_key: self.staking_key.clone(),
            })
        }
    }
}

/// Auxiliary info and proof for CollectRewardNote
///  * Stake table commitment `comm` on `view_number`
///  * Proof for `staking_pub_key` is eligible for reward:
///  * * Proof `comm` is valid stake table commitment for `view_number`
///  * * Proof for `staking_pub_key` mapped to `stake_amount` on `view_number`
///  *  Proof that reward hasn't been collected
#[derive(
    Clone,
    Debug,
    PartialEq,
    Eq,
    Hash,
    CanonicalSerialize,
    CanonicalDeserialize,
    Serialize,
    Deserialize,
)]
pub struct RewardNoteProofs {
    /// Proof for stake table commitment and total stake for view number
    stake_tables_set_leaf_proof:
        crate::merkle_tree::MerkleLeafProof<(StakeTableCommitment, Amount, ConsensusTime)>,
    /// Proof for stake_amount for staking key under above stake table commitment
    stake_amount_proof: KVMerkleProof<StakeTableHash>,
    /// Proof that reward hasn't been collected
    uncollected_reward_proof: CollectedRewardsProof,
    /// Index of relevant stake table commitment in MerkleTree
    leaf_proof_pos: u64,
}

/// RewardNote fields extracted data from proof
/// returned by RewardNoteProof::verify
/// It contains
/// i) digest for which uncollected reward proof was verified against,
/// ii) Stake owned by the staking key at time of reward eligibility
/// iii) Total staked in stake table at time of reward eligibility
pub struct RewardProofsValidationOutputs {
    pub(crate) collected_reward_digest: CollectedRewardsDigest,
    pub(crate) key_stake: Amount,
    pub(crate) stake_table_total_stake: Amount,
}

impl RewardNoteProofs {
    /// Checks proofs in RewardNoteProofs against ValidatorState
<<<<<<< HEAD
    /// If success, return
    ///  i) collected reward merkle root for which proof was validated agains
    ///  ii) staking key amount on stake table at elegibility time
    ///  iii) total staked amount on stake table at eligibility time
=======
    /// On success, return RewardProofExtractedData
>>>>>>> f0293767
    pub fn verify(
        &self,
        validator_state: &ValidatorState,
        claimed_reward: CollectedRewards, // staking key and time t
<<<<<<< HEAD
    ) -> Result<(CollectedRewardsDigest, Amount, Amount), ValidationError> {
=======
    ) -> Result<RewardProofsValidationOutputs, ValidationError> {
>>>>>>> f0293767
        let stake_table_commitment = self.stake_tables_set_leaf_proof.leaf.0 .0;
        let stake_table_total_stake = self.stake_tables_set_leaf_proof.leaf.0 .1;
        let time_in_proof = self.stake_tables_set_leaf_proof.leaf.0 .2;
        // 0. check public input matched proof data
        // 0.i) stake table proof leaf should contain correct commitment, total staked, and time.
        //   Only time needs to be checked against claimed reward's time,
        //   Commitment in proof is used to check stake amount, and the total stake is returned for caller use.
        if claimed_reward.time != time_in_proof {
            return Err(ValidationError::BadCollectedRewardProof {});
        }

        // 0.ii) staking key must be checked against claimed reward's staking key
        let (staking_key_in_proof, key_staked_amount) = self
            .stake_amount_proof
            .get_leaf()
            .ok_or(ValidationError::BadCollectedRewardProof {})?;
        if staking_key_in_proof != claimed_reward.staking_key {
            return Err(ValidationError::BadCollectedRewardProof {});
        }

        // 1. Check reward hasn't been collected, retrieve merkle root of collected reward set that checked
        let root = {
            let recently_collected_rewards =
                validator_state.collected_rewards.recent_collected_rewards();
            validator_state
                .collected_rewards
                .check_uncollected_rewards(
                    &recently_collected_rewards,
                    &self.uncollected_reward_proof,
                    claimed_reward.clone(),
                )?
        };

        // 2. Validate stake table commitments inclusion proof
        {
            let mut found = false;
            for root_value in once(
                validator_state
                    .historical_stake_tables_commitment
                    .root_value,
            )
            .chain(
                validator_state
                    .past_historial_stake_table_merkle_roots
                    .0
                    .iter()
                    .copied(),
            ) {
                if crate::merkle_tree::MerkleTree::check_proof(
                    root_value,
                    self.leaf_proof_pos,
                    &self.stake_tables_set_leaf_proof,
                )
                .is_ok()
                {
                    found = true;
                    break;
                }
            }
            if !found {
                return Err(ValidationError::BadStakeTableCommitmentsProof {});
            }
        }

        // 3. Check stake amount proof
        {
            let (option_value, _derived_stake_amount_root) = self
                .stake_amount_proof
                .check(
                    claimed_reward.staking_key,
                    stake_table_commitment.0, // this is stake table commitment in stake table set inclusion proof
                )
                .unwrap(); // safe unwrap, check never returns None
            option_value.ok_or(ValidationError::BadStakeTableProof {})?;
        }

<<<<<<< HEAD
        Ok((root, key_staked_amount, stake_table_total_stake))
=======
        Ok(RewardProofsValidationOutputs {
            collected_reward_digest: root,
            key_stake: key_staked_amount,
            stake_table_total_stake,
        })
>>>>>>> f0293767
    }

    /// retrieves proof that reward hasn't been collected
    pub fn get_uncollected_reward_proof(&self) -> CollectedRewardsProof {
        self.uncollected_reward_proof.clone()
    }
}

/// Reward Transaction Errors.
#[derive(Debug, Snafu, Serialize, Deserialize, PartialEq, Eq)]
#[snafu(visibility(pub(crate)))]
pub enum RewardError {
    /// An invalid view number
    InvalidViewNumber { view_number: ConsensusTime },

    /// Serialization error
    SerializationError { reason: String },

    /// StakingKeyNotFound
    StakingKeyNotFound {},

    /// Reward has been already collected
    RewardAlreadyCollected {},

    /// No Stake table commitment
    EmptyStakeTableCommitmentSet {},

    /// Proof not in memory
    ProofNotInMemory {},

    /// Staking key not eligible for reward
    KeyNotEligible {
        view: ConsensusTime,
        staking_key: StakingKey,
    },

    /// RewardNote failed signature
    SignatureError {},
<<<<<<< HEAD

    /// Bad uncollected reward proof
    BadUncollectedRewardProof {},

    /// Bad stake amount proof
    BadStakeAmountProof {},

    /// Bad staking key
    BadStakingKey {},

    /// Bad stake amount
    BadStakeAmount {},
=======
>>>>>>> f0293767
}

impl From<ark_serialize::SerializationError> for RewardError {
    fn from(source: ark_serialize::SerializationError) -> Self {
        Self::SerializationError {
            reason: source.to_string(),
        }
    }
}

pub mod mock_eligibility {
    // TODO this is only mock implementation (and totally insecure as Staking keys (VRF keys) are not currently bls signature keys)
    // eligibility will be implemented in hotshot repo from a pro
    use super::*;
    use sha3::{Digest, Sha3_256};

    /// check whether a staking key is elegible for rewards
    pub fn is_eligible(
        view_number: ConsensusTime,
        staking_key: &StakingKey,
        proof: &VrfProof,
    ) -> bool {
        // 1. compute vrf value = Hash ( vrf_proof)
        let mut hasher = Sha3_256::new();
        hasher.update(&bincode::serialize(proof).unwrap());
        let vrf_value = hasher.finalize();
        // 2. validate proof
        let data = bincode::serialize(&view_number).unwrap();
        if !staking_key.validate(proof, &data[..]) {
            return false;
        }
        // mock eligibility return true ~10% of times
        vrf_value[0] < 25
    }

    /// Prove that staking key is eligible for reward on view number. Return None if key is not eligible
    pub fn prove_eligibility(
        view_number: ConsensusTime,
        staking_priv_key: &StakingPrivKey,
    ) -> Option<VrfProof> {
        // 1. compute vrf proof
        let data = bincode::serialize(&view_number).unwrap();
        let proof = StakingKey::sign(staking_priv_key, &data[..]);
        let pub_key = StakingKey::from_priv_key(staking_priv_key);
        // 2. check eligibility
        if is_eligible(view_number, &pub_key, &proof) {
            Some(proof)
        } else {
            None
        }
    }
    #[cfg(test)]
    mod test_eligibility {
        use crate::reward::mock_eligibility::{is_eligible, prove_eligibility};
        use crate::stake_table::{StakingKey, StakingPrivKey};
        use std::ops::Add;

        #[test]
        fn test_reward_eligibility() {
            let mut view_number = hotshot_types::data::ViewNumber::genesis();
            let priv_key = StakingPrivKey::generate();
            let bad_pub_key = StakingKey::from_priv_key(&StakingPrivKey::generate());
            let pub_key = StakingKey::from_priv_key(&priv_key);
            let mut found = 0;
            for _ in 0..600 {
                // with 600 runs we get ~2^{-100} failure pbb
                if let Some(proof) = prove_eligibility(view_number.into(), &priv_key) {
                    assert!(is_eligible(view_number.into(), &pub_key, &proof));
                    assert!(!is_eligible(view_number.into(), &bad_pub_key, &proof));
                    found += 1;
                }
                view_number = view_number.add(1);
            }
            assert_ne!(found, 0, "Staking key was never eligible");
            println!(
                "Staking key was found {} times out of 600: {:0.2}%, view_number:{:?}",
                found,
                (found as f64) / 6.0,
                view_number
            )
        }
    }
}

pub type CollectedRewardsSet = KVMerkleTree<CollectedRewardsHash>;
pub type CollectedRewardsDigest = <CollectedRewardsHash as KVTreeHash>::Digest;
pub type CollectedRewardsProof = KVMerkleProof<CollectedRewardsHash>;

/// CollectedRewards proofs, organized by the root hash for which they are valid.
pub type CollectedRewardsProofs = Vec<(
    CollectedRewards,
    CollectedRewardsProof,
    CollectedRewardsDigest,
)>;

/// Sliding window for reward collection
#[derive(Clone, Debug, Serialize, Deserialize, PartialEq)]
pub struct CollectedRewardsHistory {
    current: CollectedRewardsDigest,
    history: VecDeque<(CollectedRewardsSet, Vec<CollectedRewards>)>,
}

impl Default for CollectedRewardsHistory {
    fn default() -> Self {
        Self {
            current: CollectedRewardsSet::EmptySubtree.hash(),
            history: VecDeque::with_capacity(ValidatorState::HISTORY_SIZE),
        }
    }
}

impl CollectedRewardsHistory {
    pub fn current_root(&self) -> CollectedRewardsDigest {
        self.current
    }

    pub fn recent_collected_rewards(&self) -> HashSet<CollectedRewards> {
        self.history
            .iter()
            .flat_map(|(_, collected_rewards)| collected_rewards)
            .cloned()
            .collect()
    }

    /// Check if a claimed reward has been collected.
    ///
    /// This function succeeds if `proof` is valid relative to some recent collected reward set (less than
    /// [HISTORY_SIZE](ValidatorState::HISTORY_SIZE) blocks old) and proves that `claimed_reward` was not
    /// in the set at that time, and if `claimed_reward` has not been spent since that historical state.
    ///
    /// `recent_collected_rewards` must be the result of calling [Self::recent_collected_rewards]; that is, it
    /// should contain all of the claimed rewards which have been collected during the historical window
    /// represented by this object.
    ///
    /// If successful, it returns the root hash of the collected_reward set for which `proof` is valid.
    ///
    /// # Errors
    ///
    /// Fails if `proof` is not valid relative to any recent collected reward set, if `proof` proves that
    /// `claimed_reward` _was_ in the set at the time `proof` was generated, or if `claimed_reward` has been
    /// collected since `proof` was generated.
    pub fn check_uncollected_rewards(
        &self,
        recent_collected_rewards: &HashSet<CollectedRewards>,
        proof: &CollectedRewardsProof,
        claimed_reward: CollectedRewards,
    ) -> Result<CollectedRewardsDigest, ValidationError> {
        // Make sure the claimed reward has not been spent during the sliding window of historical
        // snapshots. If it hasn't, then it must be unspent as long as `proof` proves it unspent
        // relative to any of our historical snapshots.
        if recent_collected_rewards.contains(&claimed_reward) {
            return Err(ValidationError::RewardAlreadyCollected {
                reward: claimed_reward,
            });
        }

        // Find a historical collected_reward set root hash which validates the proof.
        for root in once(self.current).chain(self.history.iter().map(|(tree, _)| tree.hash())) {
            let (option_value, computed_root) = proof.check(claimed_reward.clone(), root).unwrap();
            if computed_root == root {
                match option_value {
                    None => {
                        return Ok(root);
                    }
                    Some(_) => {
                        return Err(ValidationError::RewardAlreadyCollected {
                            reward: claimed_reward,
                        })
                    }
                }
            }
        }

        // The collected_reward proof didn't check against any of the past root hashes.
        Err(ValidationError::BadCollectedRewardProof {})
    }

    /// Append a block with new collected rewards to the set.
    ///
    /// `inserts` is a list of collected_rewards to insert, in order, along with their proofs and the
    /// historical root hash which their proof should be validated against. Note that inserting
    /// rewards in different orders may yield different [CollectedRewardsHistory]s, so `inserts` must be
    /// given in a canonical order -- the order in which the claimed rewards appear in the block. Each
    /// collected reward and proof in `inserts` should be labeled with the [Hash](CollectedRewardsHash::Digest) that was
    /// returned from [check_uncollected_rewards](Self::check_uncollected_rewards) when validating that proof. In addition,
    /// [append_block](Self::append_block) must not have been called since any of the relevant calls
    /// to [check_uncollected_rewards](Self::check_uncollected_rewards).
    ///
    /// This method uses the historical sparse [KVMerkleTree] snapshots to update each of the given
    /// proofs to a proof relative to the current collected rewards set, constructing a sparse view of the
    /// current set which includes paths to leaves for each of the collected_rewards to be inserted. From
    /// there, the new claimed rewards can be directly inserted into the sparse [KVMerkleTree], which
    /// can then be used to derive a new root hash.
    ///
    /// If the collected rewards proofs are successfully updated, this function may remove the oldest entry
    /// from the history in order to keep the size of the history below
    /// [HISTORY_SIZE](ValidatorState::HISTORY_SIZE).
    ///
    /// If successful, returns updated non-membership proofs for each claimed rewards in `inserts`, in the
    /// form of a sparse representation of a [KVMerkleTree].
    ///
    /// # Errors
    ///
    /// This function fails if any of the proofs in `inserts` are invalid relative to the
    /// corresponding [Hash](CollectedRewardsHash::Digest).
    pub fn append_block(
        &mut self,
        inserts: CollectedRewardsProofs,
    ) -> Result<CollectedRewardsSet, ValidationError> {
        let (snapshot, new_hash, rewards) = self.apply_block(inserts)?;

        // Update the state: append the new historical snapshot, prune an old snapshot if necessary,
        // and update the current hash.
        if self.history.len() >= ValidatorState::HISTORY_SIZE {
            self.history.pop_back();
        }
        self.history.push_front((snapshot.clone(), rewards));
        self.current = new_hash;

        Ok(snapshot)
    }

    /// Update a set of historical collected rewards non-membership proofs.
    ///
    /// `inserts` is a list of new collected rewards along with their proofs and the historical root hash
    /// which their proof should be validated against. [update_proofs](Self::update_proofs) will
    /// compute a sparse [KVMerkleTree] containing non-membership proofs for each collected reward in
    /// `inserts`, updated so that the root hash of each new proof is the latest root hash in
    /// `self`.
    ///
    /// Each collected reward and proof in `inserts` should be labeled with the [Hash](CollectedRewardsHash::Digest) that
    /// was returned from [check_uncollected_rewards](Self::check_uncollected_rewards) when validating that proof. In
    /// addition, [append_block](Self::append_block) must not have been called since any of the
    /// relevant calls to [check_uncollected_rewards](Self::check_uncollected_rewards).
    ///
    /// # Errors
    ///
    /// This function fails if any of the proofs in `inserts` are invalid relative to the
    /// corresponding [Hash](CollectedRewardsHash::Digest).
    pub fn update_proofs(
        &self,
        inserts: CollectedRewardsProofs,
    ) -> Result<CollectedRewardsSet, ValidationError> {
        Ok(self.apply_block(inserts)?.0)
    }

    fn apply_block(
        &self,
        inserts: CollectedRewardsProofs,
    ) -> Result<
        (
            CollectedRewardsSet,
            CollectedRewardsDigest,
            Vec<CollectedRewards>,
        ),
        ValidationError,
    > {
        let collected_rewards = inserts
            .iter()
            .map(|(n, _, _)| n.clone())
            .collect::<Vec<_>>();

        // A map from a historical root hash to the proofs which are to be validated against that
        // hash
        let mut proofs_by_root = HashMap::<CollectedRewardsDigest, Vec<_>>::new();
        for (n, proof, root) in inserts {
            proofs_by_root.entry(root).or_default().push((n, proof));
        }

        // Get a sparse representation of the oldest set in the history. We will use this
        // accumulator to incrementally build up a sparse representation of the current set that
        // includes all of the necessary Merkle paths.
        let mut accum = if let Some((oldest_tree, _)) = self.history.back() {
            oldest_tree.clone()
        } else {
            CollectedRewardsSet::sparse(self.current)
        };

        // For each snapshot in the history, add the paths for each collected reward in the delta to
        // `accum`, add the paths for each collected reward in `inserts` whose proof is relative to this
        // snapshot, and then advance `accum` to the next historical state by inserting the
        // collected rewards from the delta.
        for (tree, delta) in self.history.iter().rev() {
            assert_eq!(accum.hash(), tree.hash());
            // Add Merkle paths for new collected reward whose proofs correspond to this snapshot.
            for (n, proof) in proofs_by_root.remove(&tree.hash()).unwrap_or_default() {
                accum
                    .remember(n, proof)
                    .map_err(|_| ValidationError::BadCollectedRewardProof {})?;
            }
            // Insert collected reward from `delta`, advancing `accum` to the next historical state while
            // updating all of the Merkle paths it currently contains.
            accum
                .multi_insert(
                    delta
                        .iter()
                        .map(|n| (n.clone(), (), tree.lookup(n.clone()).unwrap().1)),
                )
                .unwrap();
        }

        // Finally, add Merkle paths for any collected reward whose proofs were already current.
        for (n, proof) in proofs_by_root.remove(&accum.hash()).unwrap_or_default() {
            accum
                .remember(n, proof)
                .map_err(|_| ValidationError::BadCollectedRewardProof {})?;
        }

        // At this point, `accum` contains Merkle paths for each of the new collected rewards
        // as well as all of the historical collected rewards. We want to do two different things with this
        // tree:
        //  * Insert the new collected rewards to derive the next collected rewards set commitment. We can do this
        //    directly.
        //  * Create a sparse representation that _only_ contains paths for the new collected rewards.
        //    Unfortunately, this is more complicated. We cannot simply `forget` the historical
        //    collected rewards, because the new ones are not actually in the set, which means they
        //    don't necessarily correspond to unique leaves, and therefore forgetting other
        //    collected rewards may inadvertently cause us to forget part of a path corresponding to a new
        //    rewards. Instead, we will create a new sparse representation of the current set by
        //    starting with the current commitment and remembering paths only for the rewards we
        //    care about. We can get the paths from `accum`.
        assert_eq!(accum.hash(), self.current);
        let mut current = CollectedRewardsSet::sparse(self.current);
        for n in &collected_rewards {
            current
                .remember(n.clone(), accum.lookup(n.clone()).unwrap().1)
                .unwrap();
        }

        // Now that we have created a sparse snapshot of the current collected rewards set, we can insert
        // the new ones into `accum` to derive the new commitment.
        for n in &collected_rewards {
            accum.insert(n.clone(), ()).unwrap();
        }

        Ok((current, accum.hash(), collected_rewards))
    }
}

impl Committable for CollectedRewardsHistory {
    fn commit(&self) -> commit::Commitment<Self> {
        let mut ret = commit::RawCommitmentBuilder::new("Collected Rewards Hist Comm")
            .field("current", self.current)
            .constant_str("history")
            .u64(self.history.len() as u64);
        for (tree, delta) in self.history.iter() {
            ret = ret
                .field("root", tree.hash())
                .var_size_bytes(&crate::util::canonical::serialize(delta).unwrap())
        }
        ret.finalize()
    }
<<<<<<< HEAD
}

#[cfg(test)]
mod rewards_testing {
    use super::*;
    use crate::reward::mock_eligibility::{is_eligible, prove_eligibility};
    use crate::universal_params::MERKLE_HEIGHT;
    use std::ops::Add;

    fn get_vrf_proof_and_view_number(
        priv_key: &StakingPrivKey,
        pub_key: &StakingKey,
    ) -> (VrfProof, hotshot_types::data::ViewNumber) {
        let mut view_number = hotshot_types::data::ViewNumber::genesis();
        // with 600 runs we get ~2^{-100} failure pbb
        let mut counter = 0;
        let vrf_proof = loop {
            if let Some(proof) = prove_eligibility(view_number.into(), priv_key) {
                assert!(is_eligible(view_number.into(), pub_key, &proof));
                break proof;
            }
            view_number = view_number.add(1);
            counter += 1;
            if counter > 600 {
                assert!(false, "test error: loop never returned");
            }
        };
        (vrf_proof, view_number)
    }

    #[test]
    fn test_eligibility_witness() {
        let priv_key = StakingPrivKey::generate();
        let pub_key = StakingKey::from_priv_key(&priv_key);
        let bad_priv_key = StakingPrivKey::generate();
        let bad_pub_key = StakingKey::from_priv_key(&bad_priv_key);

        let (proof, view_number) = get_vrf_proof_and_view_number(&priv_key, &pub_key);

        let mut witness = EligibilityWitness {
            /// Staking public key
            staking_key: pub_key.clone(),
            /// View number for which the key was elected
            time: view_number.into(),
            /// Cryptographic proof
            vrf_proof: proof,
        };
        assert!(witness.verify().is_ok());

        witness.staking_key = bad_pub_key;
        assert!(witness.verify().is_err());

        witness.staking_key = pub_key;
        witness.time = view_number.add(1).into();
        assert!(witness.verify().is_err());
        //with current mock_eligibility, we cannot change/test stake amount
        //but we should be able to later
    }

    fn bad_num_leaves_test<R: CryptoRng + RngCore>(
        rng: &mut R,
        validator_state: &ValidatorState,
        time: ConsensusTime,
        priv_key: &StakingPrivKey,
        cap_address: UserAddress,
        stake_amount_proof: KVMerkleProof<StakeTableHash>,
        uncollected_reward_proof: KVMerkleProof<CollectedRewardsHash>,
        vrf_proof: VrfProof,
        collected_reward: CollectedRewards,
    ) {
        let (bad_leaves_reward_note, bad_leaves_aux_proofs) = CollectRewardNote::generate(
            rng,
            &validator_state.historical_stake_tables,
            2,
            Amount::from(100u64),
            time,
            1,
            &priv_key,
            cap_address,
            Amount::from(100u64),
            stake_amount_proof,
            uncollected_reward_proof,
            vrf_proof,
        )
        .unwrap();

        //note passes because num_leaves is only used to verify stake table commitments inclusion proof
        assert!(bad_leaves_reward_note.verify().is_ok());
        assert!(bad_leaves_aux_proofs
            .verify(&validator_state, collected_reward.clone())
            .is_err());

        match bad_leaves_aux_proofs
            .verify(&validator_state, collected_reward.clone())
            .err()
            .unwrap()
        {
            ValidationError::BadStakeTableCommitmentsProof {} => {}
            _ => assert!(false, "error type is wrong"),
        }
    }
    fn bad_priv_key_test<R: CryptoRng + RngCore>(
        rng: &mut R,
        validator_state: &ValidatorState,
        time: ConsensusTime,
        cap_address: UserAddress,
        stake_amount_proof: KVMerkleProof<StakeTableHash>,
        uncollected_reward_proof: KVMerkleProof<CollectedRewardsHash>,
        vrf_proof: VrfProof,
        collected_reward: CollectedRewards,
        reward_note: &CollectRewardNote,
        aux_proofs: &RewardNoteProofs,
    ) {
        let bad_priv_key = StakingPrivKey::generate();
        let bad_pub_key = StakingKey::from_priv_key(&bad_priv_key);
        let note_error = CollectRewardNote::generate(
            rng,
            &validator_state.historical_stake_tables,
            1,
            Amount::from(100u64),
            time,
            1,
            &bad_priv_key,
            cap_address.clone(),
            Amount::from(100u64),
            stake_amount_proof.clone(),
            uncollected_reward_proof.clone(),
            vrf_proof.clone(),
        );

        assert!(note_error.is_err());
        assert_eq!(note_error.err().unwrap(), RewardError::BadStakingKey {});
        /*match note_error.err().unwrap() {
            BadUncollectedRewardProof {} => {}
            BadStakeAmountProof {} => {}
            BadStakingKey {},
            BadStakeAmount {},

        }*/

        let mut bad_reward_note = reward_note.clone();
        bad_reward_note.body.vrf_witness.staking_key = bad_pub_key.clone();

        assert!(bad_reward_note.verify().is_err());

        assert!(aux_proofs
            .verify(&validator_state, collected_reward.clone())
            .is_ok());
        //proofs fail with bad key and bad collected_reward
        let bad_key_collected_reward = CollectedRewards {
            staking_key: bad_pub_key.clone(),
            time,
        };
        assert!(aux_proofs
            .verify(&validator_state, bad_key_collected_reward.clone())
            .is_err());
    }

    fn bad_stake_amount_test<R: CryptoRng + RngCore>(
        rng: &mut R,
        validator_state: &ValidatorState,
        time: ConsensusTime,
        priv_key: &StakingPrivKey,
        cap_address: UserAddress,
        stake_amount_proof: KVMerkleProof<StakeTableHash>,
        uncollected_reward_proof: KVMerkleProof<CollectedRewardsHash>,
        vrf_proof: VrfProof,
    ) {
        let note_error = CollectRewardNote::generate(
            rng,
            &validator_state.historical_stake_tables,
            1,
            Amount::from(100u64),
            time,
            1,
            &priv_key,
            cap_address.clone(),
            //correct amount is 100
            Amount::from(52u64),
            stake_amount_proof.clone(),
            uncollected_reward_proof.clone(),
            vrf_proof.clone(),
        );

        assert!(note_error.is_err());
        assert_eq!(note_error.err().unwrap(), RewardError::BadStakeAmount {});
    }

    fn bad_stake_amount_proof_test<R: CryptoRng + RngCore>(
        rng: &mut R,
        validator_state: &ValidatorState,
        time: ConsensusTime,
        priv_key: &StakingPrivKey,
        cap_address: UserAddress,
        stake_amount_proof: KVMerkleProof<StakeTableHash>,
        uncollected_reward_proof: KVMerkleProof<CollectedRewardsHash>,
        vrf_proof: VrfProof,
        collected_reward: CollectedRewards,
        _reward_note: &CollectRewardNote,
        aux_proofs: &RewardNoteProofs,
    ) {
        let note_error = CollectRewardNote::generate(
            rng,
            &validator_state.historical_stake_tables,
            1,
            Amount::from(100u64),
            time,
            1,
            &priv_key,
            cap_address.clone(),
            Amount::from(100u64),
            stake_amount_proof.clone(),
            uncollected_reward_proof.clone(),
            vrf_proof.clone(),
        );

        assert!(note_error.is_err());
        assert_eq!(note_error.err().unwrap(), RewardError::BadStakingKey {});

        let mut bad_aux_proofs = aux_proofs.clone();
        bad_aux_proofs.stake_amount_proof = stake_amount_proof.clone();

        assert!(bad_aux_proofs
            .verify(&validator_state, collected_reward.clone())
            .is_err());

        match bad_aux_proofs
            .verify(&validator_state, collected_reward.clone())
            .err()
            .unwrap()
        {
            ValidationError::BadCollectedRewardProof {} => {}
            _ => assert!(false, "error type is wrong"),
        }
    }

    fn bad_vrf_proof_test<R: CryptoRng + RngCore>(
        rng: &mut R,
        validator_state: &ValidatorState,
        time: ConsensusTime,
        priv_key: &StakingPrivKey,
        cap_address: UserAddress,
        stake_amount_proof: KVMerkleProof<StakeTableHash>,
        uncollected_reward_proof: KVMerkleProof<CollectedRewardsHash>,
        _collected_reward: CollectedRewards,
        reward_note: &CollectRewardNote,
        aux_proofs: &RewardNoteProofs,
    ) {
        let bad_priv_key = StakingPrivKey::generate();
        let bad_pub_key = StakingKey::from_priv_key(&bad_priv_key);
        let (bad_vrf_proof, bad_time) = get_vrf_proof_and_view_number(&bad_priv_key, &bad_pub_key);
        //try to generate note with matching keys in bad_priv_key and bad_vrf_proof
        let note_error = CollectRewardNote::generate(
            rng,
            &validator_state.historical_stake_tables,
            1,
            Amount::from(100u64),
            time,
            1,
            &bad_priv_key,
            cap_address.clone(),
            Amount::from(100u64),
            stake_amount_proof.clone(),
            uncollected_reward_proof.clone(),
            bad_vrf_proof.clone(),
        );

        assert!(note_error.is_err());
        assert_eq!(note_error.err().unwrap(), RewardError::BadStakingKey {});

        //try to generate note with good priv_key but non-matching key in vrf_proof
        let note_error = CollectRewardNote::generate(
            rng,
            &validator_state.historical_stake_tables,
            1,
            Amount::from(100u64),
            time,
            1,
            &priv_key,
            cap_address.clone(),
            Amount::from(100u64),
            stake_amount_proof.clone(),
            uncollected_reward_proof.clone(),
            //Kaley todo: nonmatching instead of "bad"
            bad_vrf_proof.clone(),
        );

        assert!(note_error.is_err());
        assert_eq!(note_error.err().unwrap(), RewardError::SignatureError {});

        let mut bad_reward_note = reward_note.clone();
        bad_reward_note.signature = bad_vrf_proof;

        //test with just bad proof
        assert!(bad_reward_note.verify().is_err());
        match bad_reward_note.verify().err().unwrap() {
            RewardError::SignatureError {} => {}
            _ => assert!(false, "error type is wrong"),
        }

        //check with bad_time in CollectedReward
        let bad_collected_reward = CollectedRewards {
            staking_key: bad_pub_key,
            time: bad_time.into(),
        };
        assert!(aux_proofs
            .verify(&validator_state, bad_collected_reward.clone())
            .is_err());
        match aux_proofs
            .verify(&validator_state, bad_collected_reward.clone())
            .err()
            .unwrap()
        {
            ValidationError::BadCollectedRewardProof {} => {}
            _ => assert!(
                false,
                "error type is wrong: {}",
                aux_proofs
                    .verify(&validator_state, bad_collected_reward.clone())
                    .err()
                    .unwrap()
            ),
        }
    }

    fn bad_time_test<R: CryptoRng + RngCore>(
        rng: &mut R,
        validator_state: &ValidatorState,
        time: ConsensusTime,
        priv_key: &StakingPrivKey,
        cap_address: UserAddress,
        stake_amount_proof: KVMerkleProof<StakeTableHash>,
        uncollected_reward_proof: KVMerkleProof<CollectedRewardsHash>,
        vrf_proof: VrfProof,
        collected_reward: CollectedRewards,
        reward_note: &CollectRewardNote,
        aux_proofs: &RewardNoteProofs,
    ) {
        let bad_time = ConsensusTime(time.0 + 1);
        let note_error = CollectRewardNote::generate(
            rng,
            &validator_state.historical_stake_tables,
            1,
            Amount::from(100u64),
            bad_time,
            1,
            &priv_key,
            cap_address.clone(),
            Amount::from(100u64),
            stake_amount_proof.clone(),
            uncollected_reward_proof.clone(),
            vrf_proof.clone(),
        );

        assert!(note_error.is_err());

        let mut bad_reward_note = reward_note.clone();
        bad_reward_note.body.vrf_witness.time = bad_time;

        assert!(bad_reward_note.verify().is_err());
        match bad_reward_note.verify().err().unwrap() {
            //time does not match vrf proof, so we get KeyNotEligible error from vrf verification
            RewardError::KeyNotEligible { .. } => {}
            _ => assert!(false, "error type is wrong: {:?}", bad_reward_note.verify(),),
        }

        let mut bad_collected_reward = collected_reward.clone();
        bad_collected_reward.time = bad_time;
        assert!(aux_proofs
            .verify(&validator_state, bad_collected_reward.clone())
            .is_err());

        match aux_proofs
            .verify(&validator_state, bad_collected_reward.clone())
            .err()
            .unwrap()
        {
            ValidationError::BadCollectedRewardProof {} => {}
            _ => assert!(
                false,
                "error type is wrong: {:?}",
                aux_proofs.verify(&validator_state, bad_collected_reward.clone()),
            ),
        }
    }

    fn previously_collected_reward_test<R: CryptoRng + RngCore>(
        rng: &mut R,
        validator_state: &ValidatorState,
        time: ConsensusTime,
        priv_key: &StakingPrivKey,
        cap_address: UserAddress,
        stake_amount_proof: KVMerkleProof<StakeTableHash>,
        uncollected_reward_proof: KVMerkleProof<CollectedRewardsHash>,
        vrf_proof: VrfProof,
        collected_reward: CollectedRewards,
        _reward_note: &CollectRewardNote,
        aux_proofs: &RewardNoteProofs,
    ) {
        let note_error = CollectRewardNote::generate(
            rng,
            &validator_state.historical_stake_tables,
            1,
            Amount::from(100u64),
            time,
            1,
            &priv_key,
            cap_address.clone(),
            Amount::from(100u64),
            stake_amount_proof.clone(),
            uncollected_reward_proof.clone(),
            vrf_proof.clone(),
        );

        assert!(note_error.is_err());
        let mut bad_aux_proofs = aux_proofs.clone();
        bad_aux_proofs.uncollected_reward_proof = uncollected_reward_proof.clone();

        assert!(bad_aux_proofs
            .verify(&validator_state, collected_reward.clone())
            .is_err());

        match bad_aux_proofs
            .verify(&validator_state, collected_reward.clone())
            .err()
            .unwrap()
        {
            ValidationError::BadCollectedRewardProof { .. } => {}
            ValidationError::RewardAlreadyCollected { .. } => {}
            _ => assert!(
                false,
                "error type is wrong: {:?}",
                bad_aux_proofs.verify(&validator_state, collected_reward.clone()),
            ),
        }
    }

    fn bad_historical_stake_tables_test<R: CryptoRng + RngCore>(
        rng: &mut R,
        validator_state: &ValidatorState,
        time: ConsensusTime,
        priv_key: &StakingPrivKey,
        cap_address: UserAddress,
        stake_amount_proof: KVMerkleProof<StakeTableHash>,
        uncollected_reward_proof: KVMerkleProof<CollectedRewardsHash>,
        vrf_proof: VrfProof,
        collected_reward: CollectedRewards,
    ) {
        //generates note since the check against proofs is where a bad historical table is found
        let (_reward_note, aux_proofs) = CollectRewardNote::generate(
            rng,
            &validator_state.historical_stake_tables,
            1,
            Amount::from(100u64),
            time,
            1,
            &priv_key,
            cap_address.clone(),
            Amount::from(100u64),
            stake_amount_proof.clone(),
            uncollected_reward_proof.clone(),
            vrf_proof.clone(),
        )
        .unwrap();

        assert!(aux_proofs
            .verify(&validator_state, collected_reward.clone())
            .is_err());
        match aux_proofs
            .verify(&validator_state, collected_reward.clone())
            .err()
            .unwrap()
        {
            ValidationError::BadCollectedRewardProof { .. } => {}
            _ => assert!(
                false,
                "error type is wrong: {:?}",
                aux_proofs.verify(&validator_state, collected_reward.clone()),
            ),
        }
    }

    #[test]
    fn test_collect_reward_note() {
        let mut rng = rand::thread_rng();
        let priv_key = StakingPrivKey::generate();
        let pub_key = StakingKey::from_priv_key(&priv_key);
        let bad_priv_key = StakingPrivKey::generate();
        let bad_pub_key = StakingKey::from_priv_key(&bad_priv_key);
        let (vrf_proof, time) = get_vrf_proof_and_view_number(&priv_key, &pub_key);

        let time = time.into();
        let amount = Amount::from(100u64);

        // Build stake table commitments frontier, history and new commitment
        let mut stc_builder = crate::merkle_tree::FilledMTBuilder::<(
            StakeTableCommitment,
            Amount,
            ConsensusTime,
        )>::new(MERKLE_HEIGHT)
        .unwrap();
        let mut stake_table_mt =
            crate::kv_merkle_tree::KVMerkleTree::<StakeTableHash>::EmptySubtree;
        stake_table_mt.insert(pub_key.clone(), amount);
        let stake_amount_proof = stake_table_mt.lookup(pub_key.clone()).unwrap().1;
        let stake_table_commitment = stake_table_mt.hash();
        stc_builder.push((StakeTableCommitment(stake_table_commitment), amount, time));
        let stc_mt = stc_builder.build();

        //Build collected rewards mt
        let collected_reward = CollectedRewards {
            staking_key: pub_key.clone(),
            time,
        };
        let mut collected_rewards_mt =
            crate::kv_merkle_tree::KVMerkleTree::<CollectedRewardsHash>::EmptySubtree;
        let uncollected_reward_proof = collected_rewards_mt
            .lookup(collected_reward.clone())
            .unwrap()
            .1;

        let cap_address = UserPubKey::default().address();

        let mut validator_state = ValidatorState::default();
        validator_state.historical_stake_tables = stc_mt.frontier();
        validator_state.block_height = 1;
        validator_state.historical_stake_tables_commitment = stc_mt.commitment();

        let (reward_note, aux_proofs) = CollectRewardNote::generate(
            &mut rng,
            &validator_state.historical_stake_tables,
            1,
            Amount::from(100u64),
            time,
            1,
            &priv_key,
            cap_address.clone(),
            Amount::from(100u64),
            stake_amount_proof.clone(),
            uncollected_reward_proof.clone(),
            vrf_proof.clone(),
        )
        .unwrap();

        assert!(reward_note.verify().is_ok());
        assert!(aux_proofs
            .verify(&validator_state, collected_reward.clone())
            .is_ok());

        //Bad num_leaves
        bad_num_leaves_test(
            &mut rng,
            &validator_state,
            time,
            &priv_key,
            cap_address.clone(),
            stake_amount_proof.clone(),
            uncollected_reward_proof.clone(),
            vrf_proof.clone(),
            collected_reward.clone(),
        );

        //Can't test bad block height/amount until compute_reward_amount uses those values

        bad_priv_key_test(
            &mut rng,
            &validator_state,
            time,
            cap_address.clone(),
            stake_amount_proof.clone(),
            uncollected_reward_proof.clone(),
            vrf_proof.clone(),
            collected_reward.clone(),
            &reward_note,
            &aux_proofs,
        );

        bad_stake_amount_test(
            &mut rng,
            &validator_state,
            time,
            &priv_key,
            cap_address.clone(),
            stake_amount_proof.clone(),
            uncollected_reward_proof.clone(),
            vrf_proof.clone(),
        );

        //Bad stake_amount_proof: bad_pub_key not added to stake_table_mt
        //2 bad proofs: noninclusion proof, nonmatching key proof
        let noninclusion_stake_amount_proof = stake_table_mt.lookup(bad_pub_key.clone()).unwrap().1;
        bad_stake_amount_proof_test(
            &mut rng,
            &validator_state,
            time,
            &bad_priv_key,
            cap_address.clone(),
            noninclusion_stake_amount_proof.clone(),
            uncollected_reward_proof.clone(),
            vrf_proof.clone(),
            CollectedRewards {
                staking_key: bad_pub_key.clone(),
                time,
            },
            &reward_note,
            &aux_proofs,
        );

        //add bad_pub_key to stake table to test valid proofs but mismatached keys in different proofs
        stake_table_mt.insert(bad_pub_key.clone(), amount);
        let bad_key_stake_amount_proof = stake_table_mt.lookup(bad_pub_key.clone()).unwrap().1;
        //regenerate valid stake_amount_proof with new table
        let stake_amount_proof = stake_table_mt.lookup(pub_key.clone()).unwrap().1;
        let stake_table_commitment = stake_table_mt.hash();
        // Build stake table commitments from scratch to simulate fixed-stake design
        let mut stc_builder = crate::merkle_tree::FilledMTBuilder::<(
            StakeTableCommitment,
            Amount,
            ConsensusTime,
        )>::new(MERKLE_HEIGHT)
        .unwrap();
        stc_builder.push((StakeTableCommitment(stake_table_commitment), amount, time));
        let stc_mt = stc_builder.build();
        validator_state.historical_stake_tables = stc_mt.frontier();
        validator_state.historical_stake_tables_commitment = stc_mt.commitment();

        //rebuild valid reward_note and aux_proofs; make sure valid changes to the state pass validation
        let (reward_note, aux_proofs) = CollectRewardNote::generate(
            &mut rng,
            &validator_state.historical_stake_tables,
            1,
            Amount::from(100u64),
            time,
            1,
            &priv_key,
            cap_address.clone(),
            Amount::from(100u64),
            stake_amount_proof.clone(),
            uncollected_reward_proof.clone(),
            vrf_proof.clone(),
        )
        .unwrap();

        assert!(reward_note.verify().is_ok());
        assert!(
            aux_proofs
                .verify(&validator_state, collected_reward.clone())
                .is_ok(),
            "error type: {:?}",
            aux_proofs.verify(&validator_state, collected_reward.clone())
        );

        //call with priv_key as parameter and in collected_reward, but bad_pub_key in bad_key_stake_amount_proof
        bad_stake_amount_proof_test(
            &mut rng,
            &validator_state,
            time,
            &priv_key,
            cap_address.clone(),
            bad_key_stake_amount_proof.clone(),
            uncollected_reward_proof.clone(),
            vrf_proof.clone(),
            collected_reward.clone(),
            &reward_note,
            &aux_proofs,
        );

        bad_vrf_proof_test(
            &mut rng,
            &validator_state,
            time,
            &priv_key,
            cap_address.clone(),
            stake_amount_proof.clone(),
            uncollected_reward_proof.clone(),
            collected_reward.clone(),
            &reward_note,
            &aux_proofs,
        );

        bad_time_test(
            &mut rng,
            &validator_state,
            time,
            &priv_key,
            cap_address.clone(),
            stake_amount_proof.clone(),
            uncollected_reward_proof.clone(),
            vrf_proof.clone(),
            collected_reward.clone(),
            &reward_note,
            &aux_proofs,
        );

        //Bad uncollected_rewards_proof: insert into collected_rewards_mt and attempt to collect
        collected_rewards_mt.insert(collected_reward.clone(), ());
        let bad_uncollected_reward_proof = collected_rewards_mt
            .lookup(collected_reward.clone())
            .unwrap()
            .1;
        //call before updating collected_rewards in state: BadCollectedRewards error
        previously_collected_reward_test(
            &mut rng,
            &validator_state,
            time,
            &priv_key,
            cap_address.clone(),
            stake_amount_proof.clone(),
            bad_uncollected_reward_proof.clone(),
            vrf_proof.clone(),
            collected_reward.clone(),
            &reward_note,
            &aux_proofs,
        );

        validator_state.collected_rewards.current = collected_rewards_mt.hash();

        //call after updating collected_rewards: RewardAlreadyCollected error
        previously_collected_reward_test(
            &mut rng,
            &validator_state,
            time,
            &priv_key,
            cap_address.clone(),
            stake_amount_proof.clone(),
            bad_uncollected_reward_proof,
            vrf_proof.clone(),
            collected_reward.clone(),
            &reward_note,
            &aux_proofs,
        );

        //generate new key and new stake table to create "bad" stake table (doesn't match generated proofs)
        let bad_pub_key2 = StakingKey::from_priv_key(&StakingPrivKey::generate());
        let mut bad_stake_table =
            crate::kv_merkle_tree::KVMerkleTree::<StakeTableHash>::EmptySubtree;
        bad_stake_table.insert(bad_pub_key2, Amount::from(10u64));
        let bad_stake_table_commitment = bad_stake_table.hash();
        let mut bad_stc_builder = crate::merkle_tree::FilledMTBuilder::<(
            StakeTableCommitment,
            Amount,
            ConsensusTime,
        )>::new(MERKLE_HEIGHT)
        .unwrap();
        bad_stc_builder.push((
            StakeTableCommitment(bad_stake_table_commitment),
            Amount::from(10u64),
            time,
        ));
        let bad_stc_mt = bad_stc_builder.build();
        validator_state.historical_stake_tables = bad_stc_mt.frontier();
        validator_state.historical_stake_tables_commitment = bad_stc_mt.commitment();

        bad_historical_stake_tables_test(
            &mut rng,
            &validator_state,
            time,
            &priv_key,
            cap_address,
            stake_amount_proof,
            uncollected_reward_proof,
            vrf_proof,
            collected_reward,
        );
        //Not tested: bad stake_amount/amount: these don't do anything currently, waiting for compute_reward_amount finalization
        //cap_address also not tested- what does "bad" cap_address mean?
    }
=======
>>>>>>> f0293767
}<|MERGE_RESOLUTION|>--- conflicted
+++ resolved
@@ -245,15 +245,12 @@
                 }
             }
         };
-<<<<<<< HEAD
 
         //verify staking key/signature
         let data = bincode::serialize(&time).unwrap();
         if !staking_key.validate(&vrf_proof, &data[..]) {
             return Err(RewardError::SignatureError {});
         }
-=======
->>>>>>> f0293767
         let vrf_witness = EligibilityWitness {
             staking_key,
             time,
@@ -366,23 +363,12 @@
 
 impl RewardNoteProofs {
     /// Checks proofs in RewardNoteProofs against ValidatorState
-<<<<<<< HEAD
-    /// If success, return
-    ///  i) collected reward merkle root for which proof was validated agains
-    ///  ii) staking key amount on stake table at elegibility time
-    ///  iii) total staked amount on stake table at eligibility time
-=======
     /// On success, return RewardProofExtractedData
->>>>>>> f0293767
     pub fn verify(
         &self,
         validator_state: &ValidatorState,
         claimed_reward: CollectedRewards, // staking key and time t
-<<<<<<< HEAD
-    ) -> Result<(CollectedRewardsDigest, Amount, Amount), ValidationError> {
-=======
     ) -> Result<RewardProofsValidationOutputs, ValidationError> {
->>>>>>> f0293767
         let stake_table_commitment = self.stake_tables_set_leaf_proof.leaf.0 .0;
         let stake_table_total_stake = self.stake_tables_set_leaf_proof.leaf.0 .1;
         let time_in_proof = self.stake_tables_set_leaf_proof.leaf.0 .2;
@@ -459,15 +445,11 @@
             option_value.ok_or(ValidationError::BadStakeTableProof {})?;
         }
 
-<<<<<<< HEAD
-        Ok((root, key_staked_amount, stake_table_total_stake))
-=======
         Ok(RewardProofsValidationOutputs {
             collected_reward_digest: root,
             key_stake: key_staked_amount,
             stake_table_total_stake,
         })
->>>>>>> f0293767
     }
 
     /// retrieves proof that reward hasn't been collected
@@ -506,7 +488,6 @@
 
     /// RewardNote failed signature
     SignatureError {},
-<<<<<<< HEAD
 
     /// Bad uncollected reward proof
     BadUncollectedRewardProof {},
@@ -519,8 +500,6 @@
 
     /// Bad stake amount
     BadStakeAmount {},
-=======
->>>>>>> f0293767
 }
 
 impl From<ark_serialize::SerializationError> for RewardError {
@@ -873,7 +852,6 @@
         }
         ret.finalize()
     }
-<<<<<<< HEAD
 }
 
 #[cfg(test)]
@@ -1255,7 +1233,10 @@
             _ => assert!(
                 false,
                 "error type is wrong: {:?}",
-                aux_proofs.verify(&validator_state, bad_collected_reward.clone()),
+                aux_proofs
+                    .verify(&validator_state, bad_collected_reward.clone())
+                    .err()
+                    .unwrap(),
             ),
         }
     }
@@ -1306,7 +1287,10 @@
             _ => assert!(
                 false,
                 "error type is wrong: {:?}",
-                bad_aux_proofs.verify(&validator_state, collected_reward.clone()),
+                bad_aux_proofs
+                    .verify(&validator_state, collected_reward.clone())
+                    .err()
+                    .unwrap(),
             ),
         }
     }
@@ -1351,7 +1335,10 @@
             _ => assert!(
                 false,
                 "error type is wrong: {:?}",
-                aux_proofs.verify(&validator_state, collected_reward.clone()),
+                aux_proofs
+                    .verify(&validator_state, collected_reward.clone())
+                    .err()
+                    .unwrap(),
             ),
         }
     }
@@ -1523,7 +1510,10 @@
                 .verify(&validator_state, collected_reward.clone())
                 .is_ok(),
             "error type: {:?}",
-            aux_proofs.verify(&validator_state, collected_reward.clone())
+            aux_proofs
+                .verify(&validator_state, collected_reward.clone())
+                .err()
+                .unwrap()
         );
 
         //call with priv_key as parameter and in collected_reward, but bad_pub_key in bad_key_stake_amount_proof
@@ -1641,6 +1631,4 @@
         //Not tested: bad stake_amount/amount: these don't do anything currently, waiting for compute_reward_amount finalization
         //cap_address also not tested- what does "bad" cap_address mean?
     }
-=======
->>>>>>> f0293767
 }
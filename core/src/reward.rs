// Copyright (c) 2022 Espresso Systems (espressosys.com)
// This file is part of the Espresso library.
//
// This program is free software: you can redistribute it and/or modify it under the terms of the GNU
// General Public License as published by the Free Software Foundation, either version 3 of the
// License, or (at your option) any later version.
// This program is distributed in the hope that it will be useful, but WITHOUT ANY WARRANTY; without
// even the implied warranty of MERCHANTABILITY or FITNESS FOR A PARTICULAR PURPOSE. See the GNU
// General Public License for more details.
// You should have received a copy of the GNU General Public License along with this program. If not,
// see <https://www.gnu.org/licenses/>.

use crate::kv_merkle_tree::KVMerkleProof;
use crate::merkle_tree::MerkleFrontier;
use crate::stake_table::{
    StakeTableCommitment, StakeTableHash, StakingKey, StakingKeySignature, StakingPrivKey,
    ViewNumber,
};
<<<<<<< HEAD
use crate::state::{
    CommitableHash, CommitableHashTag, KVMerkleTree, ValidationError, ValidatorState,
};
use crate::tree_hash::KVTreeHash;
=======
use crate::state::{CommitableHash, CommitableHashTag, ValidatorState};
use crate::tree_hash::KVTreeHash;
pub use crate::util::canonical;
>>>>>>> 11f9c675
use ark_serialize::*;
use ark_std::rand::{CryptoRng, RngCore};
use commit::Committable;
use core::hash::Hash;
use jf_cap::keys::{UserAddress, UserPubKey};
use jf_cap::structs::{
    Amount, AssetDefinition, BlindFactor, FreezeFlag, RecordCommitment, RecordOpening,
};
use jf_utils::tagged_blob;
use serde::{Deserialize, Serialize};
use snafu::Snafu;
use std::collections::{HashMap, HashSet, VecDeque};
use std::iter::once;

/// Proof for Vrf output
pub type VrfProof = StakingKeySignature;

/// Compute the allowed stake amount given current state (e.g. circulating supply), view_number and stake amount
/// Hard-coded to 0 for FST
pub fn compute_reward_amount(
    _validator_state: &ValidatorState,
    _block_height: u64,
    _stake: Amount,
) -> Amount {
    Amount::from(0u64)
}

/// Previously collected rewards are recorded in (StakingKey, view_number) pairs
#[tagged_blob("COLLECTED-REWARD")]
#[derive(Clone, Debug, PartialEq, Eq, Hash, CanonicalSerialize, CanonicalDeserialize)]
<<<<<<< HEAD
pub struct CollectedRewards(pub (StakingKey, ViewNumber));
=======
pub struct CollectedRewards {
    pub staking_key: StakingKey,
    pub view_number: ViewNumber,
}
>>>>>>> 11f9c675

/// Identifying tag for CollectedReward
#[derive(Clone, Debug, Copy, PartialEq, Eq, Serialize, Deserialize, Hash)]
pub struct CollectedRewardsTag();
impl CommitableHashTag for CollectedRewardsTag {
    fn commitment_diversifier() -> &'static str {
        "Collected rewards"
    }
}

/// Hash for set Merkle tree for all of the previously-collected rewards
pub type CollectedRewardsHash = CommitableHash<CollectedRewards, (), CollectedRewardsTag>;

/// Committable type for CollectedRewards
pub struct CollectedRewardsCommitment(pub <CollectedRewardsHash as KVTreeHash>::Digest);

impl commit::Committable for CollectedRewardsCommitment {
    fn commit(&self) -> commit::Commitment<Self> {
        commit::RawCommitmentBuilder::new("Collected Reward")
            .var_size_bytes(&canonical::serialize(&self.0).unwrap())
            .finalize()
    }
}

/// Reward Collection Transaction Note
#[derive(
    Clone,
    Debug,
    PartialEq,
    Eq,
    Hash,
    CanonicalSerialize,
    CanonicalDeserialize,
    Serialize,
    Deserialize,
)]
pub struct CollectRewardNote {
    pub body: CollectRewardBody,
    signature: StakingKeySignature,
}

impl CollectRewardNote {
    /// Generate collect reward transaction note and helper proofs
    /// Return RewardError in case of failure (invalid staking key/view_number, merkle proof not found in validator state, or serialization error signing the body).
    #[allow(clippy::too_many_arguments)]
    pub fn generate<R: CryptoRng + RngCore>(
        rng: &mut R,
        validator_state: &ValidatorState,
        view_number: hotshot_types::data::ViewNumber,
        block_height: u64,
        staking_priv_key: &StakingPrivKey,
        cap_address: UserAddress,
        stake_amount: Amount,
        stake_amount_proof: KVMerkleProof<StakeTableHash>,
        uncollected_reward_proof: KVMerkleProof<CollectedRewardsHash>,
        vrf_proof: VrfProof,
    ) -> Result<(Self, RewardNoteProofs), RewardError> {
        let staking_key = StakingKey::from_priv_key(staking_priv_key);
        let (body, proofs) = CollectRewardBody::generate(
            rng,
            validator_state,
            view_number,
            block_height,
            staking_key,
            cap_address,
            stake_amount,
            stake_amount_proof,
            uncollected_reward_proof,
            vrf_proof,
        )?;
        let size = CanonicalSerialize::serialized_size(&body);
        let mut bytes = Vec::with_capacity(size);
        CanonicalSerialize::serialize(&body, &mut bytes).map_err(RewardError::from)?;
        let note = CollectRewardNote {
            body,
            signature: StakingKey::sign(staking_priv_key, &bytes),
        };

        Ok((note, proofs))
    }

    /// verified a reward collect note
    pub fn verify(&self) -> Result<(), RewardError> {
        self.body.verify()?;
        let size = CanonicalSerialize::serialized_size(&self.body);
        let mut bytes = Vec::with_capacity(size);
        CanonicalSerialize::serialize(&self.body, &mut bytes).map_err(RewardError::from)?;
        if self
            .body
            .vrf_witness
            .staking_key
            .validate(&self.signature, &bytes)
        {
            Ok(())
        } else {
            Err(RewardError::SignatureError {})
        }
    }

    pub fn staking_key(&self) -> StakingKey {
        self.body.vrf_witness.staking_key.clone()
    }
}

impl CollectRewardNote {
    pub(crate) fn output_commitment(&self) -> RecordCommitment {
        self.body.output_commitment()
    }

    pub(crate) fn output_opening(&self) -> RecordOpening {
        self.body.output_opening()
    }
}

/// Reward Collection Transaction Note
#[derive(
    Clone,
    Debug,
    PartialEq,
    Eq,
    Hash,
    CanonicalSerialize,
    CanonicalDeserialize,
    Serialize,
    Deserialize,
)]
pub struct CollectRewardBody {
    /// Blinding factor for reward record commitment on CAP native asset
    blind_factor: BlindFactor,
    /// Address that owns the reward
    cap_address: UserAddress,
    /// Reward amount
    pub reward_amount: Amount,
    /// Staking `pub_key`, `view` number and a proof that staking key was selected for committee election on `view`
    pub vrf_witness: EligibilityWitness,
}

impl CollectRewardBody {
    /// Generate collect reward transaction body and helper proofs
    /// Return RewardError in case of failure (invalid staking key/view_number, merkle proof not found in validator state).
    #[allow(clippy::too_many_arguments)]
    pub fn generate<R: RngCore + CryptoRng>(
        rng: &mut R,
        validator_state: &ValidatorState,
        view_number: hotshot_types::data::ViewNumber,
        block_height: u64,
        staking_key: StakingKey,
        cap_address: UserAddress,
        stake_amount: Amount,
        stake_amount_proof: KVMerkleProof<StakeTableHash>,
        uncollected_reward_proof: KVMerkleProof<CollectedRewardsHash>,
        vrf_proof: VrfProof,
    ) -> Result<(Self, RewardNoteProofs), RewardError> {
        let reward_amount = compute_reward_amount(validator_state, block_height, stake_amount);
        let blind_factor = BlindFactor::rand(rng);
        let rewards_proofs = RewardNoteProofs::generate(
            validator_state,
            stake_amount_proof,
            uncollected_reward_proof,
        )?;
        let vrf_witness = EligibilityWitness {
            staking_key,
            view_number: view_number.into(),
            stake_amount,
            vrf_proof,
        };
        let body = CollectRewardBody {
            blind_factor,
            cap_address,
            reward_amount,
            vrf_witness,
        };
        Ok((body, rewards_proofs))
    }

    pub fn verify(&self) -> Result<(), RewardError> {
        self.vrf_witness.verify()
    }
}

impl CollectRewardBody {
    pub(crate) fn output_commitment(&self) -> RecordCommitment {
        RecordCommitment::from(&self.output_opening())
    }

    pub(crate) fn output_opening(&self) -> RecordOpening {
        RecordOpening {
            amount: self.reward_amount,
            asset_def: AssetDefinition::native(),
            pub_key: UserPubKey::new(self.cap_address.clone(), Default::default()),
            freeze_flag: FreezeFlag::Unfrozen,
            blind: self.blind_factor,
        }
    }
}

#[derive(
    Clone,
    Debug,
    PartialEq,
    Eq,
    Hash,
    CanonicalSerialize,
    CanonicalDeserialize,
    Serialize,
    Deserialize,
)]
pub struct EligibilityWitness {
    /// Staking public key
    pub staking_key: StakingKey,
    /// View number for which the key was elected
    pub view_number: ViewNumber,
    /// amount of stake on `view_number`
    stake_amount: Amount,
    /// Cryptographic proof
    vrf_proof: VrfProof,
}

impl EligibilityWitness {
    pub fn verify(&self) -> Result<(), RewardError> {
        if mock_eligibility::is_eligible(self.view_number, &self.staking_key, &self.vrf_proof) {
            Ok(())
        } else {
            Err(RewardError::KeyNotEligible {
                view: self.view_number,
                staking_key: self.staking_key.clone(),
            })
        }
    }
}

/// Auxiliary info and proof for CollectRewardNote
///  * Stake table commitment `comm` on `view_number`
///  * Proof for `staking_pub_key` is eligible for reward:
///  * * Proof `comm` is valid stake table commitment for `view_number`
///  * * Proof for `staking_pub_key` mapped to `stake_amount` on `view_number`
///  *  Proof that reward hasn't been collected
#[derive(
    Clone,
    Debug,
    PartialEq,
    Eq,
    Hash,
    CanonicalSerialize,
    CanonicalDeserialize,
    Serialize,
    Deserialize,
)]
pub struct RewardNoteProofs {
    /// Proof for stake table commitment and total stake for view number
    stake_table_commitment_leaf_proof:
        crate::merkle_tree::MerkleLeafProof<(StakeTableCommitment, Amount)>,
    /// Proof for stake_amount for staking key under above stake table commitment
    stake_amount_proof: KVMerkleProof<StakeTableHash>,
    /// Proof that reward hasn't been collected
    uncollected_reward_proof: KVMerkleProof<CollectedRewardsHash>,
    /// Index of relevant stake table commitment in MerkleTree
    leaf_proof_pos: u64,
}

impl RewardNoteProofs {
    /// Return RewardNoteHelperProofs if view_number is valid and staking_key was elected for it, otherwise return RewardError.
    pub(crate) fn generate(
        validator_state: &ValidatorState,
        stake_amount_proof: KVMerkleProof<StakeTableHash>,
        uncollected_reward_proof: KVMerkleProof<CollectedRewardsHash>,
    ) -> Result<Self, RewardError> {
        let stake_table_commitment_leaf_proof =
            Self::get_stake_commitment_total_stake_and_proof(validator_state)?;
<<<<<<< HEAD
=======
        let uncollected_reward_proof =
            Self::proof_uncollected_rewards(validator_state, stake_key, view_number)?;
        let leaf_proof_pos = validator_state
            .stake_table_commitments_commitment
            .num_leaves
            - 1;
>>>>>>> 11f9c675
        Ok(Self {
            stake_table_commitment_leaf_proof,
            stake_amount_proof,
            uncollected_reward_proof,
            leaf_proof_pos,
        })
    }

    /// Returns StakeTable commitment for view number, if view number is valid, otherwise return RewardError::InvalidViewNumber
    fn get_stake_commitment_total_stake_and_proof(
        validator_state: &ValidatorState,
    ) -> Result<crate::merkle_tree::MerkleLeafProof<(StakeTableCommitment, Amount)>, RewardError>
    {
        match validator_state.stake_table_commitments.clone() {
            MerkleFrontier::Empty { .. } => Err(RewardError::EmptyStakeTableCommitmentSet {}),
            MerkleFrontier::Proof(merkle_proof) => Ok(merkle_proof),
        }
    }
<<<<<<< HEAD
=======

    /// Returns proof if reward hasn't been collected, otherwise RewardError::RewardAlreadyCollected
    fn proof_uncollected_rewards(
        validator_state: &ValidatorState,
        staking_key: &StakingKey,
        view_number: hotshot_types::data::ViewNumber,
    ) -> Result<KVMerkleProof<CollectedRewardsHash>, RewardError> {
        let key = CollectedRewards {
            staking_key: staking_key.clone(),
            view_number: view_number.into(),
        };
        // if (key, proof) not found, then key is present but not in memory. Hence, reward was collected.
        // if value is found, then reward was also collected
        // if value not found, return proof for it
        let (found, proof) = validator_state
            .collected_rewards
            .lookup(key)
            .ok_or(RewardError::RewardAlreadyCollected {})?;
        if found.is_none() {
            Ok(proof)
        } else {
            Err(RewardError::RewardAlreadyCollected {})
        }
    }

    ///Checks proofs in RewardNoteProofs against ValidatorState
    pub fn verify(
        &self,
        validator_state: &ValidatorState,
        staking_key: StakingKey,
        view_number: ViewNumber,
    ) -> Result<(), RewardError> {
        //check collected reward non-inclusion proof
        let collected_reward_check = self.uncollected_reward_proof.check(
            CollectedRewards {
                staking_key: staking_key.clone(),
                view_number,
            },
            validator_state.collected_rewards.hash(),
        );
        match collected_reward_check {
            None => return Err(RewardError::ProofNotInMemory {}),
            Some((Some(_), _)) => {
                return Err(RewardError::RewardAlreadyCollected {});
            }
            //Non-inclusion proof is valid and proof check returns no value for given key
            Some((None, _)) => {}
        }

        //check stake_table_commitment_proof
        crate::merkle_tree::MerkleTree::check_proof(
            validator_state
                .stake_table_commitments_commitment
                .root_value,
            self.leaf_proof_pos,
            &self.stake_table_commitment_leaf_proof,
        )
        .map_err(|_| RewardError::BadStakeTableCommitmentProof {})?;

        //check stake amount proof
        let stake_amount_check = self.stake_amount_proof.check(
            staking_key,
            self.stake_table_commitment_leaf_proof.leaf.0 .0 .0,
        );
        match stake_amount_check {
            Some((Some(_), _)) => {}
            _ => {
                return Err(RewardError::BadStakeTableProof {});
            }
        }
        Ok(())
    }
>>>>>>> 11f9c675
}

/// Reward Transaction Errors.
#[derive(Debug, Snafu, Serialize, Deserialize)]
#[snafu(visibility(pub(crate)))]
pub enum RewardError {
    /// An invalid view number
    InvalidViewNumber { view_number: ViewNumber },

    /// Serialization error
    SerializationError { reason: String },

    /// StakingKeyNotFound
    StakingKeyNotFound {},

    /// Reward has been already collected
    RewardAlreadyCollected {},

    /// No Stake table commitment
    EmptyStakeTableCommitmentSet {},

    /// Proof not in memory
    ProofNotInMemory {},

    /// Staking key not eligible for reward
    KeyNotEligible {
        view: ViewNumber,
        staking_key: StakingKey,
    },

    /// RewardNote failed signature
    SignatureError {},

    /// StakeTableCommitmentProof check failed
    BadStakeTableCommitmentProof {},

    /// Request reward too large
    RewardAmountTooLarge {},

    /// Stake table proof check failed
    BadStakeTableProof {},
}

impl From<ark_serialize::SerializationError> for RewardError {
    fn from(source: ark_serialize::SerializationError) -> Self {
        Self::SerializationError {
            reason: source.to_string(),
        }
    }
}

pub mod mock_eligibility {
    // TODO this is only mock implementation (and totally insecure as Staking keys (VRF keys) are not currently bls signature keys)
    // eligibility will be implemented in hotshot repo from a pro
    use super::*;
    use sha3::{Digest, Sha3_256};

    /// check weather a staking key is elegible for rewards
    pub fn is_eligible(
        view_number: ViewNumber,
        staking_key: &StakingKey,
        proof: &VrfProof,
    ) -> bool {
        // 1. compute vrf value = Hash ( vrf_proof)
        let mut hasher = Sha3_256::new();
        hasher.update(&bincode::serialize(proof).unwrap());
        let vrf_value = hasher.finalize();
        // 2. validate proof
        let data = bincode::serialize(&view_number).unwrap();
        if !staking_key.validate(proof, &data[..]) {
            return false;
        }
        // mock eligibility return true ~10% of times
        vrf_value[0] < 25
    }

    /// Prove that staking key is eligible for reward on view number. Return None if key is not eligible
    pub fn prove_eligibility(
        view_number: ViewNumber,
        staking_priv_key: &StakingPrivKey,
    ) -> Option<VrfProof> {
        // 1. compute vrf proof
        let data = bincode::serialize(&view_number).unwrap();
        let proof = StakingKey::sign(staking_priv_key, &data[..]);
        let pub_key = StakingKey::from_priv_key(staking_priv_key);
        // 2. check eligibility
        if is_eligible(view_number, &pub_key, &proof) {
            Some(proof)
        } else {
            None
        }
    }
    #[cfg(test)]
    mod test_eligibility {
        use crate::reward::mock_eligibility::{is_eligible, prove_eligibility};
        use crate::stake_table::{StakingKey, StakingPrivKey};
        use std::ops::Add;

        #[test]
        fn test_reward_eligibility() {
            let mut view_number = hotshot_types::data::ViewNumber::genesis();
            let priv_key = StakingPrivKey::generate();
            let bad_pub_key = StakingKey::from_priv_key(&StakingPrivKey::generate());
            let pub_key = StakingKey::from_priv_key(&priv_key);
            let mut found = 0;
            for _ in 0..600 {
                // with 600 runs we get ~2^{-100} failure pbb
                if let Some(proof) = prove_eligibility(view_number.into(), &priv_key) {
                    assert!(is_eligible(view_number.into(), &pub_key, &proof));
                    assert!(!is_eligible(view_number.into(), &bad_pub_key, &proof));
                    found += 1;
                }
                view_number = view_number.add(1);
            }
            assert_ne!(found, 0, "Staking key was never eligible");
            println!(
                "Staking key was found {} times out of 600: {:0.2}%, view_number:{:?}",
                found,
                (found as f64) / 6.0,
                view_number
            )
        }
    }
}

pub type CollectedRewardsSet = KVMerkleTree<CollectedRewardsHash>;
pub type CollectedRewardsDigest = <CollectedRewardsHash as KVTreeHash>::Digest;
pub type CollectedRewardsProof = KVMerkleProof<CollectedRewardsHash>;

/// CollectedRewards proofs, organized by the root hash for which they are valid.
pub type CollectedRewardsProofs = Vec<(
    CollectedRewards,
    CollectedRewardsProof,
    CollectedRewardsDigest,
)>;

/// Sliding window for reward collection
#[derive(Clone, Debug, Serialize, Deserialize, PartialEq)]
pub struct CollectedRewardsHistory {
    current: CollectedRewardsDigest,
    history: VecDeque<(CollectedRewardsSet, Vec<CollectedRewards>)>,
}

impl Default for CollectedRewardsHistory {
    fn default() -> Self {
        Self {
            current: CollectedRewardsSet::EmptySubtree.hash(),
            history: VecDeque::with_capacity(ValidatorState::HISTORY_SIZE),
        }
    }
}

impl CollectedRewardsHistory {
    pub fn current_root(&self) -> CollectedRewardsDigest {
        self.current
    }

    pub fn recent_collected_rewards(&self) -> HashSet<CollectedRewards> {
        self.history
            .iter()
            .flat_map(|(_, collected_rewards)| collected_rewards)
            .cloned()
            .collect()
    }

    /// Check if a claimed reward has been collected.
    ///
    /// This function succeeds if `proof` is valid relative to some recent collected reward set (less than
    /// [HISTORY_SIZE](ValidatorState::HISTORY_SIZE) blocks old) and proves that `claimed_reward` was not
    /// in the set at that time, and if `claimed_reward` has not been spent since that historical state.
    ///
    /// `recent_collected_rewards` must be the result of calling [Self::recent_collected_rewards]; that is, it
    /// should contain all of the claimed rewards which have been collected during the historical window
    /// represented by this object.
    ///
    /// If successful, it returns the root hash of the collected_reward set for which `proof` is valid.
    ///
    /// # Errors
    ///
    /// Fails if `proof` is not valid relative to any recent collected reward set, if `proof` proves that
    /// `claimed_reward` _was_ in the set at the time `proof` was generated, or if `claimed_reward` has been
    /// collected since `proof` was generated.
    pub fn check_uncollected_rewards(
        &self,
        recent_collected_rewards: &HashSet<CollectedRewards>,
        proof: &CollectedRewardsProof,
        claimed_reward: CollectedRewards,
    ) -> Result<CollectedRewardsDigest, ValidationError> {
        // Make sure the claimed reward has not been spent during the sliding window of historical
        // snapshots. If it hasn't, then it must be unspent as long as `proof` proves it unspent
        // relative to any of our historical snapshots.
        if recent_collected_rewards.contains(&claimed_reward) {
            return Err(ValidationError::RewardAlreadyCollected {
                reward: claimed_reward,
            });
        }

        // Find a historical collected_reward set root hash which validates the proof.
        for root in once(self.current).chain(self.history.iter().map(|(tree, _)| tree.hash())) {
            let (option_value, computed_root) = proof.check(claimed_reward.clone(), root).unwrap();
            if computed_root == root {
                match option_value {
                    None => {
                        return Ok(root);
                    }
                    Some(_) => {
                        return Err(ValidationError::RewardAlreadyCollected {
                            reward: claimed_reward,
                        })
                    }
                }
            }
        }

        // The collected_reward proof didn't check against any of the past root hashes.
        Err(ValidationError::BadCollectedRewardProof {})
    }

    /// Append a block with new collected rewards to the set.
    ///
    /// `inserts` is a list of collected_rewards to insert, in order, along with their proofs and the
    /// historical root hash which their proof should be validated against. Note that inserting
    /// rewards in different orders may yield different [CollectedRewardsHistory]s, so `inserts` must be
    /// given in a canonical order -- the order in which the claimed rewards appear in the block. Each
    /// collected reward and proof in `inserts` should be labeled with the [Hash](CollectedRewardsHash::Digest) that was
    /// returned from [check_uncollected_rewards](Self::check_uncollected_rewards) when validating that proof. In addition,
    /// [append_block](Self::append_block) must not have been called since any of the relevant calls
    /// to [check_uncollected_rewards](Self::check_uncollected_rewards).
    ///
    /// This method uses the historical sparse [KVMerkleTree] snapshots to update each of the given
    /// proofs to a proof relative to the current collected rewards set, constructing a sparse view of the
    /// current set which includes paths to leaves for each of the collected_rewards to be inserted. From
    /// there, the new claimed rewards can be directly inserted into the sparse [KVMerkleTree], which
    /// can then be used to derive a new root hash.
    ///
    /// If the collected rewards proofs are successfully updated, this function may remove the oldest entry
    /// from the history in order to keep the size of the history below
    /// [HISTORY_SIZE](ValidatorState::HISTORY_SIZE).
    ///
    /// If successful, returns updated non-membership proofs for each claimed rewards in `inserts`, in the
    /// form of a sparse representation of a [KVMerkleTree].
    ///
    /// # Errors
    ///
    /// This function fails if any of the proofs in `inserts` are invalid relative to the
    /// corresponding [Hash](CollectedRewardsHash::Digest).
    pub fn append_block(
        &mut self,
        inserts: CollectedRewardsProofs,
    ) -> Result<CollectedRewardsSet, ValidationError> {
        let (snapshot, new_hash, rewards) = self.apply_block(inserts)?;

        // Update the state: append the new historical snapshot, prune an old snapshot if necessary,
        // and update the current hash.
        if self.history.len() >= ValidatorState::HISTORY_SIZE {
            self.history.pop_back();
        }
        self.history.push_front((snapshot.clone(), rewards));
        self.current = new_hash;

        Ok(snapshot)
    }

    /// Update a set of historical collected rewards non-membership proofs.
    ///
    /// `inserts` is a list of new collected rewards along with their proofs and the historical root hash
    /// which their proof should be validated against. [update_proofs](Self::update_proofs) will
    /// compute a sparse [KVMerkleTree] containing non-membership proofs for each collected reward in
    /// `inserts`, updated so that the root hash of each new proof is the latest root hash in
    /// `self`.
    ///
    /// Each collected reward and proof in `inserts` should be labeled with the [Hash](CollectedRewardsHash::Digest) that
    /// was returned from [check_uncollected_rewards](Self::check_uncollected_rewards) when validating that proof. In
    /// addition, [append_block](Self::append_block) must not have been called since any of the
    /// relevant calls to [check_uncollected_rewards](Self::check_uncollected_rewards).
    ///
    /// # Errors
    ///
    /// This function fails if any of the proofs in `inserts` are invalid relative to the
    /// corresponding [Hash](CollectedRewardsHash::Digest).
    pub fn update_proofs(
        &self,
        inserts: CollectedRewardsProofs,
    ) -> Result<CollectedRewardsSet, ValidationError> {
        Ok(self.apply_block(inserts)?.0)
    }

    fn apply_block(
        &self,
        inserts: CollectedRewardsProofs,
    ) -> Result<
        (
            CollectedRewardsSet,
            CollectedRewardsDigest,
            Vec<CollectedRewards>,
        ),
        ValidationError,
    > {
        let collected_rewards = inserts
            .iter()
            .map(|(n, _, _)| n.clone())
            .collect::<Vec<_>>();

        // A map from a historical root hash to the proofs which are to be validated against that
        // hash
        let mut proofs_by_root = HashMap::<CollectedRewardsDigest, Vec<_>>::new();
        for (n, proof, root) in inserts {
            proofs_by_root.entry(root).or_default().push((n, proof));
        }

        // Get a sparse representation of the oldest set in the history. We will use this
        // accumulator to incrementally build up a sparse representation of the current set that
        // includes all of the necessary Merkle paths.
        let mut accum = if let Some((oldest_tree, _)) = self.history.back() {
            oldest_tree.clone()
        } else {
            CollectedRewardsSet::sparse(self.current)
        };

        // For each snapshot in the history, add the paths for each collected reward in the delta to
        // `accum`, add the paths for each collected reward in `inserts` whose proof is relative to this
        // snapshot, and then advance `accum` to the next historical state by inserting the
        // collected rewards from the delta.
        for (tree, delta) in self.history.iter().rev() {
            assert_eq!(accum.hash(), tree.hash());
            // Add Merkle paths for new collected reward whose proofs correspond to this snapshot.
            for (n, proof) in proofs_by_root.remove(&tree.hash()).unwrap_or_default() {
                accum
                    .remember(n, proof)
                    .map_err(|_| ValidationError::BadCollectedRewardProof {})?;
            }
            // Insert collected reward from `delta`, advancing `accum` to the next historical state while
            // updating all of the Merkle paths it currently contains.
            accum
                .multi_insert(
                    delta
                        .iter()
                        .map(|n| (n.clone(), (), tree.lookup(n.clone()).unwrap().1)),
                )
                .unwrap();
        }

        // Finally, add Merkle paths for any collected reward whose proofs were already current.
        for (n, proof) in proofs_by_root.remove(&accum.hash()).unwrap_or_default() {
            accum
                .remember(n, proof)
                .map_err(|_| ValidationError::BadCollectedRewardProof {})?;
        }

        // At this point, `accum` contains Merkle paths for each of the new collected rewards
        // as well as all of the historical collected rewards. We want to do two different things with this
        // tree:
        //  * Insert the new collected rewards to derive the next collected rewards set commitment. We can do this
        //    directly.
        //  * Create a sparse representation that _only_ contains paths for the new collected rewards.
        //    Unfortunately, this is more complicated. We cannot simply `forget` the historical
        //    collected rewards, because the new ones are not actually in the set, which means they
        //    don't necessarily correspond to unique leaves, and therefore forgetting other
        //    collected rewards may inadvertently cause us to forget part of a path corresponding to a new
        //    rewards. Instead, we will create a new sparse representation of the current set by
        //    starting with the current commitment and remembering paths only for the rewards we
        //    care about. We can get the paths from `accum`.
        assert_eq!(accum.hash(), self.current);
        let mut current = CollectedRewardsSet::sparse(self.current);
        for n in &collected_rewards {
            current
                .remember(n.clone(), accum.lookup(n.clone()).unwrap().1)
                .unwrap();
        }

        // Now that we have created a sparse snapshot of the current collected rewards set, we can insert
        // the new ones into `accum` to derive the new commitment.
        for n in &collected_rewards {
            accum.insert(n.clone(), ()).unwrap();
        }

        Ok((current, accum.hash(), collected_rewards))
    }
}

impl Committable for CollectedRewardsHistory {
    fn commit(&self) -> commit::Commitment<Self> {
        let mut ret = commit::RawCommitmentBuilder::new("Collected Rewards Hist Comm")
            .field("current", self.current)
            .constant_str("history")
            .u64(self.history.len() as u64);
        for (tree, delta) in self.history.iter() {
            ret = ret
                .field("root", tree.hash())
                .var_size_bytes(&crate::util::canonical::serialize(delta).unwrap())
        }
        ret.finalize()
    }
}<|MERGE_RESOLUTION|>--- conflicted
+++ resolved
@@ -10,22 +10,15 @@
 // You should have received a copy of the GNU General Public License along with this program. If not,
 // see <https://www.gnu.org/licenses/>.
 
-use crate::kv_merkle_tree::KVMerkleProof;
+use crate::kv_merkle_tree::{KVMerkleProof, KVMerkleTree};
 use crate::merkle_tree::MerkleFrontier;
 use crate::stake_table::{
     StakeTableCommitment, StakeTableHash, StakingKey, StakingKeySignature, StakingPrivKey,
     ViewNumber,
 };
-<<<<<<< HEAD
-use crate::state::{
-    CommitableHash, CommitableHashTag, KVMerkleTree, ValidationError, ValidatorState,
-};
-use crate::tree_hash::KVTreeHash;
-=======
-use crate::state::{CommitableHash, CommitableHashTag, ValidatorState};
+use crate::state::{CommitableHash, CommitableHashTag, ValidationError, ValidatorState};
 use crate::tree_hash::KVTreeHash;
 pub use crate::util::canonical;
->>>>>>> 11f9c675
 use ark_serialize::*;
 use ark_std::rand::{CryptoRng, RngCore};
 use commit::Committable;
@@ -56,14 +49,10 @@
 /// Previously collected rewards are recorded in (StakingKey, view_number) pairs
 #[tagged_blob("COLLECTED-REWARD")]
 #[derive(Clone, Debug, PartialEq, Eq, Hash, CanonicalSerialize, CanonicalDeserialize)]
-<<<<<<< HEAD
-pub struct CollectedRewards(pub (StakingKey, ViewNumber));
-=======
 pub struct CollectedRewards {
     pub staking_key: StakingKey,
     pub view_number: ViewNumber,
 }
->>>>>>> 11f9c675
 
 /// Identifying tag for CollectedReward
 #[derive(Clone, Debug, Copy, PartialEq, Eq, Serialize, Deserialize, Hash)]
@@ -77,6 +66,7 @@
 /// Hash for set Merkle tree for all of the previously-collected rewards
 pub type CollectedRewardsHash = CommitableHash<CollectedRewards, (), CollectedRewardsTag>;
 
+/*
 /// Committable type for CollectedRewards
 pub struct CollectedRewardsCommitment(pub <CollectedRewardsHash as KVTreeHash>::Digest);
 
@@ -87,6 +77,8 @@
             .finalize()
     }
 }
+
+*/
 
 /// Reward Collection Transaction Note
 #[derive(
@@ -101,7 +93,7 @@
     Deserialize,
 )]
 pub struct CollectRewardNote {
-    pub body: CollectRewardBody,
+    body: CollectRewardBody,
     signature: StakingKeySignature,
 }
 
@@ -118,7 +110,8 @@
         cap_address: UserAddress,
         stake_amount: Amount,
         stake_amount_proof: KVMerkleProof<StakeTableHash>,
-        uncollected_reward_proof: KVMerkleProof<CollectedRewardsHash>,
+        stake_amount_leaf_proof_pos: u64,
+        uncollected_reward_proof: CollectedRewardsProof,
         vrf_proof: VrfProof,
     ) -> Result<(Self, RewardNoteProofs), RewardError> {
         let staking_key = StakingKey::from_priv_key(staking_priv_key);
@@ -131,6 +124,7 @@
             cap_address,
             stake_amount,
             stake_amount_proof,
+            stake_amount_leaf_proof_pos,
             uncollected_reward_proof,
             vrf_proof,
         )?;
@@ -145,7 +139,7 @@
         Ok((note, proofs))
     }
 
-    /// verified a reward collect note
+    /// verifies a reward collect note
     pub fn verify(&self) -> Result<(), RewardError> {
         self.body.verify()?;
         let size = CanonicalSerialize::serialized_size(&self.body);
@@ -163,8 +157,19 @@
         }
     }
 
+    /// returns staking for which reward is being claimed
     pub fn staking_key(&self) -> StakingKey {
         self.body.vrf_witness.staking_key.clone()
+    }
+
+    /// returns view number for which reward is being claimed
+    pub fn view_number(&self) -> ViewNumber {
+        self.body.vrf_witness.view_number
+    }
+
+    /// returns amount claimed for reward
+    pub fn reward_amount(&self) -> Amount {
+        self.body.reward_amount
     }
 }
 
@@ -196,9 +201,9 @@
     /// Address that owns the reward
     cap_address: UserAddress,
     /// Reward amount
-    pub reward_amount: Amount,
+    reward_amount: Amount,
     /// Staking `pub_key`, `view` number and a proof that staking key was selected for committee election on `view`
-    pub vrf_witness: EligibilityWitness,
+    vrf_witness: EligibilityWitness,
 }
 
 impl CollectRewardBody {
@@ -214,7 +219,8 @@
         cap_address: UserAddress,
         stake_amount: Amount,
         stake_amount_proof: KVMerkleProof<StakeTableHash>,
-        uncollected_reward_proof: KVMerkleProof<CollectedRewardsHash>,
+        stake_amount_leaf_proof_pos: u64,
+        uncollected_reward_proof: CollectedRewardsProof,
         vrf_proof: VrfProof,
     ) -> Result<(Self, RewardNoteProofs), RewardError> {
         let reward_amount = compute_reward_amount(validator_state, block_height, stake_amount);
@@ -223,6 +229,7 @@
             validator_state,
             stake_amount_proof,
             uncollected_reward_proof,
+            stake_amount_leaf_proof_pos,
         )?;
         let vrf_witness = EligibilityWitness {
             staking_key,
@@ -271,11 +278,11 @@
     Serialize,
     Deserialize,
 )]
-pub struct EligibilityWitness {
+struct EligibilityWitness {
     /// Staking public key
-    pub staking_key: StakingKey,
+    staking_key: StakingKey,
     /// View number for which the key was elected
-    pub view_number: ViewNumber,
+    view_number: ViewNumber,
     /// amount of stake on `view_number`
     stake_amount: Amount,
     /// Cryptographic proof
@@ -319,7 +326,7 @@
     /// Proof for stake_amount for staking key under above stake table commitment
     stake_amount_proof: KVMerkleProof<StakeTableHash>,
     /// Proof that reward hasn't been collected
-    uncollected_reward_proof: KVMerkleProof<CollectedRewardsHash>,
+    uncollected_reward_proof: CollectedRewardsProof,
     /// Index of relevant stake table commitment in MerkleTree
     leaf_proof_pos: u64,
 }
@@ -329,24 +336,16 @@
     pub(crate) fn generate(
         validator_state: &ValidatorState,
         stake_amount_proof: KVMerkleProof<StakeTableHash>,
-        uncollected_reward_proof: KVMerkleProof<CollectedRewardsHash>,
+        uncollected_reward_proof: CollectedRewardsProof,
+        stake_amount_leaf_proof_pos: u64,
     ) -> Result<Self, RewardError> {
         let stake_table_commitment_leaf_proof =
             Self::get_stake_commitment_total_stake_and_proof(validator_state)?;
-<<<<<<< HEAD
-=======
-        let uncollected_reward_proof =
-            Self::proof_uncollected_rewards(validator_state, stake_key, view_number)?;
-        let leaf_proof_pos = validator_state
-            .stake_table_commitments_commitment
-            .num_leaves
-            - 1;
->>>>>>> 11f9c675
         Ok(Self {
             stake_table_commitment_leaf_proof,
             stake_amount_proof,
             uncollected_reward_proof,
-            leaf_proof_pos,
+            leaf_proof_pos: stake_amount_leaf_proof_pos,
         })
     }
 
@@ -360,56 +359,22 @@
             MerkleFrontier::Proof(merkle_proof) => Ok(merkle_proof),
         }
     }
-<<<<<<< HEAD
-=======
-
-    /// Returns proof if reward hasn't been collected, otherwise RewardError::RewardAlreadyCollected
-    fn proof_uncollected_rewards(
-        validator_state: &ValidatorState,
-        staking_key: &StakingKey,
-        view_number: hotshot_types::data::ViewNumber,
-    ) -> Result<KVMerkleProof<CollectedRewardsHash>, RewardError> {
-        let key = CollectedRewards {
-            staking_key: staking_key.clone(),
-            view_number: view_number.into(),
-        };
-        // if (key, proof) not found, then key is present but not in memory. Hence, reward was collected.
-        // if value is found, then reward was also collected
-        // if value not found, return proof for it
-        let (found, proof) = validator_state
-            .collected_rewards
-            .lookup(key)
-            .ok_or(RewardError::RewardAlreadyCollected {})?;
-        if found.is_none() {
-            Ok(proof)
-        } else {
-            Err(RewardError::RewardAlreadyCollected {})
-        }
-    }
 
     ///Checks proofs in RewardNoteProofs against ValidatorState
     pub fn verify(
         &self,
         validator_state: &ValidatorState,
-        staking_key: StakingKey,
-        view_number: ViewNumber,
-    ) -> Result<(), RewardError> {
-        //check collected reward non-inclusion proof
-        let collected_reward_check = self.uncollected_reward_proof.check(
-            CollectedRewards {
-                staking_key: staking_key.clone(),
-                view_number,
-            },
-            validator_state.collected_rewards.hash(),
-        );
-        match collected_reward_check {
-            None => return Err(RewardError::ProofNotInMemory {}),
-            Some((Some(_), _)) => {
-                return Err(RewardError::RewardAlreadyCollected {});
-            }
-            //Non-inclusion proof is valid and proof check returns no value for given key
-            Some((None, _)) => {}
-        }
+        claimed_reward: CollectedRewards,
+    ) -> Result<CollectedRewardsDigest, ValidationError> {
+        let recently_collected_rewards =
+            validator_state.collected_rewards.recent_collected_rewards();
+        let root = validator_state
+            .collected_rewards
+            .check_uncollected_rewards(
+                &recently_collected_rewards,
+                &self.uncollected_reward_proof,
+                claimed_reward.clone(),
+            )?;
 
         //check stake_table_commitment_proof
         crate::merkle_tree::MerkleTree::check_proof(
@@ -419,22 +384,29 @@
             self.leaf_proof_pos,
             &self.stake_table_commitment_leaf_proof,
         )
-        .map_err(|_| RewardError::BadStakeTableCommitmentProof {})?;
+        .map_err(|_| ValidationError::BadStakeTableCommitmentsProof {})?;
 
         //check stake amount proof
-        let stake_amount_check = self.stake_amount_proof.check(
-            staking_key,
-            self.stake_table_commitment_leaf_proof.leaf.0 .0 .0,
-        );
-        match stake_amount_check {
-            Some((Some(_), _)) => {}
+        let (option_value, _derived_stake_amount_root) = self
+            .stake_amount_proof
+            .check(
+                claimed_reward.staking_key,
+                self.stake_table_commitment_leaf_proof.leaf.0 .0 .0,
+            )
+            .unwrap(); // safe unwrap, check never returns None
+        match option_value {
+            Some(_) => {}
             _ => {
-                return Err(RewardError::BadStakeTableProof {});
+                return Err(ValidationError::BadStakeTableProof {});
             }
         }
-        Ok(())
-    }
->>>>>>> 11f9c675
+        Ok(root)
+    }
+
+    /// retrieves proof that reward hasn't been collected
+    pub fn get_uncollected_reward_proof(&self) -> CollectedRewardsProof {
+        self.uncollected_reward_proof.clone()
+    }
 }
 
 /// Reward Transaction Errors.
@@ -467,15 +439,6 @@
 
     /// RewardNote failed signature
     SignatureError {},
-
-    /// StakeTableCommitmentProof check failed
-    BadStakeTableCommitmentProof {},
-
-    /// Request reward too large
-    RewardAmountTooLarge {},
-
-    /// Stake table proof check failed
-    BadStakeTableProof {},
 }
 
 impl From<ark_serialize::SerializationError> for RewardError {

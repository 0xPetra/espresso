--- conflicted
+++ resolved
@@ -18,26 +18,21 @@
 pub use crate::full_persistence::FullPersistence;
 pub use crate::kv_merkle_tree::*;
 pub use crate::lw_persistence::LWPersistence;
-use crate::reward::{CollectRewardNote, CollectedRewards, RewardNoteProofs};
+use crate::reward::{max_allowed_reward, CollectRewardNote, CollectedRewards, RewardNoteProofs};
 pub use crate::set_merkle_tree::*;
 pub use crate::tree_hash::committable_hash::*;
 pub use crate::tree_hash::*;
 pub use crate::util::canonical;
 pub use crate::{PrivKey, PubKey};
 
-<<<<<<< HEAD
+use crate::genesis::GenesisNote;
 use crate::reward::{CollectedRewardsCommitment, CollectedRewardsHash};
 use crate::stake_table::{
     StakeTableCommitment, StakeTableCommitmentsCommitment, StakeTableCommitmentsHash,
     StakeTableHash, ViewNumber,
 };
-pub use crate::PubKey;
-=======
-use crate::genesis::GenesisNote;
-use crate::reward::CollectedRewardsHash;
-use crate::stake_table::{StakeTableCommitmentsHash, StakeTableHash};
+
 use crate::universal_params::{MERKLE_HEIGHT, VERIF_CRS};
->>>>>>> b860ea1e
 use arbitrary::{Arbitrary, Unstructured};
 use ark_serialize::*;
 use canonical::deserialize_canonical_bytes;
@@ -50,8 +45,8 @@
     H_256,
 };
 use jf_cap::{
-    errors::TxnApiError, structs::Nullifier, txn_batch_verify, MerkleCommitment, MerkleFrontier,
-    MerkleLeafProof, MerkleTree, NodeValue, TransactionNote,
+    errors::TxnApiError, structs::Amount, structs::Nullifier, txn_batch_verify, MerkleCommitment,
+    MerkleFrontier, MerkleLeafProof, MerkleTree, NodeValue, TransactionNote,
 };
 use jf_primitives::merkle_tree::FilledMTBuilder;
 use jf_utils::tagged_blob;
@@ -422,6 +417,18 @@
 
     /// A genesis transaction was included in a non-genesis block
     UnexpectedGenesis,
+
+    /// Reward in transaction has already been collected
+    PreviouslyCollectedReward,
+
+    /// Incorrect stake table commitment proof
+    BadStakeTableCommitmentProof,
+
+    /// Incorrect stake table proof
+    BadStakeTableProof,
+
+    /// Stake amount in transaction does not match amount in stake table
+    RewardAmountTooLarge,
 }
 
 pub(crate) mod ser_display {
@@ -476,6 +483,10 @@
             },
             InconsistentHelperProofs => InconsistentHelperProofs,
             UnexpectedGenesis => UnexpectedGenesis,
+            PreviouslyCollectedReward => PreviouslyCollectedReward,
+            BadStakeTableCommitmentProof => BadStakeTableCommitmentProof,
+            BadStakeTableProof => BadStakeTableProof,
+            RewardAmountTooLarge => RewardAmountTooLarge,
         }
     }
 }
@@ -1088,7 +1099,7 @@
     pub stake_table: KVMerkleTree<StakeTableHash>,
     /// Keeps track of previous stake tables
     pub stake_table_commitments: KVMerkleTree<StakeTableCommitmentsHash>,
-    /// Track already-collected rewards via (staking_key, block number) tuples
+    /// Track already-collected rewards via (staking_key, view number) tuples
     pub collected_rewards: KVMerkleTree<CollectedRewardsHash>,
 }
 
@@ -1179,6 +1190,11 @@
     /// - [ValidationError::NullifierAlreadyExists]
     /// - [ValidationError::UnsupportedFreezeSize]
     /// - [ValidationError::UnsupportedTransferSize]
+    /// - [ValidationError::PreviouslyCollectedReward]
+    /// - [ValidationError::BadStakeTableCommitmentProof]
+    /// - [ValidationError::BadStakeTableProof]
+    /// - [ValidationError::RewardAmountTooLarge]
+    ///
     pub fn validate_block_check(
         &self,
         now: u64,
@@ -1291,67 +1307,59 @@
             }
         }
         {
-            //TODO (fernando) verify CollectRewards
+            //verify rewards collection transactions
             for (pfs, txn) in rewards_proofs
                 .into_iter()
                 .zip(reward_txns.clone().into_iter())
             {
                 //check collected reward non-inclusion proof
-                let collected_reward_check = pfs
-                    .uncollected_reward_proof
-                    .check(
-                        CollectedRewards((
-                            txn.body.vrf_witness.staking_key.clone(),
-                            txn.body.vrf_witness.view_number,
-                        )),
-                        self.collected_rewards.hash(),
-                    )
-                    .unwrap();
-                //reward exists in the table; reward has been collected
-                if collected_reward_check.0.is_some() {
-                    //return "already collected reward" error
-                    return Err(ValidationError::Failed {});
+                let collected_reward_check = pfs.uncollected_reward_proof.check(
+                    CollectedRewards {
+                        staking_key: txn.body.vrf_witness.staking_key.clone(),
+                        view_number: txn.body.vrf_witness.view_number,
+                    },
+                    self.collected_rewards.hash(),
+                );
+                if let Some((Some(_), _)) = collected_reward_check {
+                    //reward exists in the table; reward has been collected
+                    return Err(ValidationError::PreviouslyCollectedReward);
                 }
 
-                //make sure stake_table_commitment matches stored stake table commitment for that view
-                //KALEY: might not need this...
-                if pfs.stake_table_commitment
-                    != self
-                        .stake_table_commitments
-                        .lookup(txn.body.vrf_witness.view_number)
-                        .unwrap()
-                        .0
-                        .unwrap()
-                {
-                    //return "incorrect stake table commitment" error
-                    return Err(ValidationError::Failed {});
+                //check stake_table_commitment_proof
+                let stake_table_comm_check = pfs.stake_table_commitment_proof.check(
+                    txn.body.vrf_witness.view_number,
+                    self.stake_table_commitments.hash(),
+                );
+                if let Some((Some(commitment), _)) = stake_table_comm_check {
+                    if commitment != pfs.stake_table_commitment {
+                        return Err(ValidationError::BadStakeTableCommitmentProof);
+                    }
+                } else {
+                    return Err(ValidationError::BadStakeTableCommitmentProof);
                 }
 
-                //check stake_table_commitment_proof
-                let stake_table_comm_check = pfs
-                    .stake_table_commitment_proof
-                    .check(
-                        txn.body.vrf_witness.view_number,
-                        self.stake_table_commitments.hash(),
-                    )
-                    .unwrap();
-                if stake_table_comm_check.0.unwrap() != pfs.stake_table_commitment {
-                    return Err(ValidationError::Failed {});
-                }
-
                 //check stake amount proof
-                let stake_amount_check = pfs
-                    .stake_amount_proof
-                    .check(
-                        txn.body.vrf_witness.staking_key,
-                        pfs.stake_table_commitment.0,
-                    )
-                    .unwrap();
-                //check amount matches stake_amount
-                if stake_amount_check.0.is_none()
-                    || stake_amount_check.0.unwrap() != txn.body.reward_amount
-                {
-                    return Err(ValidationError::Failed {});
+                let stake_amount_check = pfs.stake_amount_proof.check(
+                    txn.body.vrf_witness.staking_key,
+                    pfs.stake_table_commitment.0,
+                );
+                match stake_amount_check {
+                    //check that stored view_number->commitment matches provided commtiment
+                    Some((Some(amt), _)) => {
+                        //KALEY TODO: update with total stake amt after Fernando's PR is merged
+                        if txn.body.reward_amount
+                            > max_allowed_reward(
+                                amt,
+                                Amount::from(1_u64),
+                                txn.body.vrf_witness.view_number,
+                            )
+                        {
+                            return Err(ValidationError::RewardAmountTooLarge);
+                        }
+                    }
+                    _ => {
+                        return Err(ValidationError::BadStakeTableProof);
+                    }
                 }
             }
         }

--- conflicted
+++ resolved
@@ -19,13 +19,10 @@
 pub use crate::full_persistence::FullPersistence;
 pub use crate::kv_merkle_tree::*;
 pub use crate::lw_persistence::LWPersistence;
-<<<<<<< HEAD
 use crate::reward::{
-    CollectRewardNote, CollectedRewards, CollectedRewardsHistory, RewardNoteProofs,
+    CollectRewardNote, CollectedRewards, CollectedRewardsHistory, CollectedRewardsProof,
+    CollectedRewardsProofs, RewardNoteProofs,
 };
-=======
-use crate::reward::{CollectRewardNote, CollectedRewards, RewardNoteProofs};
->>>>>>> 11f9c675
 pub use crate::set_merkle_tree::*;
 pub use crate::tree_hash::committable_hash::*;
 pub use crate::tree_hash::*;
@@ -33,13 +30,11 @@
 pub use crate::{PrivKey, PubKey};
 
 use crate::genesis::GenesisNote;
-<<<<<<< HEAD
-use crate::stake_table::{StakeTableCommitment, StakeTableCommitmentsHistory, StakeTableHash};
-=======
-use crate::reward::{CollectedRewardsCommitment, CollectedRewardsHash};
-use crate::stake_table::{StakeTableCommitment, StakeTableCommitmentsCommitment, StakeTableHash};
-
->>>>>>> 11f9c675
+use crate::stake_table::{
+    StakeTableCommitment, StakeTableCommitmentsCommitment, StakeTableCommitmentsHistory,
+    StakeTableHash,
+};
+
 use crate::universal_params::{MERKLE_HEIGHT, VERIF_CRS};
 use arbitrary::{Arbitrary, Unstructured};
 use ark_serialize::*;
@@ -426,7 +421,6 @@
     /// A genesis transaction was included in a non-genesis block
     UnexpectedGenesis,
 
-<<<<<<< HEAD
     /// A record was already spent.
     RewardAlreadyCollected {
         reward: CollectedRewards,
@@ -434,13 +428,15 @@
 
     /// An invalid Collected Reward proof.
     BadCollectedRewardProof {},
-=======
-    /// Reward in transaction has already been collected
-    PreviouslyCollectedReward,
 
     /// Stake amount in transaction does not match amount in stake table
     RewardAmountTooLarge,
->>>>>>> 11f9c675
+
+    /// verification error for stake table proof
+    BadStakeTableProof {},
+
+    /// verification error for stake table commitments proof
+    BadStakeTableCommitmentsProof {},
 }
 
 pub(crate) mod ser_display {
@@ -495,15 +491,13 @@
             },
             InconsistentHelperProofs => InconsistentHelperProofs,
             UnexpectedGenesis => UnexpectedGenesis,
-<<<<<<< HEAD
             RewardAlreadyCollected { reward } => RewardAlreadyCollected {
                 reward: reward.clone(),
             },
             BadCollectedRewardProof {} => BadCollectedRewardProof {},
-=======
-            PreviouslyCollectedReward => PreviouslyCollectedReward,
             RewardAmountTooLarge => RewardAmountTooLarge,
->>>>>>> 11f9c675
+            BadStakeTableProof {} => BadStakeTableProof {},
+            BadStakeTableCommitmentsProof {} => BadStakeTableCommitmentsProof {},
         }
     }
 }
@@ -881,9 +875,12 @@
 /// the validators, so that all agree. Any discrepency in the history
 /// would produce a disagreement.
 pub mod state_comm {
-    use crate::stake_table::{StakeTableCommitment, StakeTableCommitmentsCommitment};
+    use crate::stake_table::{
+        StakeTableCommitment, StakeTableCommitmentsCommitment, StakeTableCommitmentsHistory,
+    };
 
     use super::*;
+    use crate::reward::CollectedRewardsHistory;
     use jf_utils::tagged_blob;
     use net::Hash;
 
@@ -954,15 +951,12 @@
         pub past_record_merkle_roots: Commitment<RecordMerkleHistory>,
         pub past_nullifiers: Commitment<NullifierHistory>,
         pub prev_block: Commitment<Block>,
-<<<<<<< HEAD
+        pub stake_table: Commitment<StakeTableCommitment>,
+        // pub total_stake: Commitment<Amount>, TODO (fernando) implement Committable for Amount
+        // TODO: is this field necessary, we have a commitment to previous block
+        pub stake_table_commitments: Commitment<StakeTableCommitmentsCommitment>,
         pub past_stc_merkle_roots: Commitment<StakeTableCommitmentsHistory>,
         pub collected_rewards: Commitment<CollectedRewardsHistory>,
-=======
-        pub stake_table: Commitment<StakeTableCommitment>,
-        pub total_stake: Amount,
-        pub stake_table_commitments: Commitment<StakeTableCommitmentsCommitment>,
-        pub collected_rewards: Commitment<CollectedRewardsCommitment>,
->>>>>>> 11f9c675
     }
 
     impl Committable for LedgerCommitmentOpening {
@@ -985,6 +979,9 @@
                 .field("past_record_merkle_roots", self.past_record_merkle_roots)
                 .field("past_nullifiers", self.past_nullifiers)
                 .field("prev_block", self.prev_block)
+                .field("stake_table", self.stake_table)
+                // .field("total_stake", self.total_stake)
+                .field("stake_table_commitments", self.stake_table_commitments)
                 .field("past_stc_merkle_roots", self.past_stc_merkle_roots)
                 .field("collected_rewards", self.collected_rewards)
                 .finalize()
@@ -1168,7 +1165,7 @@
 pub type NullifierProofs = Vec<(Nullifier, SetMerkleProof, set_hash::Hash)>;
 
 /// Information to mint CAP records for reward collectors
-pub type VerifiedRewards = Vec<CollectedRewards>;
+pub type VerifiedRewards = Vec<CollectedRewardsProof>;
 
 impl Default for ValidatorState {
     fn default() -> Self {
@@ -1235,18 +1232,14 @@
 
             past_nullifiers: self.past_nullifiers.commit(),
             prev_block: self.prev_block.0,
-<<<<<<< HEAD
+            stake_table: StakeTableCommitment(self.stake_table.hash()).commit(),
+            // total_stake: self.total_stake,
             past_stc_merkle_roots: self.past_stc_merkle_roots.commit(),
-            collected_rewards: self.collected_rewards.commit(),
-=======
-            stake_table: StakeTableCommitment(self.stake_table.hash()).commit(),
-            total_stake: self.total_stake,
             stake_table_commitments: StakeTableCommitmentsCommitment(
                 self.stake_table_commitments_commitment.root_value,
             )
             .commit(),
-            collected_rewards: CollectedRewardsCommitment(self.collected_rewards.hash()).commit(),
->>>>>>> 11f9c675
+            collected_rewards: self.collected_rewards.commit(),
         };
         inputs.commit().into()
     }
@@ -1283,7 +1276,7 @@
         now: u64,
         txns: Block,
         txns_helper_proofs: Vec<EspressoTxnHelperProofs>,
-    ) -> Result<(Block, NullifierProofs, VerifiedRewards), ValidationError> {
+    ) -> Result<(Block, NullifierProofs, CollectedRewardsProofs), ValidationError> {
         // Check if this is a genesis block. If it is, validation is trivial and we can skip the
         // rest of this. If it is not, then we will reject the block later if it contains any
         // genesis transactions.
@@ -1391,46 +1384,44 @@
         }
 
         let mut verified_rewards = vec![];
+        let mut verified_rewards_proofs = vec![];
         {
             //verify rewards collection transactions
             for (pfs, txn) in rewards_proofs
                 .into_iter()
                 .zip(reward_txns.clone().into_iter())
             {
+                let latest_reward = CollectedRewards {
+                    staking_key: txn.staking_key(),
+                    view_number: txn.view_number(),
+                };
+
                 //verify reward txn (CollectRewardNote)
-                txn.verify().expect("Failed to verify CollectRewardNote");
+                txn.verify().map_err(|_e| ValidationError::Failed {})?; // TODO add proper error
 
                 //check helper proofs (RewardNoteProofs)
-                pfs.verify(
-                    self,
-                    txn.body.vrf_witness.staking_key.clone(),
-                    txn.body.vrf_witness.view_number,
-                )
-                .expect("Failed to verify auxillary proofs");
-
-                //check vrf witness (EligibilityWitness)
-                txn.body
-                    .vrf_witness
-                    .verify()
-                    .expect("Failed to verify VRF Witness");
+                let root = pfs.verify(self, latest_reward.clone())?;
 
                 //check reward amount
                 let max_reward =
                     crate::reward::compute_reward_amount(self, self.now(), self.total_stake);
-                if txn.body.reward_amount > max_reward {
+                if txn.reward_amount() > max_reward {
                     return Err(ValidationError::RewardAmountTooLarge);
                 }
-                let latest_reward = CollectedRewards {
-                    staking_key: txn.body.vrf_witness.staking_key,
-                    view_number: txn.body.vrf_witness.view_number,
-                };
 
                 //check for duplicate reward in current block
                 if verified_rewards.contains(&latest_reward) {
-                    return Err(ValidationError::PreviouslyCollectedReward);
+                    return Err(ValidationError::RewardAlreadyCollected {
+                        reward: latest_reward,
+                    });
                 }
-
-                verified_rewards.push(latest_reward);
+                verified_rewards.push(latest_reward.clone());
+
+                verified_rewards_proofs.push((
+                    latest_reward,
+                    pfs.get_uncollected_reward_proof(),
+                    root,
+                ));
             }
         }
         // assemble Block
@@ -1440,7 +1431,7 @@
             .chain(reward_txns.into_iter().map(EspressoTransaction::Reward))
             .collect();
 
-        Ok((Block(txns), nullifiers_proofs, verified_rewards))
+        Ok((Block(txns), nullifiers_proofs, verified_rewards_proofs))
     }
 
     /// Performs validation for a block, updating the ValidatorState.
@@ -1526,15 +1517,10 @@
         self.stake_table_commitments = stc_mt.frontier();
 
         //insert rewards transactions from this block
-        for r in rewards.clone() {
-            self.collected_rewards
-                .insert(r, ())
-                .expect("failed to add collected rewards");
-        }
-        //prune tree by forgetting rewards
-        for r in rewards {
-            self.collected_rewards.forget(r);
-        }
+        let _collected_rewards = self
+            .collected_rewards
+            .append_block(rewards)
+            .expect("failed to append collected rewards after validation");
         self.prev_state = Some(comm);
         Ok(ValidationOutputs {
             uids,

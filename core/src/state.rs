--- conflicted
+++ resolved
@@ -14,8 +14,6 @@
 use espresso_macros::*;
 use jf_cap::structs::{Amount, ReceiverMemo};
 use jf_cap::Signature;
-
-use derive_more::{From, Into};
 
 pub use crate::full_persistence::FullPersistence;
 pub use crate::kv_merkle_tree::*;
@@ -34,9 +32,9 @@
 
 use crate::genesis::GenesisNote;
 use crate::stake_table::{
-    CommittableStakeTableSetCommitment, CommittableStakeTableSetFrontier, ConsensusTime,
-    StakeTableCommitment, StakeTableMap, StakeTableSetCommitment, StakeTableSetFrontier,
-    StakeTableSetHistory, StakeTableSetMT,
+    CommittableStakeTableSetCommitment, CommittableStakeTableSetFrontier, StakeTableCommitment,
+    StakeTableMap, StakeTableSetCommitment, StakeTableSetFrontier, StakeTableSetHistory,
+    StakeTableSetMT,
 };
 
 use crate::state::state_comm::CommittableAmount;
@@ -490,16 +488,12 @@
     /// A genesis transaction was included in a non-genesis block
     UnexpectedGenesis,
 
-<<<<<<< HEAD
     /// Attempted to apply a block to a state which was not its intended parent state
     IncorrectParent,
 
     /// Attempted to apply a block with a time in the past
     InvalidTime,
 
-    /// Reward in transaction has already been collected
-    PreviouslyCollectedReward,
-=======
     /// Bad CollectRewardNote
     BadCollectRewardNote,
 
@@ -510,7 +504,6 @@
 
     /// An invalid Collected Reward proof.
     BadCollectedRewardProof {},
->>>>>>> 41261ed0
 
     /// Stake amount in transaction does not match amount in stake table
     RewardAmountTooLarge,
@@ -574,17 +567,13 @@
             },
             InconsistentHelperProofs => InconsistentHelperProofs,
             UnexpectedGenesis => UnexpectedGenesis,
-<<<<<<< HEAD
             IncorrectParent => IncorrectParent,
             InvalidTime => InvalidTime,
-            PreviouslyCollectedReward => PreviouslyCollectedReward,
-=======
             BadCollectRewardNote => BadCollectRewardNote,
             RewardAlreadyCollected { reward } => RewardAlreadyCollected {
                 reward: reward.clone(),
             },
             BadCollectedRewardProof {} => BadCollectedRewardProof {},
->>>>>>> 41261ed0
             RewardAmountTooLarge => RewardAmountTooLarge,
             BadStakeTableProof {} => BadStakeTableProof {},
             BadStakeTableCommitmentsProof {} => BadStakeTableCommitmentsProof {},
@@ -1308,16 +1297,20 @@
             record_merkle_frontier: RecordMerkleFrontier(self.record_merkle_frontier.clone())
                 .commit(),
             past_record_merkle_roots: self.past_record_merkle_roots.commit(),
-
             past_nullifiers: self.past_nullifiers.commit(),
             prev_block: self.prev_block,
             stake_table: StakeTableCommitment(self.stake_table.hash()).commit(),
-            total_stake: self.total_stake,
-            stake_table_commitments: StakeTableCommitmentsCommitment(
-                self.stake_table_commitments_commitment.root_value,
+            total_stake: CommittableAmount::from(self.total_stake).commit(),
+            historical_stake_tables: CommittableStakeTableSetFrontier(
+                self.historical_stake_tables.clone(),
             )
             .commit(),
-            collected_rewards: CollectedRewardsCommitment(self.collected_rewards.hash()).commit(),
+            past_stc_merkle_roots: self.past_historial_stake_table_merkle_roots.commit(),
+            historial_stake_tables_commitment: CommittableStakeTableSetCommitment(
+                self.historical_stake_tables_commitment,
+            )
+            .commit(),
+            collected_rewards: self.collected_rewards.commit(),
         };
         inputs.commit().into()
     }
@@ -1362,7 +1355,6 @@
         }
     }
 
-<<<<<<< HEAD
     pub fn genesis(txn: GenesisNote) -> Self {
         Self::default()
             .append(&ElaboratedBlock::genesis(txn), &ConsensusTime::genesis())
@@ -1372,36 +1364,6 @@
     /// Cryptographic commitment to the validator state
     pub fn commit(&self) -> LedgerStateCommitment {
         Committable::commit(self).into()
-=======
-    /// Cryptographic commitment to the validator state
-    pub fn commit(&self) -> state_comm::LedgerStateCommitment {
-        let inputs = state_comm::LedgerCommitmentOpening {
-            chain: self.chain.commit(),
-            prev_commit_time: self.prev_commit_time,
-            block_height: self.block_height,
-            prev_state: self.prev_state,
-            record_merkle_commitment: RecordMerkleCommitment(self.record_merkle_commitment)
-                .commit(),
-            record_merkle_frontier: RecordMerkleFrontier(self.record_merkle_frontier.clone())
-                .commit(),
-            past_record_merkle_roots: self.past_record_merkle_roots.commit(),
-            past_nullifiers: self.past_nullifiers.commit(),
-            prev_block: self.prev_block.0,
-            stake_table: StakeTableCommitment(self.stake_table.hash()).commit(),
-            total_stake: CommittableAmount::from(self.total_stake).commit(),
-            historical_stake_tables: CommittableStakeTableSetFrontier(
-                self.historical_stake_tables.clone(),
-            )
-            .commit(),
-            past_stc_merkle_roots: self.past_historial_stake_table_merkle_roots.commit(),
-            historial_stake_tables_commitment: CommittableStakeTableSetCommitment(
-                self.historical_stake_tables_commitment,
-            )
-            .commit(),
-            collected_rewards: self.collected_rewards.commit(),
-        };
-        inputs.commit().into()
->>>>>>> 41261ed0
     }
 
     pub fn nullifiers_root(&self) -> set_hash::Hash {
@@ -1441,8 +1403,7 @@
         parent_state: LedgerStateCommitment,
         txns: Block,
         txns_helper_proofs: Vec<EspressoTxnHelperProofs>,
-<<<<<<< HEAD
-    ) -> Result<(Block, NullifierProofs, VerifiedRewards), ValidationError> {
+    ) -> Result<(Block, NullifierProofs, CollectedRewardsProofs), ValidationError> {
         // The block must be intended for this state.
         if parent_state != self.commit() {
             return Err(ValidationError::IncorrectParent);
@@ -1452,9 +1413,6 @@
             return Err(ValidationError::InvalidTime);
         }
 
-=======
-    ) -> Result<(Block, NullifierProofs, CollectedRewardsProofs), ValidationError> {
->>>>>>> 41261ed0
         // Check if this is a genesis block. If it is, validation is trivial and we can skip the
         // rest of this. If it is not, then we will reject the block later if it contains any
         // genesis transactions.
@@ -1697,7 +1655,7 @@
         historial_stake_tables_builder.push((
             StakeTableCommitment(self.stake_table.hash()),
             self.total_stake,
-            ConsensusTime(now),
+            *now,
         ));
         let historial_stake_tables_mt = historial_stake_tables_builder.build();
 

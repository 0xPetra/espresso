// Copyright (c) 2022 Espresso Systems (espressosys.com)
// This file is part of the Espresso library.
//
// This program is free software: you can redistribute it and/or modify it under the terms of the GNU
// General Public License as published by the Free Software Foundation, either version 3 of the
// License, or (at your option) any later version.
// This program is distributed in the hope that it will be useful, but WITHOUT ANY WARRANTY; without
// even the implied warranty of MERCHANTABILITY or FITNESS FOR A PARTICULAR PURPOSE. See the GNU
// General Public License for more details.
// You should have received a copy of the GNU General Public License along with this program. If not,
// see <https://www.gnu.org/licenses/>.

use crate::{api, api::ClientError};
use address_book::InsertPubKey;
use api::client::*;
use async_std::{sync::Arc, task::sleep};
use async_trait::async_trait;
use async_tungstenite::async_std::connect_async;
use async_tungstenite::tungstenite::{
    client::IntoClientRequest, http::header as ws_headers, Message,
};
use espresso_availability_api::query_data::StateQueryData;
use espresso_core::{
    ledger::EspressoLedger,
    set_merkle_tree::{SetMerkleProof, SetMerkleTree},
    state::ElaboratedTransaction,
    universal_params::MERKLE_HEIGHT,
};
use espresso_metastate_api::api::NullifierCheck;
use futures::future::ready;
use futures::prelude::*;
use jf_cap::keys::{UserAddress, UserKeyPair, UserPubKey};
use jf_cap::proof::{freeze::FreezeProvingKey, transfer::TransferProvingKey, UniversalParam};
use jf_cap::structs::Nullifier;
use jf_cap::MerkleTree;
use key_set::{ProverKeySet, SizedKey};
use reef::Ledger;
use seahorse::transactions::Transaction;
use seahorse::{
    events::{EventIndex, EventSource, LedgerEvent},
    ledger_state::LedgerState,
    lw_merkle_tree::LWMerkleTree,
    BincodeSnafu, ClientConfigSnafu, CryptoSnafu, KeystoreBackend, KeystoreError,
};
use serde::{Deserialize, Serialize};
use snafu::ResultExt;
use std::convert::TryInto;
use std::pin::Pin;
use std::time::Duration;
use surf::http::content::{Accept, MediaTypeProposal};
use surf::http::{headers, mime};
pub use surf::Url;

pub struct NetworkBackend<'a> {
    univ_param: &'a UniversalParam,
    query_client: surf::Client,
    address_book_client: surf::Client,
    validator_client: surf::Client,
}

impl<'a> NetworkBackend<'a> {
    pub async fn new(
        univ_param: &'a UniversalParam,
        query_url: Url,
        address_book_url: Url,
        validator_url: Url,
    ) -> Result<NetworkBackend<'a>, KeystoreError<EspressoLedger>> {
        let backend = Self {
            query_client: Self::client(query_url)?,
            address_book_client: Self::client(address_book_url)?,
            validator_client: Self::client(validator_url)?,
            univ_param,
        };
        backend.wait_for_esqs().await?;
        Ok(backend)
    }

    fn client(base_url: Url) -> Result<surf::Client, KeystoreError<EspressoLedger>> {
        let client: surf::Client = surf::Config::new()
            .set_base_url(base_url)
            .try_into()
            .context(ClientConfigSnafu)?;
        Ok(client)
    }

    async fn get<T: for<'de> Deserialize<'de>>(
        &self,
        uri: impl AsRef<str>,
    ) -> Result<T, KeystoreError<EspressoLedger>> {
        let mut res = self
            .query_client
            .get(uri.as_ref())
            .header(headers::ACCEPT, Self::accept_header())
            .send()
            .await
            .map_err(|source| KeystoreError::Failed {
                msg: format!("EsQS request GET {} failed: {}", uri.as_ref(), source),
            })?;
        response_body(&mut res)
            .await
            .map_err(|source| KeystoreError::Failed {
                msg: format!(
                    "Failed to parse response from GET {}: {}",
                    uri.as_ref(),
                    source
                ),
            })
    }

    async fn post<T: Serialize>(
        client: &surf::Client,
        uri: impl AsRef<str>,
        body: &T,
    ) -> Result<(), KeystoreError<EspressoLedger>> {
        client
            .post(uri.as_ref())
            .body_bytes(bincode::serialize(body).context(BincodeSnafu)?)
            .header(headers::ACCEPT, Self::accept_header())
            .send()
            .await
            .map_err(|source| KeystoreError::Failed {
                msg: format!("EsQS request POST {} failed: {}", uri.as_ref(), source),
            })?;
        Ok(())
    }

    fn accept_header() -> Accept {
        let mut accept = Accept::new();
        // Signal that we would prefer a byte stream using the efficient bincode serialization,
        // but failing that we will take any format the server supports.
        //
        // MediaTypeProposal::new() only fails if the weight is outside the range [0, 1]. Since we
        // are using literal values for the weights, unwrap() is appropriate.
        accept.push(MediaTypeProposal::new(mime::BYTE_STREAM, Some(1.0)).unwrap());
        accept.set_wildcard(true);
        accept
    }

    async fn wait_for_esqs(&self) -> Result<(), KeystoreError<EspressoLedger>> {
        let mut backoff = Duration::from_millis(500);
        let url = &self
            .query_client
            .config()
            .base_url
            .as_ref()
            .expect("esqs config has no base url");
        for _ in 0..8 {
            // We use a direct `surf::connect` instead of
            // `self.query_client.connect` because the client middleware isn't
            // set up to handle connect requests, only API requests.
            if surf::connect(&url).send().await.is_ok() {
                return Ok(());
            }
            tracing::warn!(
                "unable to connect to EsQS at {}; sleeping for {:?}",
                url,
                backoff
            );
            sleep(backoff).await;
            backoff *= 2;
        }

        let msg = format!("failed to connect to EQS after {:?}", backoff);
        tracing::error!("{}", msg);
        Err(KeystoreError::Failed { msg })
    }
}

#[async_trait]
impl<'a> KeystoreBackend<'a, EspressoLedger> for NetworkBackend<'a> {
    type EventStream =
        Pin<Box<dyn Send + Unpin + Stream<Item = (LedgerEvent<EspressoLedger>, EventSource)>>>;

    async fn create(
        &mut self,
<<<<<<< HEAD
    ) -> Result<LedgerState<'a, EspressoLedger>, KeystoreError<EspressoLedger>> {
        let LedgerSummary {
            num_blocks,
            num_events,
            ..
        } = self.get("getinfo").await?;

        let LedgerSnapshot {
            state: validator,
            nullifiers,
            records,
            ..
        } = self
            .get(&format!("getsnapshot/{}/true", num_blocks))
=======
    ) -> Result<KeystoreState<'a, EspressoLedger>, KeystoreError<EspressoLedger>> {
        let block_id: u64 = self.get("status/latest_block_id").await?;
        let snapshot: StateQueryData = self
            .get(format!("availability/getstate/{}", block_id))
>>>>>>> 3acd8d33
            .await?;

        // Construct proving keys of the same arities as the verifier keys from the validator.
        let univ_param = self.univ_param;
        let proving_keys = Arc::new(ProverKeySet {
            mint: jf_cap::proof::mint::preprocess(univ_param, MERKLE_HEIGHT)
                .context(CryptoSnafu)?
                .0,
            freeze: snapshot
                .state
                .chain
                .verif_crs
                .freeze
                .iter()
                .map(|k| {
                    Ok::<FreezeProvingKey, KeystoreError<EspressoLedger>>(
                        jf_cap::proof::freeze::preprocess(
                            univ_param,
                            k.num_inputs(),
                            MERKLE_HEIGHT,
                        )
                        .context(CryptoSnafu)?
                        .0,
                    )
                })
                .collect::<Result<_, _>>()?,
            xfr: snapshot
                .state
                .chain
                .verif_crs
                .xfr
                .iter()
                .map(|k| {
                    Ok::<TransferProvingKey, KeystoreError<EspressoLedger>>(
                        jf_cap::proof::transfer::preprocess(
                            univ_param,
                            k.num_inputs(),
                            k.num_outputs(),
                            MERKLE_HEIGHT,
                        )
                        .context(CryptoSnafu)?
                        .0,
                    )
                })
                .collect::<Result<_, _>>()?,
        });

        let state = LedgerState::new(
            proving_keys,
<<<<<<< HEAD
            EventIndex::from_source(EventSource::QueryService, num_events),
            validator,
            LWMerkleTree::sparse(records.0),
            nullifiers,
        );
=======
            txn_state: TransactionState {
                nullifiers: SetMerkleTree::sparse(snapshot.state.nullifiers_root()),
                record_mt: SparseMerkleTree::restore_from_frontier(
                    snapshot.state.record_merkle_commitment,
                    &snapshot.state.record_merkle_frontier,
                )
                .ok_or_else(|| KeystoreError::Failed {
                    msg: "failed to restore sparse Merkle tree from frontier".to_string(),
                })?,
                validator: snapshot.state,
                now: EventIndex::from_source(
                    EventSource::QueryService,
                    snapshot.continuation_event_index as usize,
                ),
            },
        };
>>>>>>> 3acd8d33

        Ok(state)
    }

    async fn subscribe(&self, from: EventIndex, to: Option<EventIndex>) -> Self::EventStream {
        // All events come from a single source, the EsQS, which aggregates blocks and memos.
        let from = from.index(EventSource::QueryService);
        let to = to.map(|to| to.index(EventSource::QueryService));

        let mut url = self
            .query_client
            .config()
            .base_url
            .as_ref()
            .unwrap()
            .join(&format!("catchup/subscribe_for_events/{}", from))
            .unwrap();
        url.set_scheme("ws").unwrap();
        let mut socket_req = url.into_client_request().unwrap();
        socket_req.headers_mut().insert(
            ws_headers::ACCEPT,
            "application/octet-stream".parse().unwrap(),
        );

        //todo !jeb.bearer handle connection failures.
        //      https://github.com/EspressoSystems/seahorse/issues/117
        // This should only fail if the server is incorrect or down, so we should handle by retrying
        // or failing over to a different server.
        let all_events = connect_async(socket_req)
            .await
            .expect("failed to connect to server")
            .0;
        let chosen_events: Pin<Box<dyn Stream<Item = _> + Send>> = if let Some(to) = to {
            Box::pin(all_events.take(to - from))
        } else {
            Box::pin(all_events)
        };

        Box::pin(
            chosen_events
                //todo !jeb.bearer handle stream errors
                //      https://github.com/EspressoSystems/seahorse/issues/117
                // If there is an error in the stream, or the server sends us invalid data, we
                // should retry or fail over to a different server.
                .filter_map(|msg| {
                    let item = match msg {
                        Ok(Message::Binary(bytes)) => match bincode::deserialize(&bytes) {
                            Ok(Some(e)) => Some(e),
                            Ok(None) => {
                                tracing::error!("missing event from catchup service");
                                None
                            }
                            Err(err) => {
                                tracing::error!("malformed event from catchup service: {}", err);
                                None
                            }
                        },
                        msg => {
                            tracing::warn!("unexpected message from catchup service: {:?}", msg);
                            None
                        }
                    }
                    .map(|event| (event, EventSource::QueryService));
                    ready(item)
                }),
        )
    }

    async fn get_public_key(
        &self,
        address: &UserAddress,
    ) -> Result<UserPubKey, KeystoreError<EspressoLedger>> {
        let mut res = self
            .address_book_client
            .post("request_pubkey")
            .content_type(mime::JSON)
            .body_json(address)
            .unwrap()
            .send()
            .await
            .context::<_, KeystoreError<EspressoLedger>>(ClientError)?;
        response_body(&mut res).await.context(ClientError)
    }

    async fn get_nullifier_proof(
        &self,
<<<<<<< HEAD
        _block_height: u64,
=======
        block_id: u64,
>>>>>>> 3acd8d33
        set: &mut SetMerkleTree,
        nullifier: Nullifier,
    ) -> Result<(bool, SetMerkleProof), KeystoreError<EspressoLedger>> {
        if let Some(ret) = set.contains(nullifier) {
            Ok(ret)
        } else {
            let NullifierCheck { proof, spent } = self
                .get(format!(
                    "/metastate/check_nullifier/{}/{}",
                    block_id, nullifier
                ))
                .await?;
            set.remember(nullifier, proof.clone()).unwrap();
            Ok((spent, proof))
        }
    }

    async fn register_user_key(
        &mut self,
        key_pair: &UserKeyPair,
    ) -> Result<(), KeystoreError<EspressoLedger>> {
        let pub_key_bytes = bincode::serialize(&key_pair.pub_key()).unwrap();
        let sig = key_pair.sign(&pub_key_bytes);
        let json_request = InsertPubKey { pub_key_bytes, sig };
        match self
            .address_book_client
            .post("insert_pubkey")
            .content_type(mime::JSON)
            .body_json(&json_request)
            .unwrap()
            .await
        {
            Ok(_) => Ok(()),
            Err(err) => Err(KeystoreError::Failed {
                msg: format!("error inserting public key: {}", err),
            }),
        }
    }

    async fn submit(
        &mut self,
        mut txn: ElaboratedTransaction,
        txn_info: Transaction<EspressoLedger>,
    ) -> Result<(), KeystoreError<EspressoLedger>> {
        if let Some(signed_memos) = txn_info.memos() {
            txn.memos = Some((
                signed_memos.memos.iter().flatten().cloned().collect(),
                signed_memos.sig.clone(),
            ));
        }

        Self::post(&self.validator_client, "/validator/submit", &txn).await
    }

    async fn finalize(&mut self, _txn: Transaction<EspressoLedger>, _txid: Option<(u64, u64)>) {
        // -> Result<(), KeystoreError<EspressoLedger>>
    }

    async fn get_initial_scan_state(
        &self,
        _from: EventIndex,
    ) -> Result<(MerkleTree, EventIndex), KeystoreError<EspressoLedger>> {
        Ok((
            MerkleTree::new(EspressoLedger::merkle_height()).unwrap(),
            Default::default(),
        ))
    }
}<|MERGE_RESOLUTION|>--- conflicted
+++ resolved
@@ -173,27 +173,10 @@
 
     async fn create(
         &mut self,
-<<<<<<< HEAD
     ) -> Result<LedgerState<'a, EspressoLedger>, KeystoreError<EspressoLedger>> {
-        let LedgerSummary {
-            num_blocks,
-            num_events,
-            ..
-        } = self.get("getinfo").await?;
-
-        let LedgerSnapshot {
-            state: validator,
-            nullifiers,
-            records,
-            ..
-        } = self
-            .get(&format!("getsnapshot/{}/true", num_blocks))
-=======
-    ) -> Result<KeystoreState<'a, EspressoLedger>, KeystoreError<EspressoLedger>> {
         let block_id: u64 = self.get("status/latest_block_id").await?;
         let snapshot: StateQueryData = self
             .get(format!("availability/getstate/{}", block_id))
->>>>>>> 3acd8d33
             .await?;
 
         // Construct proving keys of the same arities as the verifier keys from the validator.
@@ -243,30 +226,20 @@
 
         let state = LedgerState::new(
             proving_keys,
-<<<<<<< HEAD
-            EventIndex::from_source(EventSource::QueryService, num_events),
-            validator,
-            LWMerkleTree::sparse(records.0),
-            nullifiers,
+            EventIndex::from_source(
+                EventSource::QueryService,
+                snapshot.continuation_event_index as usize,
+            ),
+            snapshot.state.clone(),
+            LWMerkleTree::restore_from_frontier(
+                snapshot.state.record_merkle_commitment,
+                &snapshot.state.record_merkle_frontier,
+            )
+            .ok_or_else(|| KeystoreError::Failed {
+                msg: "failed to restore sparse Merkle tree from frontier".to_string(),
+            })?,
+            SetMerkleTree::sparse(snapshot.state.nullifiers_root()),
         );
-=======
-            txn_state: TransactionState {
-                nullifiers: SetMerkleTree::sparse(snapshot.state.nullifiers_root()),
-                record_mt: SparseMerkleTree::restore_from_frontier(
-                    snapshot.state.record_merkle_commitment,
-                    &snapshot.state.record_merkle_frontier,
-                )
-                .ok_or_else(|| KeystoreError::Failed {
-                    msg: "failed to restore sparse Merkle tree from frontier".to_string(),
-                })?,
-                validator: snapshot.state,
-                now: EventIndex::from_source(
-                    EventSource::QueryService,
-                    snapshot.continuation_event_index as usize,
-                ),
-            },
-        };
->>>>>>> 3acd8d33
 
         Ok(state)
     }
@@ -353,11 +326,7 @@
 
     async fn get_nullifier_proof(
         &self,
-<<<<<<< HEAD
-        _block_height: u64,
-=======
         block_id: u64,
->>>>>>> 3acd8d33
         set: &mut SetMerkleTree,
         nullifier: Nullifier,
     ) -> Result<(bool, SetMerkleProof), KeystoreError<EspressoLedger>> {

--- conflicted
+++ resolved
@@ -1253,7 +1253,6 @@
         }
     }
 
-<<<<<<< HEAD
     impl UpdateStatusData for TestOnlyMockAllStores {
         type Error = EspressoError;
         fn set_status(
@@ -1271,9 +1270,6 @@
         }
     }
 
-    #[allow(clippy::type_complexity)]
-=======
->>>>>>> 1dbc44e5
     fn test_query_service(
         txs: Vec<Vec<TestTxSpec>>,
         nkeys: u8,

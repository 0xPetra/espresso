image: registry.gitlab.com/asuran-rs/containers/rust-sccache-docker:1.54

stages:
  - lint
  - check
  - build
  - test

variables:
  CARGO_HOME: $CI_PROJECT_DIR/.cargo

# Override git urls to use ci-job-token
before_script:
  - git config --global url."https://gitlab-ci-token:${CI_JOB_TOKEN}@gitlab.com/".insteadOf git://gitlab.com
  - git config --global url."https://gitlab-ci-token:${CI_JOB_TOKEN}@gitlab.com/".insteadOf ssh://git@gitlab.com
  - git config --global url."https://dl.cloudsmith.io/${CLOUDSMITH_ENTITLEMENT}/".insteadOf https://dl.cloudsmith.io/basic/
  - echo ""

lint:fmt:
  stage: lint
  tags:
    - docker
  script:
    - cargo fmt -- --check
  cache:
    key: fmt-cache
    paths:
      - .cargo/
      - target/

lint:clippy:
  stage: lint
  tags:
    - docker
  script:
    - cargo clippy --workspace -- -D warnings
  cache:
    key: clippy-cache
    paths:
      - .cargo/
      - target/

lint:audit:
  stage: lint
  tags:
    - docker
  script:
    - cargo audit
  cache:
    key: audit-cache
    paths:
      - .cargo/
      - target/
<<<<<<< HEAD
=======
  allow_failure: true
>>>>>>> 693c1f72

check:
  stage: check
  tags:
    - docker
  script:
    - cargo check
  cache:
    key: check-cache
    paths:
      - .cargo/
      - target/

build:
  stage: build
  tags:
    - docker
  script:
    - cargo build --workspace --release
  cache:
    key: build-cache
    paths:
      - .cargo/
      - target/

test:
  stage: test
  tags:
    - docker
  script:
    - cargo test --workspace --release
  cache:
    key: test-cache
    paths:
      - .cargo/
      - target/
<<<<<<< HEAD

=======

test:fuzzing:
  stage: test
  tags:
    - docker
  script:
    - cd zerok/zerok_lib; cargo fuzz run --release -s none multixfr_wallet -- -max_total_time=20m
  cache:
    key: fuzzing-cache
    paths:
      - .cargo/
      - target/
  only:
    - triggers
    - schedules
    - web
  allow_failure: true

# Currently takes over an hour to run, we wanna fix that first.
# test:extended:
#   stage: test
#   tags:
#     - docker
#   script:
#     - cargo test --release --workspace -- --ignored
#   cache:
#     key: extended-test-cache
#     paths:
#       - .cargo/
#       - target/
#   only:
#     - triggers
#     - schedules
#     - web
#   allow_failure: true
>>>>>>> 693c1f72
<|MERGE_RESOLUTION|>--- conflicted
+++ resolved
@@ -51,10 +51,6 @@
     paths:
       - .cargo/
       - target/
-<<<<<<< HEAD
-=======
-  allow_failure: true
->>>>>>> 693c1f72
 
 check:
   stage: check
@@ -91,9 +87,6 @@
     paths:
       - .cargo/
       - target/
-<<<<<<< HEAD
-
-=======
 
 test:fuzzing:
   stage: test
@@ -129,4 +122,3 @@
 #     - schedules
 #     - web
 #   allow_failure: true
->>>>>>> 693c1f72

# Multi-Machine Consensus Demo

## Build code
* Run `cargo run --release --bin multi_machine`.
* Check that `multi_machine` is generated under `target/release/`.

## Create a node config file
* To demonstrate consensus among 7 nodes, use the default config file, `examples/multi_machine/src/node-config.toml`.
* Otherwise, create a `.toml` file similar to the default file but with information of the desired number of nodes.
    * Note: number of nodes must be at least 5.

## Run demo
The instructions below assume that the number of nodes is 7. Otherwise, replace numbers accordingly.

### Generate public key files
* If there are public key files under `examples/multi_machine/src`, skip this section.
* Otherwise, in a terminal window:
    * Cd to `target/release/`.
    * Run `multi_machine --config {config} --generate_keys`.
    * Check that public key files are stored under `examples/multi_machine/src`, file names starting `pk_`.

### Simulate consensus
* Open 7 terminal windows (or split a window into 7 sessions using tmux). Let them be `window 0, 1, ..., 6`, each representing a node.
* In each window:
    * Cd to `target/release/`.
    * Run `multi_machine --config {config} --id {id}`.
        * `config` is the path to the node config file.
            * Skip this option if using the default file, `examples/multi_machine/src/node-config.toml`.
        * `id` is the ID of the current node, starting from `0` to `6`.
            * The last node, `node 6`, is going to propose all transactions, but not necessarily the leader in each round.
            * Note: Make sure to start `node 6` last, so that it will complete network connections faster than other nodes and starts to propose the first transaction. 
        * Add `--auto` to automatically start each round of the consensus.
            * Note: This is useful for automated testing, but the recommended and default way is to start the consensus by user input.
        * Add `--full` to run a full node. 
* For each round:
    * Wait until all windows display `Hit the enter key when ready to start the consensus...`, then hit the enter key in every window.
        * Skip this step if running with `--auto`.
    * Check that the `Current commitment`s in all windows are the same.
* Nodes that have completed all (i.e., 3) rounds will terminate their processes, which may lead to connection errors displayed in other windows. It is okay to ignore these errors as long as the commitments of each round are consistent in all windows.

<<<<<<< HEAD
### Initialize web server
* Port
    * By default, the port the web server listens on is `id + 50000`. E.g., for `node 3`, the port is `50003`. Use the `PORT` environment variable to override the setting.
* Asset directory
    * By default, it is `examples/multi_machine/public`. Use `--assets` to provide the path to a different directory.
* API file
    * By default, API and messages are specified in `examples/multi_machine/api/api.toml`. Use `--api` to change the file.
=======
## Running with a wallet
By default, one of the validator nodes in the demo will automatically generate transactions to propose to the other nodes. But the demo can also be driven by a wallet,
running externally to all of the nodes.

To use a wallet with the demo, first generate a key pair for the wallet:
```
cd zerok/zerok_client
cargo run --key-gen $key_file
```
The private key will be stored in $key_file, and the public key in $key_file.pub. Next,
start the demo as you normally would, but pass the extra argument `--wallet $key_file.pub` to each node, and pass `--full` to at least one node. The lead node will initialize a ledger containing a single record of 2^32 native tokens, owned by the wallet.

In a separate terminal, you can now enter the interactive wallet REPL:
```
cd zerok/zerok_client
cargo run -- --key-path $key_file localhost:$port
```
where $port is the port number where the full node is serving (50000 + node id, by default). It will take a while to connect (actually, most of that time is deserializing the universal parameters and generating proving keys) and will prompt you when it is ready to process commands.

Open another wallet in yet another terminal using a different `--key-path`. (Or don't specify a key path, and one will be generated in-memory. We only needed the key in a file for the first wallet to give to the validators so they could bootstrap the system with some initial amount of native coins.)

Get the addresses of both of your wallets using the `address` command. View your available assets using the `assets` and `balance` commands. Transfer funds back and forth using `transfer <asset> <address> <amount> <fee>`. Remember to hit enter in all of the validator terminals to start consensus after you generate a transaction.
>>>>>>> ed5e668f
<|MERGE_RESOLUTION|>--- conflicted
+++ resolved
@@ -38,7 +38,6 @@
     * Check that the `Current commitment`s in all windows are the same.
 * Nodes that have completed all (i.e., 3) rounds will terminate their processes, which may lead to connection errors displayed in other windows. It is okay to ignore these errors as long as the commitments of each round are consistent in all windows.
 
-<<<<<<< HEAD
 ### Initialize web server
 * Port
     * By default, the port the web server listens on is `id + 50000`. E.g., for `node 3`, the port is `50003`. Use the `PORT` environment variable to override the setting.
@@ -46,7 +45,7 @@
     * By default, it is `examples/multi_machine/public`. Use `--assets` to provide the path to a different directory.
 * API file
     * By default, API and messages are specified in `examples/multi_machine/api/api.toml`. Use `--api` to change the file.
-=======
+
 ## Running with a wallet
 By default, one of the validator nodes in the demo will automatically generate transactions to propose to the other nodes. But the demo can also be driven by a wallet,
 running externally to all of the nodes.
@@ -68,5 +67,4 @@
 
 Open another wallet in yet another terminal using a different `--key-path`. (Or don't specify a key path, and one will be generated in-memory. We only needed the key in a file for the first wallet to give to the validators so they could bootstrap the system with some initial amount of native coins.)
 
-Get the addresses of both of your wallets using the `address` command. View your available assets using the `assets` and `balance` commands. Transfer funds back and forth using `transfer <asset> <address> <amount> <fee>`. Remember to hit enter in all of the validator terminals to start consensus after you generate a transaction.
->>>>>>> ed5e668f
+Get the addresses of both of your wallets using the `address` command. View your available assets using the `assets` and `balance` commands. Transfer funds back and forth using `transfer <asset> <address> <amount> <fee>`. Remember to hit enter in all of the validator terminals to start consensus after you generate a transaction.
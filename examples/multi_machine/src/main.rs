--- conflicted
+++ resolved
@@ -279,11 +279,7 @@
                     ix,
                     TRANSACTION_COUNT as usize,
                     owner_memos,
-<<<<<<< HEAD
                     recv_keys,
-=======
-                    vec![k1_ix, k1_ix, k2_ix],
->>>>>>> 693c1f72
                 )
                 .unwrap();
             state

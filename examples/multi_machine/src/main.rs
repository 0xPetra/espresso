// Copyright © 2021 Translucence Research, Inc. All rights reserved.

use crate::routes::{
    dispatch_url, dispatch_web_socket, RouteBinding, UrlSegmentType, UrlSegmentValue,
};
use async_std::sync::{Arc, RwLock};
use async_std::task;
use async_trait::async_trait;
use futures_util::StreamExt;
use jf_txn::structs::{AssetDefinition, FreezeFlag, ReceiverMemo, RecordCommitment, RecordOpening};
use jf_txn::{MerkleTree, TransactionVerifyingKey};
use phaselock::{
    error::PhaseLockError, event::EventType, message::Message, networking::w_network::WNetwork,
    traits::storage::memory_storage::MemoryStorage, PhaseLock, PhaseLockConfig, PubKey,
};
use rand_chacha::{rand_core::SeedableRng, ChaChaRng};
use serde::{de::DeserializeOwned, Serialize};
use server::request_body;
use std::collections::hash_map::HashMap;
use std::convert::TryInto;
use std::fs::File;
use std::io::{prelude::*, Read};
use std::path::{Path, PathBuf};
use std::str::FromStr;
use structopt::StructOpt;
use tagged_base64::TaggedBase64;
use threshold_crypto as tc;
use tide::StatusCode;
use tide_websockets::{WebSocket, WebSocketConnection};
use toml::Value;
use tracing::debug;
use zerok_lib::{
    api::*, key_set::KeySet, node::*, ElaboratedBlock, ElaboratedTransaction, MultiXfrRecordSpec,
    MultiXfrTestState, ValidatorState, VerifierKeySet, MERKLE_HEIGHT, UNIVERSAL_PARAM,
};

mod disco;
mod ip;
mod routes;

const STATE_SEED: [u8; 32] = [0x7au8; 32];
const TRANSACTION_COUNT: u64 = 3;

#[derive(Debug, StructOpt)]
#[structopt(
    name = "Multi-machine concensus",
    about = "Simulates consensus among multiple machines"
)]
struct NodeOpt {
    /// Path to the node configuration file.
    #[structopt(
        long = "config",
        short = "c",
        default_value = ""      // See fn default_config_path().
    )]
    config: String,

    /// Whether to generate and store public keys for all nodes.
    ///
    /// Public keys will be stored under the directory specified by `pk_path`.
    ///
    /// Skip this option if public key files already exist.
    #[structopt(long = "gen_pk", short = "g")]
    gen_pk: bool,

    /// Path to public keys.
    ///
    /// Public keys will be stored under the specified directory, file names starting
    /// with `pk_`.
    #[structopt(
        long = "pk_path", 
        short = "p", 
        default_value = ""      // See fn default_pk_path().
    )]
    pk_path: String,

    /// Id of the current node.
    ///
    /// If the node ID is 0, it will propose and try to add transactions.
    ///
    /// Skip this option if only want to generate public key files.
    #[structopt(long = "id", short = "i")]
    id: Option<u64>,

    /// Whether the current node should run a full node.
    #[structopt(long = "full", short = "f")]
    full: bool,

    /// Path to assets including web server files.
    #[structopt(
        long = "assets",
        default_value = ""      // See fn default_web_path().
    )]
    web_path: String,

    /// Path to API specification and messages.
    #[structopt(
        long = "api",
        default_value = ""      // See fn default_api_path().
    )]
    api_path: String,

    /// Use an external wallet to generate transactions.
    ///
    /// The argument is the path to the wallet's public key. If this option is given, the ledger
    /// will be initialized with a single record of 2^32 native tokens, owned by the wallet's public
    /// key. The demo will then wait for the wallet to generate some transactions and submit them to
    /// the validators using the network API.
    #[structopt(short, long = "wallet")]
    wallet_pk_path: Option<PathBuf>,
}

/// Gets public key of a node from its public key file.
fn get_public_key(node_id: u64) -> PubKey {
    let path_str = format!("{}/pk_{}", get_pk_dir(), node_id);
    let path = Path::new(&path_str);
    let mut pk_file = File::open(&path)
        .unwrap_or_else(|_| panic!("Cannot find public key file: {}", path.display()));
    let mut pk_str = String::new();
    pk_file
        .read_to_string(&mut pk_str)
        .unwrap_or_else(|err| panic!("Error while reading public key file: {}", err));
    serde_json::from_str(&pk_str).expect("Error while reading public key")
}

/// Returns the project directory.
fn project_path() -> PathBuf {
    let path = PathBuf::from(env!("CARGO_MANIFEST_DIR"));
    println!("path {}", path.display());
    path
}

/// Returns "<repo>/public/" where <repo> is
/// derived from the executable path assuming the executable is in
/// two directory levels down and the project directory name
/// can be derived from the executable name.
///
/// For example, if the executable path is
/// ```
///    ~/tri/systems/system/examples/multi_machine/target/release/multi_machine
/// ```
/// then the asset path is
/// ```
///    ~/tri/systems/system/examples/multi_machine/public/
/// ```
fn default_web_path() -> PathBuf {
    const ASSET_DIR: &str = "public";
    let dir = project_path();
    [&dir, Path::new(ASSET_DIR)].iter().collect()
}

/// Returns the default path to the node configuration file.
fn default_config_path() -> PathBuf {
    const CONFIG_FILE: &str = "src/node-config.toml";
    let dir = project_path();
    [&dir, Path::new(CONFIG_FILE)].iter().collect()
}

/// Returns the default directory to store public key files.
fn default_pk_path() -> PathBuf {
    const PK_DIR: &str = "src";
    let dir = project_path();
    [&dir, Path::new(PK_DIR)].iter().collect()
}

/// Returns the default path to the node configuration file.
fn default_api_path() -> PathBuf {
    const API_FILE: &str = "api/api.toml";
    let dir = project_path();
    [&dir, Path::new(API_FILE)].iter().collect()
}

/// Reads configuration file path and node id from options
fn get_node_config() -> Value {
    let config_path_str = NodeOpt::from_args().config;
    let path = if config_path_str.is_empty() {
        println!("default config path");
        default_config_path()
    } else {
        println!("command line config path");
        PathBuf::from(&config_path_str)
    };

    // Read node info from node configuration file
    let mut config_file = File::open(&path)
        .unwrap_or_else(|_| panic!("Cannot find node config file: {}", path.display()));
    let mut config_str = String::new();
    config_file
        .read_to_string(&mut config_str)
        .unwrap_or_else(|err| panic!("Error while reading node config file: {}", err));
    toml::from_str(&config_str).expect("Error while reading node config file")
}

/// Gets the directory to public key files.
fn get_pk_dir() -> String {
    let pk_path = NodeOpt::from_args().pk_path;
    if pk_path.is_empty() {
        default_pk_path()
            .into_os_string()
            .into_string()
            .expect("Error while converting public key path to a string")
    } else {
        pk_path
    }
}

/// Gets IP address and port number of a node from node configuration file.
fn get_host(node_config: Value, node_id: u64) -> (String, u16) {
    let node = &node_config["nodes"][node_id.to_string()];
    let ip = node["ip"].as_str().expect("Missing IP info").to_owned();
    let port = node["port"].as_integer().expect("Missing port info") as u16;
    (ip, port)
}

/// Trys to get a networking implementation with the given id and port number.
///
/// Also starts the background task.
async fn get_networking<
    T: Clone + Serialize + DeserializeOwned + Send + Sync + std::fmt::Debug + 'static,
>(
    node_id: u64,
    port: u16,
) -> (WNetwork<T>, PubKey) {
    let pub_key = get_public_key(node_id);
    debug!(?pub_key);
    let network = WNetwork::new(pub_key.clone(), port, None).await;
    if let Ok(n) = network {
        let (c, sync) = futures::channel::oneshot::channel();
        match n.generate_task(c) {
            Some(task) => {
                task.into_iter().for_each(|n| {
                    async_std::task::spawn(n);
                });
                sync.await.expect("sync.await failed");
            }
            None => {
                panic!("Failed to launch networking task");
            }
        }
        return (n, pub_key);
    }
    panic!("Failed to open a port");
}

enum Node {
    Light(LightWeightNode),
    Full(FullNode<'static>),
}

#[async_trait]
impl Validator for Node {
    type Event = PhaseLockEvent;

    async fn submit_transaction(&self, tx: ElaboratedTransaction) -> Result<(), PhaseLockError> {
        match self {
            Node::Light(n) => <LightWeightNode as Validator>::submit_transaction(n, tx).await,
            Node::Full(n) => n.submit_transaction(tx).await,
        }
    }

    async fn start_consensus(&self) {
        match self {
            Node::Light(n) => n.start_consensus().await,
            Node::Full(n) => n.start_consensus().await,
        }
    }

    fn subscribe(&self) -> EventStream<Self::Event> {
        match self {
            Node::Light(n) => n.subscribe(),
            Node::Full(n) => <FullNode as Validator>::subscribe(n),
        }
    }
}

/// Creates the initial state and phaselock for simulation.
async fn init_state_and_phaselock(
    public_keys: tc::PublicKeySet,
    secret_key_share: tc::SecretKeyShare,
    nodes: u64,
    threshold: u64,
    node_id: u64,
    networking: WNetwork<Message<ElaboratedBlock, ElaboratedTransaction, 64>>,
    full_node: bool,
) -> (Option<MultiXfrTestState>, Node) {
    // Create the initial state
    let (state, validator, records, nullifiers, memos) =
        if let Some(pk_path) = NodeOpt::from_args().wallet_pk_path {
            let mut rng = zerok_lib::crypto_rng_from_seed([0x42u8; 32]);

            // Read in the public key of the wallet which will get the initial grant of native coins.
            let mut file = File::open(pk_path).unwrap();
            let mut bytes = Vec::new();
            file.read_to_end(&mut bytes).unwrap();
            let pub_key = bincode::deserialize(&bytes).unwrap();

            // Create the initial grant.
            let ro = RecordOpening::new(
                &mut rng,
                1u64 << 32,
                AssetDefinition::native(),
                pub_key,
                FreezeFlag::Unfrozen,
            );
            let mut records = MerkleTree::new(MERKLE_HEIGHT).unwrap();
            records.push(RecordCommitment::from(&ro).to_field_element());
            let memos = vec![(ReceiverMemo::from_ro(&mut rng, &ro, &[]).unwrap(), 0)];

            // Set up the validator.
            let univ_setup = &*UNIVERSAL_PARAM;
            let (_, xfr_verif_key_12, _) =
                jf_txn::proof::transfer::preprocess(univ_setup, 1, 2, MERKLE_HEIGHT).unwrap();
            let (_, xfr_verif_key_23, _) =
                jf_txn::proof::transfer::preprocess(univ_setup, 2, 3, MERKLE_HEIGHT).unwrap();
            let (_, mint_verif_key, _) =
                jf_txn::proof::mint::preprocess(univ_setup, MERKLE_HEIGHT).unwrap();
            let (_, freeze_verif_key, _) =
                jf_txn::proof::freeze::preprocess(univ_setup, 2, MERKLE_HEIGHT).unwrap();
            let verif_keys = VerifierKeySet {
                mint: TransactionVerifyingKey::Mint(mint_verif_key),
                xfr: KeySet::new(
                    vec![
                        TransactionVerifyingKey::Transfer(xfr_verif_key_12),
                        TransactionVerifyingKey::Transfer(xfr_verif_key_23),
                    ]
                    .into_iter(),
                )
                .unwrap(),
                freeze: KeySet::new(
                    vec![TransactionVerifyingKey::Freeze(freeze_verif_key)].into_iter(),
                )
                .unwrap(),
            };

            let nullifiers = Default::default();
            let validator = ValidatorState::new(verif_keys, records.clone());
            (None, validator, records, nullifiers, memos)
        } else {
            let state = MultiXfrTestState::initialize(
                STATE_SEED,
                10,
                10,
                (
                    MultiXfrRecordSpec {
                        asset_def_ix: 0,
                        owner_key_ix: 0,
                        asset_amount: 100,
                    },
                    vec![
                        MultiXfrRecordSpec {
                            asset_def_ix: 1,
                            owner_key_ix: 0,
                            asset_amount: 50,
                        },
                        MultiXfrRecordSpec {
                            asset_def_ix: 0,
                            owner_key_ix: 0,
                            asset_amount: 70,
                        },
                    ],
                ),
            )
            .unwrap();

            let validator = state.validator.clone();
            let record_merkle_tree = state.record_merkle_tree.clone();
            let nullifiers = state.nullifiers.clone();
            let unspent_memos = state.unspent_memos();
            (
                Some(state),
                validator,
                record_merkle_tree,
                nullifiers,
                unspent_memos,
            )
        };

    // Create the initial phaselock
    let known_nodes: Vec<_> = (0..nodes).map(get_public_key).collect();

    let config = PhaseLockConfig {
        total_nodes: nodes as u32,
        threshold: threshold as u32,
        max_transactions: 100,
        known_nodes,
        next_view_timeout: 10000,
        timeout_ratio: (11, 10),
        round_start_delay: 1,
    };
    debug!(?config);
    let genesis = ElaboratedBlock::default();
    let (_, phaselock) = PhaseLock::init(
        genesis,
        public_keys,
        secret_key_share,
        node_id,
        config,
        validator.clone(),
        networking,
        MemoryStorage::default(),
    )
    .await;
    debug!("phaselock launched");

    let validator = if full_node {
        let node = FullNode::new(
            phaselock,
            &*UNIVERSAL_PARAM,
            validator.clone(),
            records.clone(),
            nullifiers.clone(),
            memos,
        );
        Node::Full(node)
    } else {
        Node::Light(phaselock)
    };

    (state, validator)
}

#[derive(Clone)]
struct Connection {
    id: String,
    wsc: WebSocketConnection,
}

#[derive(Clone)]
pub struct WebState {
    connections: Arc<RwLock<HashMap<String, Connection>>>,
    web_path: PathBuf,
    api: toml::Value,
    node: Arc<RwLock<FullNode<'static>>>,
}

async fn submit_endpoint(mut req: tide::Request<WebState>) -> Result<tide::Response, tide::Error> {
    let tx = request_body(&mut req).await?;
    let validator = req.state().node.read().await;
    validator
        .submit_transaction(tx)
        .await
        .map_err(server_error)?;
    Ok(tide::Response::new(StatusCode::Ok))
}

async fn memos_endpoint(mut req: tide::Request<WebState>) -> Result<tide::Response, tide::Error> {
    let PostMemos { memos, signature } = request_body(&mut req).await?;
    let mut bulletin = req.state().node.write().await;
    let TransactionId(BlockId(block), tx) =
        UrlSegmentValue::parse(req.param("txid").unwrap(), "TaggedBase64")
            .ok_or_else(|| {
                server_error(Error::ParamError {
                    param: String::from("txid"),
                    msg: String::from(
                        "Valid transaction ID required. Transaction IDs start with TX~.",
                    ),
                })
            })?
            .to()?;
    bulletin
        .post_memos(block as u64, tx as u64, memos, signature)
        .await
        .map_err(server_error)?;
    Ok(tide::Response::new(StatusCode::Ok))
}

async fn users_endpoint(mut req: tide::Request<WebState>) -> Result<tide::Response, tide::Error> {
    let pub_key: UserPubKey = request_body(&mut req).await?;
    let mut bulletin = req.state().node.write().await;
    bulletin.introduce(&pub_key).await.map_err(server_error)?;
    Ok(tide::Response::new(StatusCode::Ok))
}

async fn form_demonstration(req: tide::Request<WebState>) -> Result<tide::Body, tide::Error> {
    let mut index_html: PathBuf = req.state().web_path.clone();
    index_html.push("index.html");
    Ok(tide::Body::from_file(index_html).await?)
}

<<<<<<< HEAD
/* TODO

Collect error messages for parameters that fail to parse, but only
when there are no literal mismatches

Add comprehensive documentation at /

Add an enum for each entry point so we know how to dispatch
}

 */

// Get the route pattern that matches the URL of a request, and the bindings for parameters in the
// pattern. If no route matches, the error is a documentation string explaining what went wrong.
fn parse_route(
    req: &tide::Request<WebState>,
) -> Result<(String, HashMap<String, RouteBinding>), String> {
=======
fn internal_error(msg: &'static str) -> tide::Error {
    tide::Error::from_str(tide::StatusCode::InternalServerError, msg)
}

/// Handle API requests defined in api.toml.
///
/// This function duplicates the logic for deciding which route was requested. This
/// is an unfortunate side-effect of defining the routes in an external file.
// todo !corbett Convert the error feedback into HTML
async fn entry_page(req: tide::Request<WebState>) -> Result<tide::Response, tide::Error> {
>>>>>>> 1dd495de
    let first_segment = &req
        .url()
        .path_segments()
        .ok_or_else(|| String::from("No path segments"))?
        .next()
        .ok_or_else(|| String::from("Empty path"))?;
    let api = &req.state().api["route"][first_segment];
    let route_patterns = api["PATH"]
        .as_array()
        .expect("Invalid PATH type. Expecting array.");
    let mut arg_doc: String = api["DOC"].as_str().expect("Missing DOC").to_string();
    let mut matching_route_count = 0u64;
    let mut matching_route = String::new();
    let mut bindings: HashMap<String, HashMap<String, RouteBinding>> = HashMap::new();
    for route_pattern in route_patterns.iter() {
        let mut found_literal_mismatch = false;
        let mut argument_parse_failed = false;
        arg_doc.push_str(&format!(
            "\n\nRoute: {}\n--------------------\n",
            &route_pattern.as_str().unwrap()
        ));
        // The `path_segments()` succeeded above, so `unwrap()` is safe.
        let mut req_segments = req.url().path_segments().unwrap();
        for pat_segment in route_pattern
            .as_str()
            .expect("PATH must be an array of strings")
            .split('/')
        {
            // Each route parameter has an associated type. The lookup
            // will only succeed if the current segment is a parameter
            // placeholder, such as :id. Otherwise, it is assumed to
            // be a literal.
            if let Some(segment_type_value) = &api.get(pat_segment) {
                let segment_type = segment_type_value
                    .as_str()
                    .expect("The path pattern must be a string.");
                let req_segment = req_segments.next().unwrap_or("");
                arg_doc.push_str(&format!(
                    "  Argument: {} as type {} and value: {} ",
                    pat_segment, segment_type, req_segment
                ));
                if let Some(value) = UrlSegmentValue::parse(req_segment, segment_type) {
                    let rb = RouteBinding {
                        parameter: pat_segment.to_string(),
                        ptype: UrlSegmentType::from_str(segment_type).unwrap(),
                        value,
                    };
                    bindings
                        .entry(String::from(route_pattern.as_str().unwrap()))
                        .or_default()
                        .insert(pat_segment.to_string(), rb);
                    arg_doc.push_str("(Parse succeeded)\n");
                } else {
                    arg_doc.push_str("(Parse failed)\n");
                    argument_parse_failed = true;
                    // TODO !corbett capture parse failures documentation
                    // UrlSegmentValue::ParseFailed(segment_type, req_segment)
                }
            } else {
                // No type information. Assume pat_segment is a literal.
                let req_segment = req_segments.next().unwrap_or("");
                if req_segment != pat_segment {
                    found_literal_mismatch = true;
                    arg_doc.push_str(&format!(
                        "Request segment {} does not match route segment {}.\n",
                        req_segment, pat_segment
                    ));
                }
                // TODO !corbett else capture the matching literal in bindings
                // TODO !corebtt if the edit distance is small, capture spelling suggestion
            }
        }
        if !found_literal_mismatch {
            arg_doc.push_str(&format!(
                "Literals match for {}\n",
                &route_pattern.as_str().unwrap(),
            ));
        }
        let mut length_matches = false;
        if req_segments.next().is_none() {
            arg_doc.push_str(&format!(
                "Length match for {}\n",
                &route_pattern.as_str().unwrap(),
            ));
            length_matches = true;
        }
        if argument_parse_failed {
            arg_doc.push_str(&"Argument parsing failed.\n".to_string());
        } else {
            arg_doc.push_str(&"No argument parsing errors!\n".to_string());
        }
        if !argument_parse_failed && length_matches && !found_literal_mismatch {
            let route_pattern_str = route_pattern.as_str().unwrap();
            arg_doc.push_str(&format!("Route matches request: {}\n", &route_pattern_str));
            matching_route_count += 1;
            matching_route = String::from(route_pattern_str);
        } else {
            arg_doc.push_str("Route does not match request.\n");
        }
    }
    match matching_route_count {
        0 => {
            arg_doc.push_str("\nNeed documentation");
            Err(arg_doc)
        }
        1 => {
            let route_bindings = bindings.remove(&matching_route).unwrap_or_default();
            Ok((matching_route, route_bindings))
        }
        _ => {
            arg_doc.push_str("\nAmbiguity in api.toml");
            Err(arg_doc)
        }
    }
}

<<<<<<< HEAD
async fn entry_page(req: tide::Request<WebState>) -> Result<tide::Response, tide::Error> {
    match parse_route(&req) {
        Ok((pattern, bindings)) => dispatch_url(req, pattern.as_str(), &bindings).await,
        Err(arg_doc) => {
            // TODO !corbett set the mime type to text/html and convert the string from markdown to
            // html
            Ok(tide::Response::builder(200).body(arg_doc).build())
        }
    }
=======
    Ok(tide::Response::builder(200).body(arg_doc).build())
>>>>>>> 1dd495de
}

async fn handle_web_socket(
    req: tide::Request<WebState>,
    wsc: WebSocketConnection,
) -> tide::Result<()> {
    match parse_route(&req) {
        Ok((pattern, bindings)) => dispatch_web_socket(req, wsc, pattern.as_str(), &bindings).await,
        Err(arg_doc) => Err(tide::Error::from_str(StatusCode::BadRequest, arg_doc)),
    }
}

// This route is a demonstration of a form with a WebSocket connection
// for asynchronous updates. Once we have useful forms, this can go...
fn add_form_demonstration(web_server: &mut tide::Server<WebState>) {
    web_server
        .at("/transfer/:id/:recipient/:amount")
        .with(WebSocket::new(handle_web_socket))
        .get(form_demonstration);
}

/// Initialize the web server.
///
/// `opt_web_path` is the path to the web assets directory. If the path
/// is empty, the default is constructed assuming Cargo is used to
/// build the executable in the customary location.
///
/// `own_id` is the identifier of this instance of the executable. The
/// port the web server listens on is `own_id + 50000`, unless the
/// PORT environment variable is set.
fn init_web_server(
    opt_api_path: &str,
    opt_web_path: &str,
    own_id: u64,
    node: FullNode<'static>,
) -> Result<task::JoinHandle<Result<(), std::io::Error>>, tide::Error> {
    // Take the command line option for the web asset directory path
    // provided it is not empty. Otherwise, construct the default from
    // the executable path.
    let web_path = if opt_web_path.is_empty() {
        default_web_path()
    } else {
        PathBuf::from(opt_web_path)
    };
    let api_path = if opt_api_path.is_empty() {
        default_api_path()
    } else {
        PathBuf::from(opt_api_path)
    };
    println!("API path: {:?}", web_path);
    let api = disco::load_messages(&api_path);
    let mut web_server = tide::with_state(WebState {
        connections: Default::default(),
        web_path: web_path.clone(),
        api: api.clone(),
        node: Arc::new(RwLock::new(node)),
    });
    web_server.with(server::trace).with(server::add_error_body);

    // Define the routes handled by the web server.
    web_server.at("/public").serve_dir(web_path)?;
    web_server.at("/").get(disco::compose_help);

    add_form_demonstration(&mut web_server);

    // Define the routes handled by the validator and bulletin board. Eventually these should have
    // their own services. For demo purposes, since they are not really part of the query service,
    // we just handle them here in a pretty ad hoc fashion.
    web_server.at("/submit").post(submit_endpoint);
    web_server.at("/memos/:txid").post(memos_endpoint);
    web_server.at("/users").post(users_endpoint);

    // Add routes from a configuration file.
    if let Some(api_map) = api["route"].as_table() {
        api_map.values().for_each(|v| {
            let web_socket = v
                .get("WEB_SOCKET")
                .map(|v| v.as_bool().expect("expected boolean value for WEB_SOCKET"))
                .unwrap_or(false);
            let routes = match &v["PATH"] {
                toml::Value::String(s) => {
                    vec![s.clone()]
                }
                toml::Value::Array(a) => a
                    .iter()
                    .filter_map(|v| {
                        if let Some(s) = v.as_str() {
                            Some(String::from(s))
                        } else {
                            println!("Oops! Array element: {:?}", v);
                            None
                        }
                    })
                    .collect(),
                _ => panic!("Expecting a toml::String or toml::Array, but got: {:?}", &v),
            };
            for path in routes {
                let mut route = web_server.at(&path);
                if web_socket {
                    route.get(WebSocket::new(handle_web_socket));
                } else {
                    route.get(entry_page);
                }
            }
        });
    }

    let port = std::env::var("PORT").unwrap_or_else(|_| (50000 + &own_id).to_string());
    let addr = format!("127.0.0.1:{}", port);
    let join_handle = async_std::task::spawn(web_server.listen(addr));
    Ok(join_handle)
}

#[async_std::main]
async fn main() -> Result<(), std::io::Error> {
    tracing_subscriber::fmt().init();

    // Get configuration
    let node_config = get_node_config();

    // Get secret key set
    let seed: [u8; 32] = node_config["seed"]
        .as_array()
        .expect("Missing seed value")
        .iter()
        .map(|i| i.as_integer().expect("Invalid seed value") as u8)
        .collect::<Vec<u8>>()
        .try_into()
        .expect("Error while converting the seed into an array");
    let nodes = node_config["nodes"]
        .as_table()
        .expect("Missing nodes info")
        .len() as u64;
    let threshold = ((nodes * 2) / 3) + 1;

    // Generate key sets
    let secret_keys =
        tc::SecretKeySet::random(threshold as usize - 1, &mut ChaChaRng::from_seed(seed));
    let public_keys = secret_keys.public_keys();

    // Generate public key for each node
    let pk_dir = get_pk_dir();
    if NodeOpt::from_args().gen_pk {
        for node_id in 0..nodes {
            let pub_key = PubKey::from_secret_key_set_escape_hatch(&secret_keys, node_id);
            let pub_key_str = serde_json::to_string(&pub_key)
                .unwrap_or_else(|err| panic!("Error while serializing the public key: {}", err));
            let mut pk_file = File::create(format!("{}/pk_{}", pk_dir, node_id))
                .unwrap_or_else(|err| panic!("Error while creating a public key file: {}", err));
            pk_file
                .write_all(pub_key_str.as_bytes())
                .unwrap_or_else(|err| {
                    panic!("Error while writing to the public key file: {}", err)
                });
        }
        println!("Public key files created");
    }

    if let Some(own_id) = NodeOpt::from_args().id {
        println!("Current node: {}", own_id);
        let secret_key_share = secret_keys.secret_key_share(own_id);

        // Get networking information
        let (own_network, _) =
            get_networking(own_id, get_host(node_config.clone(), own_id).1).await;
        #[allow(clippy::type_complexity)]
        let mut other_nodes: Vec<(u64, PubKey, String, u16)> = Vec::new();
        for id in 0..nodes {
            if id != own_id {
                let (ip, port) = get_host(node_config.clone(), id);
                let pub_key = get_public_key(id);
                other_nodes.push((id, pub_key, ip, port));
            }
        }

        // Connect the networking implementations
        for (id, pub_key, ip, port) in other_nodes {
            let socket = format!("{}:{}", ip, port);
            while own_network
                .connect_to(pub_key.clone(), &socket)
                .await
                .is_err()
            {
                debug!("  - Retrying");
                async_std::task::sleep(std::time::Duration::from_millis(10_000)).await;
            }
            println!("  - Connected to node {}", id);
        }

        // Wait for the networking implementations to connect
        while (own_network.connection_table_size().await as u64) < nodes - 1 {
            async_std::task::sleep(std::time::Duration::from_millis(10)).await;
        }
        println!("All nodes connected to network");

        // Initialize the state and phaselock
        let (mut state, mut phaselock) = init_state_and_phaselock(
            public_keys,
            secret_key_share,
            nodes,
            threshold,
            own_id,
            own_network,
            NodeOpt::from_args().full,
        )
        .await;
        let mut events = phaselock.subscribe();

        // If we are running a full node, also host a query API to inspect the accumulated state.
        if let Node::Full(node) = &phaselock {
            init_web_server(
                &NodeOpt::from_args().api_path,
                &NodeOpt::from_args().web_path,
                own_id,
                node.clone(),
            )
            .expect("Failed to initialize web server")
            .await?;
        };

        // Start consensus for each transaction
        for round in 0..TRANSACTION_COUNT {
            println!("Starting round {}", round + 1);

            // Generate a transaction if the node ID is 0 and if there isn't a wallet to generate it.
            let mut txn = None;
            if own_id == 0 {
                if let Some(state) = &mut state {
                    println!("  - Proposing a transaction");
                    let mut transactions = state
                        .generate_transactions(
                            round as usize,
                            vec![(true, 0, 0, 0, 0, -2)],
                            TRANSACTION_COUNT as usize,
                        )
                        .unwrap();
                    txn = Some(transactions.remove(0));
                    phaselock
                        .submit_transaction(txn.clone().unwrap().3)
                        .await
                        .unwrap();
                }
            }

            // Start consensus
            // Note: wait until the transaction is proposed before starting consensus. Otherwise,
            // the node will never reaches decision.
            // Issue: https://gitlab.com/translucence/systems/system/-/issues/15.
            let mut line = String::new();
            println!("Hit the return key when ready to start the consensus...");
            std::io::stdin().read_line(&mut line).unwrap();
            phaselock.start_consensus().await;
            println!("  - Starting consensus");
            loop {
                println!("Waiting for PhaseLock event");
                let event = events.next().await.expect("PhaseLock unexpectedly closed");

                if let EventType::Decide { block: _, state } = event.event {
                    let commitment = TaggedBase64::new("LEDG", &state.commit())
                        .unwrap()
                        .to_string();
                    println!("  - Current commitment: {}", commitment);
                    break;
                } else {
                    println!("EVENT: {:?}", event);
                }
            }

            // Add the transaction if the node ID is 0 and there is no attached wallet.
            if let Some((ix, keys_and_memos, sig, t)) = txn {
                let state = state.as_mut().unwrap();
                println!("  - Adding the transaction");
                let mut blk = ElaboratedBlock::default();
                let (owner_memos, kixs) = {
                    let mut owner_memos = vec![];
                    let mut kixs = vec![];

                    for (kix, memo) in keys_and_memos {
                        kixs.push(kix);
                        owner_memos.push(memo);
                    }
                    (owner_memos, kixs)
                };

                // If we're running a full node, publish the receiver memos.
                if let Node::Full(node) = &mut phaselock {
                    node.post_memos(round, ix as u64, owner_memos.clone(), sig)
                        .await
                        .unwrap();
                }

                state
                    .try_add_transaction(
                        &mut blk,
                        t,
                        round as usize,
                        ix,
                        TRANSACTION_COUNT as usize,
                        owner_memos,
                        kixs,
                    )
                    .unwrap();
                state
                    .validate_and_apply(blk, round as usize, TRANSACTION_COUNT as usize, 0.0)
                    .unwrap();
            }
            println!("  - Round {} completed.", round + 1);
        }

        println!("All rounds completed");
    }

    Ok(())
}<|MERGE_RESOLUTION|>--- conflicted
+++ resolved
@@ -477,36 +477,11 @@
     Ok(tide::Body::from_file(index_html).await?)
 }
 
-<<<<<<< HEAD
-/* TODO
-
-Collect error messages for parameters that fail to parse, but only
-when there are no literal mismatches
-
-Add comprehensive documentation at /
-
-Add an enum for each entry point so we know how to dispatch
-}
-
- */
-
 // Get the route pattern that matches the URL of a request, and the bindings for parameters in the
 // pattern. If no route matches, the error is a documentation string explaining what went wrong.
 fn parse_route(
     req: &tide::Request<WebState>,
 ) -> Result<(String, HashMap<String, RouteBinding>), String> {
-=======
-fn internal_error(msg: &'static str) -> tide::Error {
-    tide::Error::from_str(tide::StatusCode::InternalServerError, msg)
-}
-
-/// Handle API requests defined in api.toml.
-///
-/// This function duplicates the logic for deciding which route was requested. This
-/// is an unfortunate side-effect of defining the routes in an external file.
-// todo !corbett Convert the error feedback into HTML
-async fn entry_page(req: tide::Request<WebState>) -> Result<tide::Response, tide::Error> {
->>>>>>> 1dd495de
     let first_segment = &req
         .url()
         .path_segments()
@@ -623,19 +598,16 @@
     }
 }
 
-<<<<<<< HEAD
+/// Handle API requests defined in api.toml.
+///
+/// This function duplicates the logic for deciding which route was requested. This
+/// is an unfortunate side-effect of defining the routes in an external file.
+// todo !corbett Convert the error feedback into HTML
 async fn entry_page(req: tide::Request<WebState>) -> Result<tide::Response, tide::Error> {
     match parse_route(&req) {
         Ok((pattern, bindings)) => dispatch_url(req, pattern.as_str(), &bindings).await,
-        Err(arg_doc) => {
-            // TODO !corbett set the mime type to text/html and convert the string from markdown to
-            // html
-            Ok(tide::Response::builder(200).body(arg_doc).build())
-        }
-    }
-=======
-    Ok(tide::Response::builder(200).body(arg_doc).build())
->>>>>>> 1dd495de
+        Err(arg_doc) => Ok(tide::Response::builder(200).body(arg_doc).build()),
+    }
 }
 
 async fn handle_web_socket(
@@ -846,14 +818,17 @@
 
         // If we are running a full node, also host a query API to inspect the accumulated state.
         if let Node::Full(node) = &phaselock {
-            init_web_server(
-                &NodeOpt::from_args().api_path,
-                &NodeOpt::from_args().web_path,
-                own_id,
-                node.clone(),
+            Some(
+                init_web_server(
+                    &NodeOpt::from_args().api_path,
+                    &NodeOpt::from_args().web_path,
+                    own_id,
+                    node.clone(),
+                )
+                .expect("Failed to initialize web server")
             )
-            .expect("Failed to initialize web server")
-            .await?;
+        } else {
+            None
         };
 
         // Start consensus for each transaction

--- conflicted
+++ resolved
@@ -870,18 +870,10 @@
                 println!("Waiting for PhaseLock event");
                 let event = events.next().await.expect("PhaseLock unexpectedly closed");
 
-<<<<<<< HEAD
-                if let EventType::Decide { block: _, state } = event.event {
-                    if !state.is_empty() {
-                        let commitment = TaggedBase64::new("LEDG", state[0].commit().as_ref())
-                            .unwrap()
-                            .to_string();
-                        println!("  - Current commitment: {}", commitment);
-=======
                 match event.event {
                     EventType::Decide { block: _, state } => {
                         if !state.is_empty() {
-                            let commitment = TaggedBase64::new("LEDG", &state[0].commit())
+                            let commitment = TaggedBase64::new("LEDG", state[0].commit().as_ref())
                                 .unwrap()
                                 .to_string();
                             println!(
@@ -894,7 +886,6 @@
                     }
                     EventType::ViewTimeout { view_number: _ } => {
                         println!("  - Round {} timed out.", round + 1);
->>>>>>> 44ff3eed
                         break;
                     }
                     EventType::Error { error } => {

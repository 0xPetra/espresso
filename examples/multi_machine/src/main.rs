--- conflicted
+++ resolved
@@ -468,7 +468,6 @@
     Ok(tide::Response::new(StatusCode::Ok))
 }
 
-<<<<<<< HEAD
 async fn memos_endpoint(mut req: tide::Request<WebState>) -> Result<tide::Response, tide::Error> {
     let PostMemos { memos, signature } = request_body(&mut req).await?;
     let mut bulletin = req.state().node.write().await;
@@ -489,37 +488,6 @@
         .map_err(server_error)?;
     Ok(tide::Response::new(StatusCode::Ok))
 }
-=======
-    async fn send_message(&self, id: &str, cmd: &str, message: &str) -> tide::Result<()> {
-        let mut connections = self.connections.write().await;
-        match connections.entry(id.to_string()) {
-            Entry::Vacant(_) => {
-                event!(
-                    Level::DEBUG,
-                    "main.rs:send_message: Vacant {}, {}",
-                    id,
-                    message
-                );
-                let error_detail = format!(
-                    "Unable to find connection for ID: {} while attempting to send the message: '{}'",
-                    id, message
-                );
-                Err(tide::Error::from_str(
-                    tide::StatusCode::InternalServerError,
-                    error_detail,
-                ))
-            }
-            Entry::Occupied(mut id_connections) => {
-                id_connections
-                    .get_mut()
-                    .wsc
-                    .send_json(&json!({"clientId": id, "cmd": cmd, "msg": message }))
-                    .await?;
-                Ok(())
-            }
-        }
-    }
->>>>>>> ae4d7fa5
 
 async fn users_endpoint(mut req: tide::Request<WebState>) -> Result<tide::Response, tide::Error> {
     let pub_key: UserPubKey = request_body(&mut req).await?;
@@ -719,9 +687,7 @@
         api: api.clone(),
         node: Arc::new(RwLock::new(node)),
     });
-    web_server
-        .with(server::trace)
-        .with(server::add_error_body);
+    web_server.with(server::trace).with(server::add_error_body);
 
     // Define the routes handled by the web server.
     web_server.at("/public").serve_dir(web_path)?;

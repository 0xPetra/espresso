// Copyright © 2021 Translucence Research, Inc. All rights reserved.

use crate::routes::{
    dispatch_url, dispatch_web_socket, RouteBinding, UrlSegmentType, UrlSegmentValue,
};
use async_std::sync::{Arc, RwLock};
use async_std::task;
use async_trait::async_trait;
use futures_util::StreamExt;
use jf_txn::structs::{AssetDefinition, FreezeFlag, ReceiverMemo, RecordCommitment, RecordOpening};
use jf_txn::{MerkleTree, TransactionVerifyingKey};
use phaselock::{
    error::PhaseLockError, event::EventType, message::Message, networking::w_network::WNetwork,
    traits::storage::memory_storage::MemoryStorage, PhaseLock, PhaseLockConfig, PubKey, H_512,
};
use rand_chacha::{rand_core::SeedableRng, ChaChaRng};
use serde::{de::DeserializeOwned, Serialize};
use server::request_body;
use std::collections::hash_map::HashMap;
use std::convert::TryInto;
use std::fs::File;
use std::io::{prelude::*, Read};
use std::path::{Path, PathBuf};
use std::str::FromStr;
use structopt::StructOpt;
use tagged_base64::TaggedBase64;
use threshold_crypto as tc;
use tide::StatusCode;
use tide_websockets::{WebSocket, WebSocketConnection};
use toml::Value;
use tracing::debug;
use zerok_lib::{
    api::*,
    key_set::KeySet,
    node,
    node::{EventStream, PhaseLockEvent, QueryService, Validator},
    ElaboratedBlock, ElaboratedTransaction, LWPersistence, MultiXfrRecordSpec, MultiXfrTestState,
    ValidatorState, VerifierKeySet, MERKLE_HEIGHT, UNIVERSAL_PARAM,
};

mod disco;
mod ip;
mod routes;

const STATE_SEED: [u8; 32] = [0x7au8; 32];
const TRANSACTION_COUNT: u64 = 3;

#[derive(Debug, StructOpt)]
#[structopt(
    name = "Multi-machine concensus",
    about = "Simulates consensus among multiple machines"
)]
struct NodeOpt {
    /// Path to the node configuration file.
    #[structopt(
        long = "config",
        short = "c",
        default_value = ""      // See fn default_config_path().
    )]
    config: String,

    /// Whether to generate and store public keys for all nodes.
    ///
    /// Public keys will be stored under the directory specified by `pk_path`.
    ///
    /// Skip this option if public key files already exist.
    #[structopt(long = "gen_pk", short = "g")]
    gen_pk: bool,

    /// Path to public keys.
    ///
    /// Public keys will be stored under the specified directory, file names starting
    /// with `pk_`.
    #[structopt(
        long = "pk_path", 
        short = "p", 
        default_value = ""      // See fn default_pk_path().
    )]
    pk_path: String,

    /// Id of the current node.
    ///
    /// If the node ID is 0, it will propose and try to add transactions.
    ///
    /// Skip this option if only want to generate public key files.
    #[structopt(long = "id", short = "i")]
    id: Option<u64>,

    /// Whether the current node should run a full node.
    #[structopt(long = "full", short = "f")]
    full: bool,

    /// Path to assets including web server files.
    #[structopt(
        long = "assets",
        default_value = ""      // See fn default_web_path().
    )]
    web_path: String,

    /// Path to API specification and messages.
    #[structopt(
        long = "api",
        default_value = ""      // See fn default_api_path().
    )]
    api_path: String,

    /// Use an external wallet to generate transactions.
    ///
    /// The argument is the path to the wallet's public key. If this option is given, the ledger
    /// will be initialized with a single record of 2^32 native tokens, owned by the wallet's public
    /// key. The demo will then wait for the wallet to generate some transactions and submit them to
    /// the validators using the network API.
    #[structopt(short, long = "wallet")]
    wallet_pk_path: Option<PathBuf>,
}

/// Gets public key of a node from its public key file.
fn get_public_key(node_id: u64) -> PubKey {
    let path_str = format!("{}/pk_{}", get_pk_dir(), node_id);
    let path = Path::new(&path_str);
    let mut pk_file = File::open(&path)
        .unwrap_or_else(|_| panic!("Cannot find public key file: {}", path.display()));
    let mut pk_str = String::new();
    pk_file
        .read_to_string(&mut pk_str)
        .unwrap_or_else(|err| panic!("Error while reading public key file: {}", err));
    serde_json::from_str(&pk_str).expect("Error while reading public key")
}

/// Returns the project directory.
fn project_path() -> PathBuf {
    let path = PathBuf::from(env!("CARGO_MANIFEST_DIR"));
    println!("path {}", path.display());
    path
}

/// Returns "<repo>/public/" where <repo> is
/// derived from the executable path assuming the executable is in
/// two directory levels down and the project directory name
/// can be derived from the executable name.
///
/// For example, if the executable path is
/// ```
///    ~/tri/systems/system/examples/multi_machine/target/release/multi_machine
/// ```
/// then the asset path is
/// ```
///    ~/tri/systems/system/examples/multi_machine/public/
/// ```
fn default_web_path() -> PathBuf {
    const ASSET_DIR: &str = "public";
    let dir = project_path();
    [&dir, Path::new(ASSET_DIR)].iter().collect()
}

/// Returns the default path to the node configuration file.
fn default_config_path() -> PathBuf {
    const CONFIG_FILE: &str = "src/node-config.toml";
    let dir = project_path();
    [&dir, Path::new(CONFIG_FILE)].iter().collect()
}

<<<<<<< HEAD
/// Returns the default path to the API file.
=======
/// Returns the default directory to store public key files.
fn default_pk_path() -> PathBuf {
    const PK_DIR: &str = "src";
    let dir = project_path();
    [&dir, Path::new(PK_DIR)].iter().collect()
}

/// Returns the default path to the node configuration file.
>>>>>>> ed5e668f
fn default_api_path() -> PathBuf {
    const API_FILE: &str = "api/api.toml";
    let dir = project_path();
    [&dir, Path::new(API_FILE)].iter().collect()
}

/// Reads configuration file path and node id from options
fn get_node_config() -> Value {
    let config_path_str = NodeOpt::from_args().config;
    let path = if config_path_str.is_empty() {
        println!("default config path");
        default_config_path()
    } else {
        println!("command line config path");
        PathBuf::from(&config_path_str)
    };

    // Read node info from node configuration file
    let mut config_file = File::open(&path)
        .unwrap_or_else(|_| panic!("Cannot find node config file: {}", path.display()));
    let mut config_str = String::new();
    config_file
        .read_to_string(&mut config_str)
        .unwrap_or_else(|err| panic!("Error while reading node config file: {}", err));
    toml::from_str(&config_str).expect("Error while reading node config file")
}

/// Gets the directory to public key files.
fn get_pk_dir() -> String {
    let pk_path = NodeOpt::from_args().pk_path;
    if pk_path.is_empty() {
        default_pk_path()
            .into_os_string()
            .into_string()
            .expect("Error while converting public key path to a string")
    } else {
        pk_path
    }
}

/// Gets IP address and port number of a node from node configuration file.
fn get_host(node_config: Value, node_id: u64) -> (String, u16) {
    let node = &node_config["nodes"][node_id.to_string()];
    let ip = node["ip"].as_str().expect("Missing IP info").to_owned();
    let port = node["port"].as_integer().expect("Missing port info") as u16;
    (ip, port)
}

/// Trys to get a networking implementation with the given id and port number.
///
/// Also starts the background task.
async fn get_networking<
    T: Clone + Serialize + DeserializeOwned + Send + Sync + std::fmt::Debug + 'static,
>(
    node_id: u64,
    port: u16,
) -> (WNetwork<T>, PubKey) {
    let pub_key = get_public_key(node_id);
    debug!(?pub_key);
    let network = WNetwork::new(pub_key.clone(), port, None).await;
    if let Ok(n) = network {
        let (c, sync) = futures::channel::oneshot::channel();
        match n.generate_task(c) {
            Some(task) => {
                task.into_iter().for_each(|n| {
                    async_std::task::spawn(n);
                });
                sync.await.expect("sync.await failed");
            }
            None => {
                panic!("Failed to launch networking task");
            }
        }
        return (n, pub_key);
    }
    panic!("Failed to open a port");
}

type PLNetwork = WNetwork<Message<ElaboratedBlock, ElaboratedTransaction, H_512>>;
type PLStorage = MemoryStorage<ElaboratedBlock, ValidatorState, H_512>;
type LWNode = node::LightWeightNode<PLNetwork, PLStorage>;
type FullNode<'a> = node::FullNode<'a, PLNetwork, PLStorage>;

enum Node {
    Light(LWNode),
    Full(FullNode<'static>),
}

#[async_trait]
impl Validator for Node {
    type Event = PhaseLockEvent;

    async fn submit_transaction(&self, tx: ElaboratedTransaction) -> Result<(), PhaseLockError> {
        match self {
            Node::Light(n) => <LWNode as Validator>::submit_transaction(n, tx).await,
            Node::Full(n) => n.submit_transaction(tx).await,
        }
    }

    async fn start_consensus(&self) {
        match self {
            Node::Light(n) => n.start_consensus().await,
            Node::Full(n) => n.start_consensus().await,
        }
    }

    fn subscribe(&self) -> EventStream<Self::Event> {
        match self {
            Node::Light(n) => n.subscribe(),
            Node::Full(n) => <FullNode as Validator>::subscribe(n),
        }
    }
}

/// Creates the initial state and phaselock for simulation.
async fn init_state_and_phaselock(
    public_keys: tc::PublicKeySet,
    secret_key_share: tc::SecretKeyShare,
    nodes: u64,
    threshold: u64,
    node_id: u64,
    networking: WNetwork<Message<ElaboratedBlock, ElaboratedTransaction, 64>>,
    full_node: bool,
) -> (Option<MultiXfrTestState>, Node) {
    // Create the initial state
    let (state, validator, records, nullifiers, memos) =
        if let Some(pk_path) = NodeOpt::from_args().wallet_pk_path {
            let mut rng = zerok_lib::crypto_rng_from_seed([0x42u8; 32]);

            // Read in the public key of the wallet which will get the initial grant of native coins.
            let mut file = File::open(pk_path).unwrap();
            let mut bytes = Vec::new();
            file.read_to_end(&mut bytes).unwrap();
            let pub_key = bincode::deserialize(&bytes).unwrap();

            // Create the initial grant.
            let ro = RecordOpening::new(
                &mut rng,
                1u64 << 32,
                AssetDefinition::native(),
                pub_key,
                FreezeFlag::Unfrozen,
            );
            let mut records = MerkleTree::new(MERKLE_HEIGHT).unwrap();
            records.push(RecordCommitment::from(&ro).to_field_element());
            let memos = vec![(ReceiverMemo::from_ro(&mut rng, &ro, &[]).unwrap(), 0)];

            // Set up the validator.
            let univ_setup = &*UNIVERSAL_PARAM;
            let (_, xfr_verif_key_12, _) =
                jf_txn::proof::transfer::preprocess(univ_setup, 1, 2, MERKLE_HEIGHT).unwrap();
            let (_, xfr_verif_key_23, _) =
                jf_txn::proof::transfer::preprocess(univ_setup, 2, 3, MERKLE_HEIGHT).unwrap();
            let (_, mint_verif_key, _) =
                jf_txn::proof::mint::preprocess(univ_setup, MERKLE_HEIGHT).unwrap();
            let (_, freeze_verif_key, _) =
                jf_txn::proof::freeze::preprocess(univ_setup, 2, MERKLE_HEIGHT).unwrap();
            let verif_keys = VerifierKeySet {
                mint: TransactionVerifyingKey::Mint(mint_verif_key),
                xfr: KeySet::new(
                    vec![
                        TransactionVerifyingKey::Transfer(xfr_verif_key_12),
                        TransactionVerifyingKey::Transfer(xfr_verif_key_23),
                    ]
                    .into_iter(),
                )
                .unwrap(),
                freeze: KeySet::new(
                    vec![TransactionVerifyingKey::Freeze(freeze_verif_key)].into_iter(),
                )
                .unwrap(),
            };

            let nullifiers = Default::default();
            let validator = ValidatorState::new(verif_keys, records.clone());
            (None, validator, records, nullifiers, memos)
        } else {
            let state = MultiXfrTestState::initialize(
                STATE_SEED,
                10,
                10,
                (
                    MultiXfrRecordSpec {
                        asset_def_ix: 0,
                        owner_key_ix: 0,
                        asset_amount: 100,
                    },
                    vec![
                        MultiXfrRecordSpec {
                            asset_def_ix: 1,
                            owner_key_ix: 0,
                            asset_amount: 50,
                        },
                        MultiXfrRecordSpec {
                            asset_def_ix: 0,
                            owner_key_ix: 0,
                            asset_amount: 70,
                        },
                    ],
                ),
            )
            .unwrap();

            let validator = state.validator.clone();
            let record_merkle_tree = state.record_merkle_tree.clone();
            let nullifiers = state.nullifiers.clone();
            let unspent_memos = state.unspent_memos();
            (
                Some(state),
                validator,
                record_merkle_tree,
                nullifiers,
                unspent_memos,
            )
        };

    // Create the initial phaselock
    let known_nodes: Vec<_> = (0..nodes).map(get_public_key).collect();

    let config = PhaseLockConfig {
        total_nodes: nodes as u32,
        threshold: threshold as u32,
        max_transactions: 100,
        known_nodes,
        next_view_timeout: 10000,
        timeout_ratio: (11, 10),
        round_start_delay: 1,
        start_delay: 1,
    };
    debug!(?config);
    let genesis = ElaboratedBlock::default();
    let (_, phaselock) = PhaseLock::init(
        genesis,
        public_keys,
        secret_key_share,
        node_id,
        config,
        validator.clone(),
        networking,
        MemoryStorage::default(),
        LWPersistence::new("multi_machine_demo"),
    )
    .await;
    debug!("phaselock launched");

    let validator = if full_node {
        let node = FullNode::new(
            phaselock,
            &*UNIVERSAL_PARAM,
            validator.clone(),
            records.clone(),
            nullifiers.clone(),
            memos,
        );
        Node::Full(node)
    } else {
        Node::Light(phaselock)
    };

    (state, validator)
}

#[derive(Clone)]
struct Connection {
    id: String,
    wsc: WebSocketConnection,
}

#[derive(Clone)]
pub struct WebState {
    connections: Arc<RwLock<HashMap<String, Connection>>>,
    web_path: PathBuf,
    api: toml::Value,
    node: Arc<RwLock<FullNode<'static>>>,
}

async fn submit_endpoint(mut req: tide::Request<WebState>) -> Result<tide::Response, tide::Error> {
    let tx = request_body(&mut req).await?;
    let validator = req.state().node.read().await;
    validator
        .submit_transaction(tx)
        .await
        .map_err(server_error)?;
    Ok(tide::Response::new(StatusCode::Ok))
}

async fn memos_endpoint(mut req: tide::Request<WebState>) -> Result<tide::Response, tide::Error> {
    let PostMemos { memos, signature } = request_body(&mut req).await?;
    let mut bulletin = req.state().node.write().await;
    let TransactionId(BlockId(block), tx) =
        UrlSegmentValue::parse(req.param("txid").unwrap(), "TaggedBase64")
            .ok_or_else(|| {
                server_error(Error::ParamError {
                    param: String::from("txid"),
                    msg: String::from(
                        "Valid transaction ID required. Transaction IDs start with TX~.",
                    ),
                })
            })?
            .to()?;
    bulletin
        .post_memos(block as u64, tx as u64, memos, signature)
        .await
        .map_err(server_error)?;
    Ok(tide::Response::new(StatusCode::Ok))
}

async fn users_endpoint(mut req: tide::Request<WebState>) -> Result<tide::Response, tide::Error> {
    let pub_key: UserPubKey = request_body(&mut req).await?;
    let mut bulletin = req.state().node.write().await;
    bulletin.introduce(&pub_key).await.map_err(server_error)?;
    Ok(tide::Response::new(StatusCode::Ok))
}

async fn form_demonstration(req: tide::Request<WebState>) -> Result<tide::Body, tide::Error> {
    let mut index_html: PathBuf = req.state().web_path.clone();
    index_html.push("index.html");
    Ok(tide::Body::from_file(index_html).await?)
}

// Get the route pattern that matches the URL of a request, and the bindings for parameters in the
// pattern. If no route matches, the error is a documentation string explaining what went wrong.
fn parse_route(
    req: &tide::Request<WebState>,
) -> Result<(String, HashMap<String, RouteBinding>), String> {
    let first_segment = &req
        .url()
        .path_segments()
        .ok_or_else(|| String::from("No path segments"))?
        .next()
        .ok_or_else(|| String::from("Empty path"))?;
    let api = &req.state().api["route"][first_segment];
    let route_patterns = api["PATH"]
        .as_array()
        .expect("Invalid PATH type. Expecting array.");
    let mut arg_doc: String = api["DOC"].as_str().expect("Missing DOC").to_string();
    let mut matching_route_count = 0u64;
    let mut matching_route = String::new();
    let mut bindings: HashMap<String, HashMap<String, RouteBinding>> = HashMap::new();
    for route_pattern in route_patterns.iter() {
        let mut found_literal_mismatch = false;
        let mut argument_parse_failed = false;
        arg_doc.push_str(&format!(
            "\n\nRoute: {}\n--------------------\n",
            &route_pattern.as_str().unwrap()
        ));
        // The `path_segments()` succeeded above, so `unwrap()` is safe.
        let mut req_segments = req.url().path_segments().unwrap();
        for pat_segment in route_pattern
            .as_str()
            .expect("PATH must be an array of strings")
            .split('/')
        {
            // Each route parameter has an associated type. The lookup
            // will only succeed if the current segment is a parameter
            // placeholder, such as :id. Otherwise, it is assumed to
            // be a literal.
            if let Some(segment_type_value) = &api.get(pat_segment) {
                let segment_type = segment_type_value
                    .as_str()
                    .expect("The path pattern must be a string.");
                let req_segment = req_segments.next().unwrap_or("");
                arg_doc.push_str(&format!(
                    "  Argument: {} as type {} and value: {} ",
                    pat_segment, segment_type, req_segment
                ));
                if let Some(value) = UrlSegmentValue::parse(req_segment, segment_type) {
                    let rb = RouteBinding {
                        parameter: pat_segment.to_string(),
                        ptype: UrlSegmentType::from_str(segment_type).unwrap(),
                        value,
                    };
                    bindings
                        .entry(String::from(route_pattern.as_str().unwrap()))
                        .or_default()
                        .insert(pat_segment.to_string(), rb);
                    arg_doc.push_str("(Parse succeeded)\n");
                } else {
                    arg_doc.push_str("(Parse failed)\n");
                    argument_parse_failed = true;
                    // TODO !corbett capture parse failures documentation
                    // UrlSegmentValue::ParseFailed(segment_type, req_segment)
                }
            } else {
                // No type information. Assume pat_segment is a literal.
                let req_segment = req_segments.next().unwrap_or("");
                if req_segment != pat_segment {
                    found_literal_mismatch = true;
                    arg_doc.push_str(&format!(
                        "Request segment {} does not match route segment {}.\n",
                        req_segment, pat_segment
                    ));
                }
                // TODO !corbett else capture the matching literal in bindings
                // TODO !corebtt if the edit distance is small, capture spelling suggestion
            }
        }
        if !found_literal_mismatch {
            arg_doc.push_str(&format!(
                "Literals match for {}\n",
                &route_pattern.as_str().unwrap(),
            ));
        }
        let mut length_matches = false;
        if req_segments.next().is_none() {
            arg_doc.push_str(&format!(
                "Length match for {}\n",
                &route_pattern.as_str().unwrap(),
            ));
            length_matches = true;
        }
        if argument_parse_failed {
            arg_doc.push_str(&"Argument parsing failed.\n".to_string());
        } else {
            arg_doc.push_str(&"No argument parsing errors!\n".to_string());
        }
        if !argument_parse_failed && length_matches && !found_literal_mismatch {
            let route_pattern_str = route_pattern.as_str().unwrap();
            arg_doc.push_str(&format!("Route matches request: {}\n", &route_pattern_str));
            matching_route_count += 1;
            matching_route = String::from(route_pattern_str);
        } else {
            arg_doc.push_str("Route does not match request.\n");
        }
    }
    match matching_route_count {
        0 => {
            arg_doc.push_str("\nNeed documentation");
            Err(arg_doc)
        }
        1 => {
            let route_bindings = bindings.remove(&matching_route).unwrap_or_default();
            Ok((matching_route, route_bindings))
        }
        _ => {
            arg_doc.push_str("\nAmbiguity in api.toml");
            Err(arg_doc)
        }
    }
}

/// Handle API requests defined in api.toml.
///
/// This function duplicates the logic for deciding which route was requested. This
/// is an unfortunate side-effect of defining the routes in an external file.
// todo !corbett Convert the error feedback into HTML
async fn entry_page(req: tide::Request<WebState>) -> Result<tide::Response, tide::Error> {
    match parse_route(&req) {
        Ok((pattern, bindings)) => dispatch_url(req, pattern.as_str(), &bindings).await,
        Err(arg_doc) => Ok(tide::Response::builder(200).body(arg_doc).build()),
    }
}

async fn handle_web_socket(
    req: tide::Request<WebState>,
    wsc: WebSocketConnection,
) -> tide::Result<()> {
    match parse_route(&req) {
        Ok((pattern, bindings)) => dispatch_web_socket(req, wsc, pattern.as_str(), &bindings).await,
        Err(arg_doc) => Err(tide::Error::from_str(StatusCode::BadRequest, arg_doc)),
    }
}

// This route is a demonstration of a form with a WebSocket connection
// for asynchronous updates. Once we have useful forms, this can go...
fn add_form_demonstration(web_server: &mut tide::Server<WebState>) {
    web_server
        .at("/transfer/:id/:recipient/:amount")
        .with(WebSocket::new(handle_web_socket))
        .get(form_demonstration);
}

/// Initialize the web server.
///
/// `opt_web_path` is the path to the web assets directory. If the path
/// is empty, the default is constructed assuming Cargo is used to
/// build the executable in the customary location.
///
/// `own_id` is the identifier of this instance of the executable. The
/// port the web server listens on is `own_id + 50000`, unless the
/// PORT environment variable is set.
fn init_web_server(
    opt_api_path: &str,
    opt_web_path: &str,
    own_id: u64,
    node: FullNode<'static>,
) -> Result<task::JoinHandle<Result<(), std::io::Error>>, tide::Error> {
    // Take the command line option for the web asset directory path
    // provided it is not empty. Otherwise, construct the default from
    // the executable path.
    let web_path = if opt_web_path.is_empty() {
        default_web_path()
    } else {
        PathBuf::from(opt_web_path)
    };
    let api_path = if opt_api_path.is_empty() {
        default_api_path()
    } else {
        PathBuf::from(opt_api_path)
    };
    println!("API path: {:?}", web_path);
    let api = disco::load_messages(&api_path);
    let mut web_server = tide::with_state(WebState {
        connections: Default::default(),
        web_path: web_path.clone(),
        api: api.clone(),
        node: Arc::new(RwLock::new(node)),
    });
    web_server.with(server::trace).with(server::add_error_body);

    // Define the routes handled by the web server.
    web_server.at("/public").serve_dir(web_path)?;
    web_server.at("/").get(disco::compose_help);

    add_form_demonstration(&mut web_server);

    // Define the routes handled by the validator and bulletin board. Eventually these should have
    // their own services. For demo purposes, since they are not really part of the query service,
    // we just handle them here in a pretty ad hoc fashion.
    web_server.at("/submit").post(submit_endpoint);
    web_server.at("/memos/:txid").post(memos_endpoint);
    web_server.at("/users").post(users_endpoint);

    // Add routes from a configuration file.
    if let Some(api_map) = api["route"].as_table() {
        api_map.values().for_each(|v| {
            let web_socket = v
                .get("WEB_SOCKET")
                .map(|v| v.as_bool().expect("expected boolean value for WEB_SOCKET"))
                .unwrap_or(false);
            let routes = match &v["PATH"] {
                toml::Value::String(s) => {
                    vec![s.clone()]
                }
                toml::Value::Array(a) => a
                    .iter()
                    .filter_map(|v| {
                        if let Some(s) = v.as_str() {
                            Some(String::from(s))
                        } else {
                            println!("Oops! Array element: {:?}", v);
                            None
                        }
                    })
                    .collect(),
                _ => panic!("Expecting a toml::String or toml::Array, but got: {:?}", &v),
            };
            for path in routes {
                let mut route = web_server.at(&path);
                if web_socket {
                    route.get(WebSocket::new(handle_web_socket));
                } else {
                    route.get(entry_page);
                }
            }
        });
    }

    let port = std::env::var("PORT").unwrap_or_else(|_| (50000 + &own_id).to_string());
    let addr = format!("127.0.0.1:{}", port);
    let join_handle = async_std::task::spawn(web_server.listen(addr));
    Ok(join_handle)
}

#[async_std::main]
async fn main() -> Result<(), std::io::Error> {
    tracing_subscriber::fmt().init();

    // Get configuration
    let node_config = get_node_config();

    // Get secret key set
    let seed: [u8; 32] = node_config["seed"]
        .as_array()
        .expect("Missing seed value")
        .iter()
        .map(|i| i.as_integer().expect("Invalid seed value") as u8)
        .collect::<Vec<u8>>()
        .try_into()
        .expect("Error while converting the seed into an array");
    let nodes = node_config["nodes"]
        .as_table()
        .expect("Missing nodes info")
        .len() as u64;
    let threshold = ((nodes * 2) / 3) + 1;

    // Generate key sets
    let secret_keys =
        tc::SecretKeySet::random(threshold as usize - 1, &mut ChaChaRng::from_seed(seed));
    let public_keys = secret_keys.public_keys();

    // Generate public key for each node
    let pk_dir = get_pk_dir();
    if NodeOpt::from_args().gen_pk {
        for node_id in 0..nodes {
            let pub_key = PubKey::from_secret_key_set_escape_hatch(&secret_keys, node_id);
            let pub_key_str = serde_json::to_string(&pub_key)
                .unwrap_or_else(|err| panic!("Error while serializing the public key: {}", err));
            let mut pk_file = File::create(format!("{}/pk_{}", pk_dir, node_id))
                .unwrap_or_else(|err| panic!("Error while creating a public key file: {}", err));
            pk_file
                .write_all(pub_key_str.as_bytes())
                .unwrap_or_else(|err| {
                    panic!("Error while writing to the public key file: {}", err)
                });
        }
        println!("Public key files created");
    }

    if let Some(own_id) = NodeOpt::from_args().id {
        println!("Current node: {}", own_id);
        let secret_key_share = secret_keys.secret_key_share(own_id);

        // Get networking information
        let (own_network, _) =
            get_networking(own_id, get_host(node_config.clone(), own_id).1).await;
        #[allow(clippy::type_complexity)]
        let mut other_nodes: Vec<(u64, PubKey, String, u16)> = Vec::new();
        for id in 0..nodes {
            if id != own_id {
                let (ip, port) = get_host(node_config.clone(), id);
                let pub_key = get_public_key(id);
                other_nodes.push((id, pub_key, ip, port));
            }
        }

        // Connect the networking implementations
        for (id, pub_key, ip, port) in other_nodes {
            let socket = format!("{}:{}", ip, port);
            while own_network
                .connect_to(pub_key.clone(), &socket)
                .await
                .is_err()
            {
                debug!("  - Retrying");
                async_std::task::sleep(std::time::Duration::from_millis(10_000)).await;
            }
            println!("  - Connected to node {}", id);
        }

        // Wait for the networking implementations to connect
        while (own_network.connection_table_size().await as u64) < nodes - 1 {
            async_std::task::sleep(std::time::Duration::from_millis(10)).await;
        }
        println!("All nodes connected to network");

        // Initialize the state and phaselock
        let (mut state, mut phaselock) = init_state_and_phaselock(
            public_keys,
            secret_key_share,
            nodes,
            threshold,
            own_id,
            own_network,
            NodeOpt::from_args().full,
        )
        .await;
        let mut events = phaselock.subscribe();

        // If we are running a full node, also host a query API to inspect the accumulated state.
        if let Node::Full(node) = &phaselock {
            init_web_server(
                &NodeOpt::from_args().api_path,
                &NodeOpt::from_args().web_path,
                own_id,
                node.clone(),
            )
            .expect("Failed to initialize web server");
        }

        // Start consensus for each transaction
        let mut round = 0;
        while round < TRANSACTION_COUNT {
            println!("Starting round {}", round + 1);

            // Generate a transaction if the node ID is 0 and if there isn't a wallet to generate it.
            let mut txn = None;
            if own_id == 0 {
                if let Some(state) = &mut state {
                    println!("  - Proposing a transaction");
                    let mut transactions = state
                        .generate_transactions(
                            round as usize,
                            vec![(true, 0, 0, 0, 0, -2)],
                            TRANSACTION_COUNT as usize,
                        )
                        .unwrap();
                    txn = Some(transactions.remove(0));
                    phaselock
                        .submit_transaction(txn.clone().unwrap().3)
                        .await
                        .unwrap();
                }
            }

            // If the output below is changed, update the message for line.trim() in Validator::new as well
            println!("  - Starting consensus");
            phaselock.start_consensus().await;
            loop {
                println!("Waiting for PhaseLock event");
                let event = events.next().await.expect("PhaseLock unexpectedly closed");

                match event.event {
                    EventType::Decide { block: _, state } => {
                        if !state.is_empty() {
                            let commitment = TaggedBase64::new("LEDG", &state[0].commit())
                                .unwrap()
                                .to_string();
                            println!(
                                "  - Round {} completed. Commitment: {}",
                                round + 1,
                                commitment
                            );
                            break;
                        }
                    }
                    EventType::ViewTimeout { view_number: _ } => {
                        println!("  - Round {} timed out.", round + 1);
                        break;
                    }
                    EventType::Error { error } => {
                        println!("  - Round {} error: {}", round + 1, error);
                        break;
                    }
                    _ => {
                        println!("EVENT: {:?}", event);
                    }
                }
            }

            // Add the transaction if the node ID is 0 (i.e., the transaction is proposed by the
            // current node), and there is no attached wallet.
            if let Some((ix, keys_and_memos, sig, t)) = txn {
                let state = state.as_mut().unwrap();
                println!("  - Adding the transaction");
                let mut blk = ElaboratedBlock::default();
                let (owner_memos, kixs) = {
                    let mut owner_memos = vec![];
                    let mut kixs = vec![];

                    for (kix, memo) in keys_and_memos {
                        kixs.push(kix);
                        owner_memos.push(memo);
                    }
                    (owner_memos, kixs)
                };

                // If we're running a full node, publish the receiver memos.
                if let Node::Full(node) = &mut phaselock {
                    node.post_memos(round, ix as u64, owner_memos.clone(), sig)
                        .await
                        .unwrap();
                }

                state
                    .try_add_transaction(
                        &mut blk,
                        t,
                        round as usize,
                        ix,
                        TRANSACTION_COUNT as usize,
                        owner_memos,
                        kixs,
                    )
                    .unwrap();
                state
                    .validate_and_apply(blk, round as usize, TRANSACTION_COUNT as usize, 0.0)
                    .unwrap();
            }

            // When there isn't a wallet attached, run `TRANSACTION_COUNT` rounds.
            // Otherwise, keeping running till the process is killed.
            if NodeOpt::from_args().wallet_pk_path.is_none() {
                round += 1;
            }
        }

        println!("All rounds completed");
    }

    Ok(())
}<|MERGE_RESOLUTION|>--- conflicted
+++ resolved
@@ -160,9 +160,6 @@
     [&dir, Path::new(CONFIG_FILE)].iter().collect()
 }
 
-<<<<<<< HEAD
-/// Returns the default path to the API file.
-=======
 /// Returns the default directory to store public key files.
 fn default_pk_path() -> PathBuf {
     const PK_DIR: &str = "src";
@@ -170,8 +167,7 @@
     [&dir, Path::new(PK_DIR)].iter().collect()
 }
 
-/// Returns the default path to the node configuration file.
->>>>>>> ed5e668f
+/// Returns the default path to the API file.
 fn default_api_path() -> PathBuf {
     const API_FILE: &str = "api/api.toml";
     let dir = project_path();

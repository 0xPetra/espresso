--- conflicted
+++ resolved
@@ -290,11 +290,7 @@
                     ix,
                     TRANSACTION_COUNT as usize,
                     owner_memos,
-<<<<<<< HEAD
                     kixs,
-=======
-                    vec![k1_ix, k1_ix, k2_ix],
->>>>>>> 931c1d70
                 )
                 .unwrap();
             state

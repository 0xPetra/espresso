// Copyright © 2021 Translucence Research, Inc. All rights reserved.

use phaselock::{
    event::{Event, EventType},
    handle::PhaseLockHandle,
    message::Message,
    networking::w_network::WNetwork,
    traits::storage::memory_storage::MemoryStorage,
    PhaseLock, PhaseLockConfig, PubKey,
};
use rand_xoshiro::{rand_core::SeedableRng, Xoshiro256StarStar};
use serde::{de::DeserializeOwned, Serialize};
use std::fs::File;
use std::io::{prelude::*, Read};
use std::path::Path;
use structopt::StructOpt;
use tagged_base64::TaggedBase64;
use threshold_crypto as tc;
use toml::Value;
use tracing::debug;
use zerok_lib::{
    ElaboratedBlock, ElaboratedTransaction, MultiXfrRecordSpec, MultiXfrTestState, ValidatorState,
};

const STATE_SEED: [u8; 32] = [0x7au8; 32];
const TRANSACTION_COUNT: u64 = 3;

#[derive(Debug, StructOpt)]
#[structopt(
    name = "Multi-machine concensus",
    about = "Simulates consensus among multiple machines"
)]
struct NodeOpt {
    /// Path to the node configuration file.
    #[structopt(
        long = "config",
        short = "c",
        default_value = "../../examples/multi_machine/src/node-config.toml"
    )]
    config: String,

    /// Whether to generate and store public keys for all nodes.
    ///
    /// Public keys will be stored under `examples/multi_machine/src`, file names starting
    /// with `pk_`.
    ///
    /// Skip this option if public key files already exist.
    #[structopt(long = "generate_keys", short = "g")]
    generate_keys: bool,

    /// Id of the current node.
    ///
    /// If the node ID is 0, it will propose and try to add transactions.
    ///
    /// Skip this option if only want to generate public key files.
    #[structopt(long = "id", short = "i")]
    id: Option<u64>,
}

/// Gets public key of a node from its public key file.
fn get_public_key(node_id: u64) -> PubKey {
    let path_str = format!("../../examples/multi_machine/src/pk_{}", node_id);
    let path = Path::new(&path_str);
    let mut pk_file = File::open(&path)
        .unwrap_or_else(|_| panic!("Cannot find public key file: {}", path.display()));
    let mut pk_str = String::new();
    pk_file
        .read_to_string(&mut pk_str)
        .unwrap_or_else(|err| panic!("Error while reading public key file: {}", err));
    serde_json::from_str(&pk_str).expect("Error while reading public key")
}

/// Gets IP address and port number of a node from node configuration file.
fn get_host(node_config: Value, node_id: u64) -> (String, u16) {
    let node = &node_config["nodes"][node_id.to_string()];
    let ip = node["ip"].as_str().expect("Missing IP info").to_owned();
    let port = node["port"].as_integer().expect("Missing port info") as u16;
    (ip, port)
}

/// Trys to get a networking implementation with the given id and port number.
///
/// Also starts the background task.
async fn get_networking<
    T: Clone + Serialize + DeserializeOwned + Send + Sync + std::fmt::Debug + 'static,
>(
    node_id: u64,
    port: u16,
) -> (WNetwork<T>, PubKey) {
    let pub_key = get_public_key(node_id);
    debug!(?pub_key);
    let network = WNetwork::new(pub_key.clone(), port, None).await;
    if let Ok(n) = network {
        let (c, sync) = futures::channel::oneshot::channel();
        match n.generate_task(c) {
            Some(task) => {
                task.into_iter().for_each(|n| {
                    async_std::task::spawn(n);
                });
                sync.await.expect("sync.await failed");
            }
            None => {
                panic!("Failed to launch networking task");
            }
        }
        return (n, pub_key);
    }
    panic!("Failed to open a port");
}

/// Creates the initial state and phaselock for simulation.
async fn init_state_and_phaselock(
    public_keys: tc::PublicKeySet,
    secret_key_share: tc::SecretKeyShare,
    nodes: u64,
    threshold: u64,
    node_id: u64,
    networking: WNetwork<Message<ElaboratedBlock, ElaboratedTransaction, 64>>,
) -> (MultiXfrTestState, PhaseLockHandle<ElaboratedBlock, 64>) {
    // Create the initial state
    let state = MultiXfrTestState::initialize(
        STATE_SEED,
        10,
        10,
        (
            MultiXfrRecordSpec {
                asset_def_ix: 0,
                owner_key_ix: 0,
                asset_amount: 100,
            },
            vec![
                MultiXfrRecordSpec {
                    asset_def_ix: 1,
                    owner_key_ix: 0,
                    asset_amount: 50,
                },
                MultiXfrRecordSpec {
                    asset_def_ix: 0,
                    owner_key_ix: 0,
                    asset_amount: 70,
                },
            ],
        ),
    )
    .unwrap();

    // Create the initial phaselock
    let known_nodes: Vec<_> = (0..nodes).map(|x| get_public_key(x)).collect();

    let config = PhaseLockConfig {
        total_nodes: nodes as u32,
        threshold: threshold as u32,
        max_transactions: 100,
        known_nodes,
        next_view_timeout: 10000,
        timeout_ratio: (11, 10),
        round_start_delay: 1,
    };
    debug!(?config);
    let genesis = ElaboratedBlock::default();
    let (_, phaselock) = PhaseLock::init(
        genesis,
        public_keys,
        secret_key_share,
        node_id,
        config,
        state.validator.clone(),
        networking,
        MemoryStorage::default(),
    )
    .await;
    debug!("phaselock launched");

    (state, phaselock)
}

#[async_std::main]
async fn main() {
    // Setup tracing
    tracing_subscriber::fmt::init();

    // Read configuration file path and node id from options
    let config_path_str = NodeOpt::from_args().config;
    let path = Path::new(&config_path_str);

    // Read node info from node configuration file
    let mut config_file = File::open(&path)
        .unwrap_or_else(|_| panic!("Cannot find node config file: {}", path.display()));
    let mut config_str = String::new();
    config_file
        .read_to_string(&mut config_str)
        .unwrap_or_else(|err| panic!("Error while reading node config file: {}", err));
    let node_config: Value = toml::from_str(&config_str).expect("Error while reading node config");
    let seed = node_config["seed"]
        .as_integer()
        .expect("Missing seed value") as u64;
    let nodes = node_config["nodes"]
        .as_table()
        .expect("Missing nodes info")
        .len() as u64;
    let threshold = ((nodes * 2) / 3) + 1;

    // Generate key sets
    let mut rng = Xoshiro256StarStar::seed_from_u64(seed);
    let secret_keys = tc::SecretKeySet::random(threshold as usize - 1, &mut rng);
    let public_keys = secret_keys.public_keys();

    // Generate public key for each node
    if NodeOpt::from_args().generate_keys {
        for node_id in 0..nodes {
            let pub_key = PubKey::from_secret_key_set_escape_hatch(&secret_keys, node_id);
            let pub_key_str = serde_json::to_string(&pub_key)
                .unwrap_or_else(|err| panic!("Error while serializing the public key: {}", err));
            let mut pk_file =
                File::create(format!("../../examples/multi_machine/src/pk_{}", node_id))
                    .unwrap_or_else(|err| {
                        panic!("Error while creating a public key file: {}", err)
                    });
            pk_file.write(pub_key_str.as_bytes()).unwrap_or_else(|err| {
                panic!("Error while writing to the public key file: {}", err)
            });
        }
        println!("Public key files created");
    }

    if let Some(own_id) = NodeOpt::from_args().id {
        println!("Current node: {}", own_id);
        let secret_key_share = secret_keys.secret_key_share(own_id);

        // Get networking information
        let (own_network, _) =
            get_networking(own_id, get_host(node_config.clone(), own_id).1).await;
        #[allow(clippy::type_complexity)]
        let mut other_nodes: Vec<(u64, PubKey, String, u16)> = Vec::new();
        for id in 0..nodes {
            if id != own_id {
                let (ip, port) = get_host(node_config.clone(), id);
                let pub_key = get_public_key(id);
                other_nodes.push((id, pub_key, ip, port));
            }
        }

        // Connect the networking implementations
        for (id, pub_key, ip, port) in other_nodes {
            let socket = format!("{}:{}", ip, port);
            while own_network
                .connect_to(pub_key.clone(), &socket)
                .await
                .is_err()
            {
                debug!("  - Retrying");
                async_std::task::sleep(std::time::Duration::from_millis(10_000)).await;
            }
            println!("  - Connected to node {}", id);
        }

        // Wait for the networking implementations to connect
        while (own_network.connection_table_size().await as u64) < nodes - 1 {
            async_std::task::sleep(std::time::Duration::from_millis(10)).await;
        }
        println!("All nodes connected to network");

        // Initialize the state and phaselock
        let (mut state, mut phaselock) = init_state_and_phaselock(
            public_keys,
            secret_key_share,
            nodes,
            threshold,
            own_id,
            own_network,
        )
        .await;

        // Start consensus for each transaction
        for round in 0..TRANSACTION_COUNT {
            println!("Starting round {}", round + 1);

            // Generate a transaction if the node ID is 0
            let mut txn = None;
            if own_id == 0 {
                println!("  - Proposing a transaction");
                let mut transactions = state
                    .generate_transactions(
                        round as usize,
                        vec![(0, 0, 0, 0, -2)],
                        TRANSACTION_COUNT as usize,
                    )
                    .unwrap();
                txn = Some(transactions.remove(0));
                phaselock
                    .submit_transaction(txn.clone().unwrap().2)
                    .await
                    .unwrap();
            }

            // Start consensus
            // Note: wait until the transaction is proposed before starting consensus. Otherwise,
            // the node will never reaches decision.
            // Issue: https://gitlab.com/translucence/systems/system/-/issues/15.
            let mut line = String::new();
            println!("Hit the return key when ready to start the consensus...");
            std::io::stdin().read_line(&mut line).unwrap();
            phaselock.start().await;
            println!("  - Starting consensus");
            let mut event: Event<ElaboratedBlock, ValidatorState> = phaselock
                .next_event()
                .await
                .expect("PhaseLock unexpectedly closed");
            while !matches!(event.event, EventType::Decide { .. }) {
                event = phaselock
                    .next_event()
                    .await
                    .expect("PhaseLock unexpectedly closed");
            }
            if let EventType::Decide { block: _, state } = event.event {
                let commitment = TaggedBase64::new("LEDG", &state.commit())
                    .unwrap()
                    .to_string();
                println!("  - Current commitment: {}", commitment);
            } else {
                unreachable!();
            }

<<<<<<< HEAD
            // Add the transaction if the node ID is 0
            if let Some((ix, (owner_memos, k1_ix, k2_ix), t)) = txn {
                println!("  - Adding the transaction");
                let mut blk = ElaboratedBlock::default();
                state
                    .try_add_transaction(
                        &mut blk,
                        t,
                        round as usize,
                        ix,
                        TRANSACTION_COUNT as usize,
                        owner_memos,
                        vec![k1_ix, k1_ix, k2_ix],
                    )
                    .unwrap();
                state
                    .validate_and_apply(blk, round as usize, TRANSACTION_COUNT as usize, 0.0)
                    .unwrap();
            }
=======
        // Add the transaction if the node ID is 0
        if let Some((ix, keys_and_memos, t)) = txn {
            println!("  - Adding the transaction");
            let mut blk = ElaboratedBlock::default();
            let (owner_memos, kixs) = {
                let mut owner_memos = vec![];
                let mut kixs = vec![];

                for (kix, memo) in keys_and_memos {
                    kixs.push(kix);
                    owner_memos.push(memo);
                }
                (owner_memos, kixs)
            };

            state
                .try_add_transaction(
                    &mut blk,
                    t,
                    round as usize,
                    ix,
                    TRANSACTION_COUNT as usize,
                    owner_memos,
                    kixs,
                )
                .unwrap();
            state
                .validate_and_apply(blk, round as usize, TRANSACTION_COUNT as usize, 0.0)
                .unwrap();
        }
>>>>>>> 4dfdaf81

            println!("  - Round {} completed.", round + 1);
        }

        println!("All rounds completed.");
    };
}<|MERGE_RESOLUTION|>--- conflicted
+++ resolved
@@ -321,11 +321,21 @@
                 unreachable!();
             }
 
-<<<<<<< HEAD
             // Add the transaction if the node ID is 0
-            if let Some((ix, (owner_memos, k1_ix, k2_ix), t)) = txn {
+            if let Some((ix, keys_and_memos, t)) = txn {
                 println!("  - Adding the transaction");
                 let mut blk = ElaboratedBlock::default();
+                let (owner_memos, kixs) = {
+                    let mut owner_memos = vec![];
+                    let mut kixs = vec![];
+
+                    for (kix, memo) in keys_and_memos {
+                        kixs.push(kix);
+                        owner_memos.push(memo);
+                    }
+                    (owner_memos, kixs)
+                };
+
                 state
                     .try_add_transaction(
                         &mut blk,
@@ -334,45 +344,13 @@
                         ix,
                         TRANSACTION_COUNT as usize,
                         owner_memos,
-                        vec![k1_ix, k1_ix, k2_ix],
+                        kixs,
                     )
                     .unwrap();
                 state
                     .validate_and_apply(blk, round as usize, TRANSACTION_COUNT as usize, 0.0)
                     .unwrap();
             }
-=======
-        // Add the transaction if the node ID is 0
-        if let Some((ix, keys_and_memos, t)) = txn {
-            println!("  - Adding the transaction");
-            let mut blk = ElaboratedBlock::default();
-            let (owner_memos, kixs) = {
-                let mut owner_memos = vec![];
-                let mut kixs = vec![];
-
-                for (kix, memo) in keys_and_memos {
-                    kixs.push(kix);
-                    owner_memos.push(memo);
-                }
-                (owner_memos, kixs)
-            };
-
-            state
-                .try_add_transaction(
-                    &mut blk,
-                    t,
-                    round as usize,
-                    ix,
-                    TRANSACTION_COUNT as usize,
-                    owner_memos,
-                    kixs,
-                )
-                .unwrap();
-            state
-                .validate_and_apply(blk, round as usize, TRANSACTION_COUNT as usize, 0.0)
-                .unwrap();
-        }
->>>>>>> 4dfdaf81
 
             println!("  - Round {} completed.", round + 1);
         }

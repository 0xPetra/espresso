// Copyright © 2021 Translucence Research, Inc. All rights reserved.

<<<<<<< HEAD
use crate::WebState;
use futures::prelude::*;
use jf_primitives::{
    jubjub_dsa::Signature,
    merkle_tree::{MerklePath, NodePos, NodeValue},
};
=======
>>>>>>> 52d63ed9
use jf_txn::structs::{Nullifier, ReceiverMemo, RecordCommitment};
use jf_txn::TransactionNote;
use jf_txn::{NodeValue, Signature};
use phaselock::BlockContents;
use std::collections::HashMap;
use std::fmt::Debug;
use std::str::FromStr;
use strum::IntoEnumIterator;
use strum_macros::{AsRefStr, EnumIter, EnumString};
use tagged_base64::TaggedBase64;
use tide::prelude::*;
use tide::sse;
use tide::StatusCode;
use tracing::{event, Level};
<<<<<<< HEAD
use zerok_lib::node::{LedgerEvent, LedgerTransition, QueryService};
use zerok_lib::ElaboratedBlock;
=======
use zerok_lib::canonical;
use zerok_lib::node::{LedgerTransition, QueryService};
>>>>>>> 52d63ed9

#[derive(Debug, EnumString)]
pub enum UrlSegmentType {
    Boolean,
    Hexadecimal,
    Integer,
    TaggedBase64,
    Literal,
}

#[allow(dead_code)]
#[derive(Debug)]
pub enum UrlSegmentValue {
    Boolean(bool),
    Hexadecimal(u128),
    Integer(u128),
    Identifier(TaggedBase64),
    Unparsed(String),
    ParseFailed(UrlSegmentType, String),
    Literal(String),
}

use UrlSegmentValue::*;

impl UrlSegmentValue {
    pub fn parse(value: &str, ptype: &str) -> Option<Self> {
        Some(match ptype {
            "Boolean" => Boolean(value.parse::<bool>().ok()?),
            "Hexadecimal" => Hexadecimal(u128::from_str_radix(value, 16).ok()?),
            "Integer" => Integer(value.parse::<u128>().ok()?),
            "TaggedBase64" => Identifier(TaggedBase64::parse(value).ok()?),
            _ => panic!("Type specified in api.toml isn't supported: {}", ptype),
        })
    }

    pub fn as_boolean(&self) -> Result<bool, tide::Error> {
        if let Boolean(b) = self {
            Ok(*b)
        } else {
            Err(tide::Error::from_str(
                StatusCode::BadRequest,
                format!("expected boolean, got {:?}", self),
            ))
        }
    }

    pub fn as_b64(&self, tag: &str) -> Result<Vec<u8>, tide::Error> {
        if let Identifier(b64) = self {
            if b64.tag() == tag {
                Ok(b64.value())
            } else {
                Err(tide::Error::from_str(
                    StatusCode::BadRequest,
                    format!("expected base 64 with tag {}, got tag {}", tag, b64.tag()),
                ))
            }
        } else {
            Err(tide::Error::from_str(
                StatusCode::BadRequest,
                format!("expected base 64 with tag {}, got {:?}", tag, self),
            ))
        }
    }

    pub fn as_bkid(&self) -> Result<usize, tide::Error> {
        let bytes = self.as_b64("BK")?;
        canonical::deserialize(&bytes).map_err(server_error)
    }

    pub fn as_txid(&self) -> Result<(usize, usize), tide::Error> {
        let bytes = self.as_b64("TX")?;
        canonical::deserialize(&bytes).map_err(server_error)
    }

    pub fn as_index(&self) -> Result<usize, tide::Error> {
        if let Integer(ix) = self {
            Ok(*ix as usize)
        } else {
            Err(tide::Error::from_str(
                StatusCode::BadRequest,
                format!("expected index, got {:?}", self),
            ))
        }
    }

    pub fn as_block_hash(&self) -> Result<Vec<u8>, tide::Error> {
        self.as_b64("HASH")
    }
}

// Helpers for converting binary data to JSON values. Most types can be converted to a JSON value by
// serializing to a blob and then encoding the binary data as tagged base 64.
mod js {
    use super::*;
    pub use serde_json::Value;

    pub fn b64(tag: &str, value: &[u8]) -> Result<Value, tide::Error> {
        Ok(Value::from(tagged_base64::to_string(
            &TaggedBase64::new(tag, value).map_err(|_| {
                tide::Error::from_str(
                    StatusCode::InternalServerError,
                    "failed to convert to tagged base 64",
                )
            })?,
        )))
    }

    pub fn hash(bytes: &[u8]) -> Result<Value, tide::Error> {
        b64("HASH", bytes)
    }

    pub fn bkid(block_id: usize) -> Result<Value, tide::Error> {
        let bytes = canonical::serialize(&block_id).map_err(server_error)?;
        b64("BK", &bytes)
    }

    // Serialize a committed block, with references to the ledger such as the block's unique ID and
    // the IDs of its transactions.
    pub fn block(
        block: &ElaboratedBlock,
        block_id: usize,
        state_comm: &[u8],
    ) -> Result<Value, tide::Error> {
        Ok(json!({
            "id": bkid(block_id)?,
            "index": block_id,
            "hash": hash(block.hash().as_ref())?,
            "state_commitment": hash(state_comm)?,
            "transaction_data": block.block.0.iter().enumerate().map(|(i, _)| {
                Ok(json!({
                    "id": txid(block_id, i)?,
                }))
            }).collect::<Result<Vec<_>, tide::Error>>()?,
        }))
    }

    // Serialize an uncommitted block.
    pub fn block_contents(block: &ElaboratedBlock) -> Result<Value, tide::Error> {
        Ok(json!({
            "hash": hash(block.hash().as_ref())?,
            "transaction_data": block.block.0.iter().map(tx_contents).collect::<Result<Vec<_>, _>>()?,
        }))
    }

    pub fn txid(block_id: usize, tx_offset: usize) -> Result<Value, tide::Error> {
        let bytes = canonical::serialize(&(block_id, tx_offset)).map_err(server_error)?;
        b64("TX", &bytes)
    }

    pub fn tx_contents(tx: &TransactionNote) -> Result<Value, tide::Error> {
        Ok(json!({
            "type": match tx {
                TransactionNote::Transfer(_) => "transfer",
                TransactionNote::Mint(_) => "mint",
                TransactionNote::Freeze(_) => "freeze",
            },
            "fee": match tx {
                TransactionNote::Transfer(xfr) => xfr.aux_info.fee,
                TransactionNote::Mint(mint) => mint.aux_info.fee,
                TransactionNote::Freeze(freeze) => freeze.aux_info.fee,
            },
            "inputs": tx.nullifiers().into_iter().map(|n| {
                nullifier(&n)
            }).collect::<Result<Vec<_>, tide::Error>>()?,
            "outputs": tx.output_commitments().into_iter().map(|comm| Ok(json!({
                "commitment": record_comm(&comm)?
            }))).collect::<Result<Vec<_>, tide::Error>>()?,
            "merkle_root": node_value(&tx.merkle_root())?,
        }))
    }

    pub fn tx_output(
        comm: &RecordCommitment,
        uid: u64,
        memo: Option<&ReceiverMemo>,
    ) -> Result<Value, tide::Error> {
        Ok(json!({
            "commitment": record_comm(comm)?,
            "uid": uid,
            "memo": match memo {
                Some(memo) => Some(js::memo(memo)?),
                None => None,
            },
        }))
    }

    pub fn nullifier(n: &Nullifier) -> Result<Value, tide::Error> {
        let bytes = canonical::serialize(n).map_err(server_error)?;
        b64("NUL", &bytes)
    }

    pub fn record_comm(c: &RecordCommitment) -> Result<Value, tide::Error> {
        let bytes = canonical::serialize(c).map_err(server_error)?;
        b64("REC", &bytes)
    }

    pub fn node_value(n: &NodeValue) -> Result<Value, tide::Error> {
        hash(&canonical::serialize(n).map_err(server_error)?)
    }

    pub fn memo(m: &ReceiverMemo) -> Result<Value, tide::Error> {
        let bytes = canonical::serialize(m).map_err(server_error)?;
        b64("MEMO", &bytes)
    }

    pub fn signature(s: &Signature) -> Result<Value, tide::Error> {
        let bytes = canonical::serialize(s).map_err(server_error)?;
        b64("SIG", &bytes)
    }

    pub fn merkle_path(path: &MerklePath) -> Result<Value, tide::Error> {
        Ok(Value::from(
            path.nodes
                .iter()
                .map(|node| {
                    Ok(json!({
                        "sibling1": node_value(&node.sibling1)?,
                        "sibling2": node_value(&node.sibling2)?,
                        "pos": match node.pos {
                            NodePos::Left => "left",
                            NodePos::Middle => "middle",
                            NodePos::Right => "right",
                        }
                    }))
                })
                .collect::<Result<Vec<_>, tide::Error>>()?,
        ))
    }

    pub fn to_string(value: &Value) -> Result<String, tide::Error> {
        serde_json::ser::to_string(value).map_err(server_error)
    }
}

fn server_error(err: impl std::error::Error + Debug + Send + Sync + 'static) -> tide::Error {
    event!(
        Level::ERROR,
        "internal error while processing request: {:?}",
        err
    );
    tide::Error::new(StatusCode::InternalServerError, err)
}

#[derive(Debug)]
pub struct RouteBinding {
    /// Placeholder from the route pattern, e.g. :id
    pub parameter: String,

    /// Type for parsing
    pub ptype: UrlSegmentType,

    /// Value
    pub value: UrlSegmentValue,
}

/// Index entries for documentation fragments
#[allow(non_camel_case_types)]
#[derive(AsRefStr, Copy, Clone, Debug, EnumIter, EnumString)]
pub enum ApiRouteKey {
    getblock,
    getblockcount,
    getblockhash,
    getblockid,
    getinfo,
    getmempool,
    gettransaction,
    getunspentrecord,
    getunspentrecordsetinfo,
    subscribe,
}

/// Verifiy that every variant of enum ApiRouteKey is defined in api.toml
// TODO !corbett Check all the other things that might fail after startup.
pub fn check_api(api: toml::Value) -> bool {
    let mut missing_definition = false;
    for key in ApiRouteKey::iter() {
        let key_str = key.as_ref();
        if api["route"].get(key_str).is_none() {
            println!("Missing API definition for [route.{}]", key_str);
            missing_definition = true;
        }
    }
    if missing_definition {
        panic!("api.toml is inconsistent with enum ApiRoutKey");
    }
    !missing_definition
}

pub fn dummy_url_eval(
    route_pattern: &str,
    bindings: &HashMap<String, RouteBinding>,
) -> Result<tide::Response, tide::Error> {
    Ok(tide::Response::builder(200)
        .body(tide::Body::from_string(format!(
            "<!DOCTYPE html>
<html lang='en'>
  <head>
    <meta charset='utf-8'>
    <title>{}</title>
    <link rel='stylesheet' href='style.css'>
    <script src='script.js'></script>
  </head>
  <body>
    <h1>{}</h1>
    <p>{:?}</p>
  </body>
</html>",
            route_pattern.split_once('/').unwrap().0,
            route_pattern.to_string(),
            bindings
        )))
        .content_type(tide::http::mime::HTML)
        .build())
}

async fn get_info(
    query_service: &(impl QueryService + Sync),
) -> Result<tide::Response, tide::Error> {
    let info = query_service.get_summary().await.map_err(server_error)?;
    Ok(tide::Response::from(json!({
        "num_blocks": info.num_blocks,
        "num_records": info.num_records,
        //todo !jeb.bearer add more info
    })))
}

async fn get_block_count(
    query_service: &(impl QueryService + Sync),
) -> Result<tide::Response, tide::Error> {
    let info = query_service.get_summary().await.map_err(server_error)?;
    Ok(tide::Response::from(json!(info.num_blocks)))
}

// Get a block index from whatever form of block identifier was used in the URL.
async fn block_index(
    bindings: &HashMap<String, RouteBinding>,
    query_service: &(impl QueryService + Sync),
) -> Result<usize, tide::Error> {
    if let Some(b) = bindings.get(":index") {
        b.value.as_index()
    } else if let Some(b) = bindings.get(":bkid") {
        b.value.as_bkid()
    } else if let Some(hash) = bindings.get(":hash") {
        query_service
            .get_block_id_by_hash(&hash.value.as_block_hash()?)
            .await
            .map_err(server_error)
    } else {
        // latest
        Ok(query_service.num_blocks().await.map_err(server_error)? - 1)
    }
}

async fn get_block(
    bindings: &HashMap<String, RouteBinding>,
    query_service: &(impl QueryService + Sync),
) -> Result<tide::Response, tide::Error> {
    let index = block_index(bindings, query_service).await?;

    // Get the block and the validator state that resulted from applying this block.
    let block = query_service
        .get_block(index)
        .await
        .map_err(server_error)?
        .block;
    // The block numbered `index` is the block which was applied to the `index` state. Therefore,
    // the next state (the one that resulted from this block) is `index + 1`.
    let state = query_service
        .get_snapshot(index + 1)
        .await
        .map_err(server_error)?
        .state;

    Ok(tide::Response::from(js::block(
        &block,
        index,
        &state.commit(),
    )?))
}

async fn get_block_id(
    bindings: &HashMap<String, RouteBinding>,
    query_service: &(impl QueryService + Sync),
) -> Result<tide::Response, tide::Error> {
    let index = block_index(bindings, query_service).await?;
    Ok(tide::Response::from(js::bkid(index)?))
}

async fn get_block_hash(
    bindings: &HashMap<String, RouteBinding>,
    query_service: &(impl QueryService + Sync),
) -> Result<tide::Response, tide::Error> {
    let index = block_index(bindings, query_service).await?;
    let block = query_service
        .get_block(index)
        .await
        .map_err(server_error)?
        .block;
    Ok(tide::Response::from(js::hash(block.hash().as_ref())?))
}

async fn get_transaction(
    bindings: &HashMap<String, RouteBinding>,
    query_service: &impl QueryService,
) -> Result<tide::Response, tide::Error> {
    let (block_id, tx_id) = bindings[":txid"].value.as_txid()?;

    // First get the block containing the transaction.
    let LedgerTransition {
        block, memos, uids, ..
    } = query_service
        .get_block(block_id)
        .await
        .map_err(server_error)?;

    // Extract the transaction and associated data from the block.
    if tx_id >= block.block.0.len() {
        return Err(tide::Error::from_str(
            StatusCode::BadRequest,
            "invalid transaction id",
        ));
    }
    let tx = &block.block.0[tx_id];
    let uids = &uids[tx_id];
    // The memos and signature may not be provided yet for this transaction, so memos[tx_id] may be
    // None. We want to work with the memos and the signature separately, and in fact we want to
    // work with each memo as a separate entity which may or may not be present, even though all are
    // present or none are, since we will attach each memo to a separate transaction output. So we
    // explode the single Option<(Vec<Memo>, Signature)> into a Vec<Option<Memo>> and an
    // Option<Signature>.
    let (memos, sig) = match &memos[tx_id] {
        Some((memos, sig)) => (memos.iter().map(Some).collect::<Vec<_>>(), Some(sig)),
        None => (vec![None; tx.output_len()], None),
    };

    Ok(tide::Response::from(json!({
        "id": js::txid(block_id, tx_id)?,
        "type": match tx {
            TransactionNote::Transfer(_) => "transfer",
            TransactionNote::Mint(_) => "mint",
            TransactionNote::Freeze(_) => "freeze",
        },
        "fee": match tx {
            TransactionNote::Transfer(xfr) => xfr.aux_info.fee,
            TransactionNote::Mint(mint) => mint.aux_info.fee,
            TransactionNote::Freeze(freeze) => freeze.aux_info.fee,
        },
        "inputs": tx.nullifiers().into_iter().map(|n| {
            js::nullifier(&n)
        }).collect::<Result<Vec<_>, tide::Error>>()?,
        "outputs": tx.output_commitments().into_iter().zip(uids).zip(memos).map(|((comm, uid), memo)| {
            js::tx_output(&comm, *uid, memo)
        }).collect::<Result<Vec<_>, tide::Error>>()?,
        "memos_signature": match sig {
            Some(sig) => Some(js::signature(sig)?),
            None => None,
        },
        "merkle_root": js::node_value(&tx.merkle_root())?,
    })))
}

async fn get_unspent_record(
    bindings: &HashMap<String, RouteBinding>,
    query_service: &impl QueryService,
) -> Result<tide::Response, tide::Error> {
    if bindings[":mempool"].value.as_boolean()? {
        return Err(tide::Error::from_str(
            StatusCode::NotImplemented,
            "mempool queries unimplemented",
        ));
    }

    let (block_id, tx_id) = bindings[":txid"].value.as_txid()?;
    let output_index = bindings[":output_index"].value.as_index()?;

    // First get the block containing the transaction.
    let LedgerTransition {
        block, memos, uids, ..
    } = query_service
        .get_block(block_id)
        .await
        .map_err(server_error)?;

    // Extract the transaction and associated data from the block.
    if tx_id >= block.block.0.len() {
        return Err(tide::Error::from_str(
            StatusCode::BadRequest,
            "invalid transaction id",
        ));
    }
    let tx = &block.block.0[tx_id];

    // Extract data about the requested output from the transaction.
    if output_index >= tx.output_len() {
        return Err(tide::Error::from_str(
            StatusCode::BadRequest,
            "invalid output index",
        ));
    }
    let comm = tx.output_commitments()[output_index];
    let uid = uids[tx_id][output_index];
    let memo = memos[tx_id]
        .as_ref()
        .map(|(memos, _sig)| &memos[output_index]);
    Ok(tide::Response::from(js::tx_output(&comm, uid, memo)?))
}

async fn subscribe(
    req: tide::Request<WebState>,
    bindings: &HashMap<String, RouteBinding>,
) -> Result<tide::Response, tide::Error> {
    let index = bindings[":index"].value.as_index()? as u64;
    Ok(sse::upgrade(req, move |req, sender| async move {
        let mut events = req.state().query_service.subscribe(index).await;
        while let Some(event) = events.next().await {
            match event {
                LedgerEvent::Commit(block, block_id, state_comm) => {
                    sender
                        .send(
                            "commit",
                            js::to_string(&js::block(&block, block_id as usize, &state_comm)?)?,
                            None,
                        )
                        .await?;
                }

                LedgerEvent::Reject(block, error) => {
                    use zerok_lib::ValidationError::*;
                    let error_msg = match error {
                        NullifierAlreadyExists { nullifier } => format!(
                            "the nullifier {} has already been spent",
                            js::to_string(&js::nullifier(&nullifier)?)?
                        ),
                        BadNullifierProof {} => String::from("bad nullifier proof"),
                        MissingNullifierProof {} => String::from("missing nullifier proof"),
                        ConflictingNullifiers {} => String::from("conflicting nullifiers"),
                        Failed {} => String::from("unknown validation failure"),
                        BadMerkleLength {} => String::from("bad merkle path length"),
                        BadMerkleLeaf {} => String::from("bad merkle path leaf"),
                        BadMerkleRoot {} => String::from("bad merkle root"),
                        BadMerklePath {} => String::from("bad merkle path"),
                        CryptoError { err } => format!("{}", err),
                        UnsupportedTransferSize {
                            num_inputs,
                            num_outputs,
                        } => format!(
                            "transfers with {} inputs and {} outputs are not supported",
                            num_inputs, num_outputs
                        ),
                        UnsupportedFreezeSize { num_inputs } => {
                            format!("freezes with {} inputs are not supported", num_inputs)
                        }
                    };

                    sender
                        .send(
                            "reject",
                            js::to_string(&json!({
                                "block": js::block_contents(&block)?,
                                "error": error_msg,
                            }))?,
                            None,
                        )
                        .await?
                }

                LedgerEvent::Memos(info) => {
                    sender
                        .send(
                            "memos",
                            serde_json::ser::to_string(
                                &info
                                    .into_iter()
                                    .map(|(memo, comm, uid, merkle_path)| {
                                        Ok(json!({
                                            "memo": js::memo(&memo)?,
                                            "commitment": js::record_comm(&comm)?,
                                            "uid": uid,
                                            "merkle_path": js::merkle_path(&merkle_path)?,
                                        }))
                                    })
                                    .collect::<Result<Vec<_>, tide::Error>>()?,
                            )?,
                            None,
                        )
                        .await?
                }
            }
        }
        Ok(())
    }))
}

pub async fn dispatch_url(
    req: tide::Request<WebState>,
    route_pattern: &str,
    bindings: &HashMap<String, RouteBinding>,
) -> Result<tide::Response, tide::Error> {
    let first_segment = route_pattern
        .split_once('/')
        .unwrap_or((route_pattern, ""))
        .0;
    let key = ApiRouteKey::from_str(first_segment).expect("Unknown route");
    match key {
        ApiRouteKey::getblock => get_block(bindings, &req.state().query_service).await,
        ApiRouteKey::getblockcount => get_block_count(&req.state().query_service).await,
        ApiRouteKey::getblockhash => get_block_hash(bindings, &req.state().query_service).await,
        ApiRouteKey::getblockid => get_block_id(bindings, &req.state().query_service).await,
        ApiRouteKey::getinfo => get_info(&req.state().query_service).await,
        ApiRouteKey::getmempool => dummy_url_eval(route_pattern, bindings),
        ApiRouteKey::gettransaction => get_transaction(bindings, &req.state().query_service).await,
        ApiRouteKey::getunspentrecord => get_unspent_record(bindings, &req.state().query_service).await,
        ApiRouteKey::getunspentrecordsetinfo => dummy_url_eval(route_pattern, bindings),
        ApiRouteKey::subscribe => subscribe(req, bindings).await,
    }
}<|MERGE_RESOLUTION|>--- conflicted
+++ resolved
@@ -1,17 +1,11 @@
 // Copyright © 2021 Translucence Research, Inc. All rights reserved.
 
-<<<<<<< HEAD
 use crate::WebState;
 use futures::prelude::*;
-use jf_primitives::{
-    jubjub_dsa::Signature,
-    merkle_tree::{MerklePath, NodePos, NodeValue},
-};
-=======
->>>>>>> 52d63ed9
+use jf_primitives::merkle_tree::NodePos;
 use jf_txn::structs::{Nullifier, ReceiverMemo, RecordCommitment};
 use jf_txn::TransactionNote;
-use jf_txn::{NodeValue, Signature};
+use jf_txn::{MerklePath, NodeValue, Signature};
 use phaselock::BlockContents;
 use std::collections::HashMap;
 use std::fmt::Debug;
@@ -23,13 +17,9 @@
 use tide::sse;
 use tide::StatusCode;
 use tracing::{event, Level};
-<<<<<<< HEAD
+use zerok_lib::canonical;
 use zerok_lib::node::{LedgerEvent, LedgerTransition, QueryService};
 use zerok_lib::ElaboratedBlock;
-=======
-use zerok_lib::canonical;
-use zerok_lib::node::{LedgerTransition, QueryService};
->>>>>>> 52d63ed9
 
 #[derive(Debug, EnumString)]
 pub enum UrlSegmentType {
@@ -641,7 +631,9 @@
         ApiRouteKey::getinfo => get_info(&req.state().query_service).await,
         ApiRouteKey::getmempool => dummy_url_eval(route_pattern, bindings),
         ApiRouteKey::gettransaction => get_transaction(bindings, &req.state().query_service).await,
-        ApiRouteKey::getunspentrecord => get_unspent_record(bindings, &req.state().query_service).await,
+        ApiRouteKey::getunspentrecord => {
+            get_unspent_record(bindings, &req.state().query_service).await
+        }
         ApiRouteKey::getunspentrecordsetinfo => dummy_url_eval(route_pattern, bindings),
         ApiRouteKey::subscribe => subscribe(req, bindings).await,
     }

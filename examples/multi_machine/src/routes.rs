// Copyright © 2021 Translucence Research, Inc. All rights reserved.

use crate::WebState;
use futures::prelude::*;
use itertools::izip;
use phaselock::BlockContents;
use server::{best_response_type, response};
use std::collections::HashMap;
use std::fmt::Debug;
use std::str::FromStr;
use strum::{AsStaticRef, IntoEnumIterator};
use strum_macros::{AsRefStr, EnumIter, EnumString};
use tagged_base64::TaggedBase64;
use tide::http::{content::Accept, mime};
use tide::StatusCode;
use tide_websockets::WebSocketConnection;
use tracing::{event, Level};
use zerok_lib::api::*;
<<<<<<< HEAD
use zerok_lib::node::{LedgerSnapshot, LedgerSummary, LedgerTransition, QueryService};
use zerok_lib::state_comm::LedgerStateCommitment;
use zerok_lib::SetMerkleTree;
=======
use zerok_lib::node::{LedgerEvent, LedgerSnapshot, LedgerSummary, LedgerTransition, QueryService};
>>>>>>> 9e20238d

#[derive(Debug, EnumString)]
pub enum UrlSegmentType {
    Boolean,
    Hexadecimal,
    Integer,
    TaggedBase64,
    Literal,
}

#[allow(dead_code)]
#[derive(Debug)]
pub enum UrlSegmentValue {
    Boolean(bool),
    Hexadecimal(u128),
    Integer(u128),
    Identifier(TaggedBase64),
    Unparsed(String),
    ParseFailed(UrlSegmentType, String),
    Literal(String),
}

use UrlSegmentValue::*;

impl UrlSegmentValue {
    pub fn parse(value: &str, ptype: &str) -> Option<Self> {
        Some(match ptype {
            "Boolean" => Boolean(value.parse::<bool>().ok()?),
            "Hexadecimal" => Hexadecimal(u128::from_str_radix(value, 16).ok()?),
            "Integer" => Integer(value.parse::<u128>().ok()?),
            "TaggedBase64" => Identifier(TaggedBase64::parse(value).ok()?),
            _ => panic!("Type specified in api.toml isn't supported: {}", ptype),
        })
    }

    pub fn as_boolean(&self) -> Result<bool, tide::Error> {
        if let Boolean(b) = self {
            Ok(*b)
        } else {
            Err(tide::Error::from_str(
                StatusCode::BadRequest,
                format!("expected boolean, got {:?}", self),
            ))
        }
    }

    pub fn as_index(&self) -> Result<usize, tide::Error> {
        if let Integer(ix) = self {
            Ok(*ix as usize)
        } else {
            Err(tide::Error::from_str(
                StatusCode::BadRequest,
                format!("expected index, got {:?}", self),
            ))
        }
    }

    pub fn as_identifier(&self) -> Result<TaggedBase64, tide::Error> {
        if let Identifier(i) = self {
            Ok(i.clone())
        } else {
            Err(tide::Error::from_str(
                StatusCode::BadRequest,
                format!("expected tagged base 64, got {:?}", self),
            ))
        }
    }

    pub fn to<T: TaggedBlob>(&self) -> Result<T, tide::Error> {
        T::from_tagged_blob(&self.as_identifier()?)
            .map_err(|err| tide::Error::from_str(StatusCode::BadRequest, format!("{}", err)))
    }
}

#[derive(Debug)]
pub struct RouteBinding {
    /// Placeholder from the route pattern, e.g. :id
    pub parameter: String,

    /// Type for parsing
    pub ptype: UrlSegmentType,

    /// Value
    pub value: UrlSegmentValue,
}

/// Index entries for documentation fragments
#[allow(non_camel_case_types)]
#[derive(AsRefStr, Copy, Clone, Debug, EnumIter, EnumString)]
pub enum ApiRouteKey {
    getblock,
    getblockcount,
    getblockhash,
    getblockid,
    getevent,
    getinfo,
    getmempool,
    getnullifier,
    getsnapshot,
    getstatecomm,
    gettransaction,
    getunspentrecord,
    getunspentrecordsetinfo,
    getuser,
    getusers,
    subscribe,
}

/// Verifiy that every variant of enum ApiRouteKey is defined in api.toml
// TODO !corbett Check all the other things that might fail after startup.
pub fn check_api(api: toml::Value) -> bool {
    let mut missing_definition = false;
    for key in ApiRouteKey::iter() {
        let key_str = key.as_ref();
        if api["route"].get(key_str).is_none() {
            println!("Missing API definition for [route.{}]", key_str);
            missing_definition = true;
        }
    }
    if missing_definition {
        panic!("api.toml is inconsistent with enum ApiRoutKey");
    }
    !missing_definition
}

// Get a block index from whatever form of block identifier was used in the URL.
async fn block_index(
    bindings: &HashMap<String, RouteBinding>,
    query_service: &(impl QueryService + Sync),
) -> Result<usize, tide::Error> {
    if let Some(b) = bindings.get(":index") {
        b.value.as_index()
    } else if let Some(b) = bindings.get(":bkid") {
        Ok(b.value.to::<BlockId>()?.0)
    } else if let Some(hash) = bindings.get(":hash") {
        query_service
            .get_block_id_by_hash(&hash.value.to::<Hash>()?.0)
            .await
            .map_err(server_error)
    } else {
        // latest
        Ok(query_service.num_blocks().await.map_err(server_error)? - 1)
    }
}

pub fn dummy_url_eval(
    route_pattern: &str,
    bindings: &HashMap<String, RouteBinding>,
) -> Result<tide::Response, tide::Error> {
    Ok(tide::Response::builder(200)
        .body(tide::Body::from_string(format!(
            "<!DOCTYPE html>
<html lang='en'>
  <head>
    <meta charset='utf-8'>
    <title>{}</title>
    <link rel='stylesheet' href='style.css'>
    <script src='script.js'></script>
  </head>
  <body>
    <h1>{}</h1>
    <p>{:?}</p>
  </body>
</html>",
            route_pattern.split_once('/').unwrap().0,
            route_pattern.to_string(),
            bindings
        )))
        .content_type(tide::http::mime::HTML)
        .build())
}

////////////////////////////////////////////////////////////////////////////////
// Endpoints
//
// Each endpoint function handles one API endpoint, returning an instance of
// Serialize (or an error). The main entrypoint, dispatch_url, is in charge of
// serializing the endpoint responses according to the requested content type
// and building a Response object.
//

async fn get_info(
    query_service: &(impl QueryService + Sync),
) -> Result<LedgerSummary, tide::Error> {
    query_service.get_summary().await.map_err(server_error)
}

async fn get_block_count(query_service: &(impl QueryService + Sync)) -> Result<usize, tide::Error> {
    let info = query_service.get_summary().await.map_err(server_error)?;
    Ok(info.num_blocks)
}

async fn get_block(
    bindings: &HashMap<String, RouteBinding>,
    query_service: &(impl QueryService + Sync),
) -> Result<CommittedBlock, tide::Error> {
    let index = block_index(bindings, query_service).await?;

    // Get the block and the validator state that resulted from applying this block.
    let transition = query_service.get_block(index).await.map_err(server_error)?;
    // The block numbered `index` is the block which was applied to the `index` state. Therefore,
    // the next state (the one that resulted from this block) is `index + 1`.
    let state = query_service
        .get_snapshot(index + 1, true, true)
        .await
        .map_err(server_error)?
        .state;

    Ok(CommittedBlock {
        id: BlockId(index),
        index,
        hash: Hash::from(transition.block.hash()),
        state_commitment: state.commit(),
        transactions: izip!(
            transition.block.block.0,
            transition.block.proofs,
            transition.memos,
            transition.uids
        )
        .enumerate()
        .map(|(i, (tx, proofs, signed_memos, uids))| {
            let (memos, sig) = match signed_memos {
                Some((memos, sig)) => (Some(memos), Some(sig)),
                None => (None, None),
            };
            CommittedTransaction {
                id: TransactionId(BlockId(index), i),
                data: tx,
                proofs,
                output_uids: uids,
                output_memos: memos,
                memos_signature: sig,
            }
        })
        .collect(),
    })
}

async fn get_block_id(
    bindings: &HashMap<String, RouteBinding>,
    query_service: &(impl QueryService + Sync),
) -> Result<BlockId, tide::Error> {
    let index = block_index(bindings, query_service).await?;
    Ok(BlockId(index))
}

async fn get_block_hash(
    bindings: &HashMap<String, RouteBinding>,
    query_service: &(impl QueryService + Sync),
) -> Result<Hash, tide::Error> {
    let index = block_index(bindings, query_service).await?;
    let block = query_service
        .get_block(index)
        .await
        .map_err(server_error)?
        .block;
    Ok(Hash::from(block.hash()))
}

async fn get_transaction(
    bindings: &HashMap<String, RouteBinding>,
    query_service: &impl QueryService,
) -> Result<CommittedTransaction, tide::Error> {
    let TransactionId(block_id, tx_id) = bindings[":txid"].value.to()?;

    // First get the block containing the transaction.
    let LedgerTransition {
        mut block,
        mut memos,
        mut uids,
        ..
    } = query_service
        .get_block(block_id.0)
        .await
        .map_err(server_error)?;

    // Extract the transaction and associated data from the block.
    if tx_id >= block.block.0.len() {
        return Err(tide::Error::from_str(
            StatusCode::BadRequest,
            "invalid transaction id",
        ));
    }
    let tx = block.block.0.swap_remove(tx_id);
    let proofs = block.proofs.swap_remove(tx_id);
    let uids = uids.swap_remove(tx_id);
    let (memos, sig) = match memos.swap_remove(tx_id) {
        Some((memos, sig)) => (Some(memos), Some(sig)),
        None => (None, None),
    };

    Ok(CommittedTransaction {
        id: TransactionId(block_id, tx_id),
        data: tx,
        proofs,
        output_uids: uids,
        output_memos: memos,
        memos_signature: sig,
    })
}

async fn get_unspent_record(
    bindings: &HashMap<String, RouteBinding>,
    query_service: &impl QueryService,
) -> Result<UnspentRecord, tide::Error> {
    if bindings[":mempool"].value.as_boolean()? {
        return Err(tide::Error::from_str(
            StatusCode::NotImplemented,
            "mempool queries unimplemented",
        ));
    }

    let TransactionId(block_id, tx_id) = bindings[":txid"].value.to()?;
    let output_index = bindings[":output_index"].value.as_index()?;

    // First get the block containing the transaction.
    let LedgerTransition {
        block, memos, uids, ..
    } = query_service
        .get_block(block_id.0)
        .await
        .map_err(server_error)?;

    // Extract the transaction and associated data from the block.
    if tx_id >= block.block.0.len() {
        return Err(tide::Error::from_str(
            StatusCode::BadRequest,
            "invalid transaction id",
        ));
    }
    let tx = &block.block.0[tx_id];

    // Extract data about the requested output from the transaction.
    if output_index >= tx.output_len() {
        return Err(tide::Error::from_str(
            StatusCode::BadRequest,
            "invalid output index",
        ));
    }
    let comm = tx.output_commitments()[output_index];
    let uid = uids[tx_id][output_index];
    let memo = memos[tx_id]
        .as_ref()
        .map(|(memos, _sig)| memos[output_index].clone());
    Ok(UnspentRecord {
        commitment: comm,
        uid,
        memo,
    })
}

async fn get_snapshot(
    bindings: &HashMap<String, RouteBinding>,
    query_service: &impl QueryService,
) -> Result<LedgerSnapshot, tide::Error> {
    let index = match bindings.get(":index") {
        Some(ix) => ix.value.as_index()?,
        None => {
            // No :index parameter indicates they want the latest snapshot.
            let LedgerSummary { num_blocks, .. } =
                query_service.get_summary().await.map_err(server_error)?;
            // Since block represent state transitions, there is a block in between each pair of
            // snapshots, and so the index of the last snapshot is one greater than the index of the
            // last block, or, equal to the total number of blocks.
            num_blocks
        }
    };
    let sparse = bindings[":sparse"].value.as_boolean()?;
    query_service
        .get_snapshot(index, sparse, sparse)
        .await
        .map_err(server_error)
}

async fn get_state_comm(
    bindings: &HashMap<String, RouteBinding>,
    query_service: &impl QueryService,
) -> Result<LedgerStateCommitment, tide::Error> {
    let index = match bindings.get(":index") {
        Some(ix) => ix.value.as_index()?,
        None => {
            // No :index parameter indicates they want the latest snapshot.
            let LedgerSummary { num_blocks, .. } =
                query_service.get_summary().await.map_err(server_error)?;
            // Since block represent state transitions, there is a block in between each pair of
            // snapshots, and so the index of the last snapshot is one greater than the index of the
            // last block, or, equal to the total number of blocks.
            num_blocks
        }
    };
    let snapshot = query_service
        .get_snapshot(index)
        .await
        .map_err(server_error)?;
    Ok(snapshot.state.commit())
}

async fn get_user(
    bindings: &HashMap<String, RouteBinding>,
    query_service: &impl QueryService,
) -> Result<UserPubKey, tide::Error> {
    query_service
        .get_user(&bindings[":address"].value.to::<UserAddress>()?.0)
        .await
        .map_err(server_error)
}

async fn get_users(query_service: &impl QueryService) -> Result<Vec<UserPubKey>, tide::Error> {
    Ok(query_service
        .get_users()
        .await
        .map_err(server_error)?
        .values()
        .cloned()
        .collect())
}

async fn get_nullifier(
    bindings: &HashMap<String, RouteBinding>,
    query_service: &impl QueryService,
) -> Result<NullifierProof, tide::Error> {
    let (spent, proof) = query_service
        .nullifier_proof(
            bindings[":root"].value.to()?,
            bindings[":nullifier"].value.to()?,
        )
        .await
        .map_err(server_error)?;
    Ok(NullifierProof { spent, proof })
}

async fn get_event(
    bindings: &HashMap<String, RouteBinding>,
    query_service: &impl QueryService,
) -> Result<LedgerEvent, tide::Error> {
    let index = bindings[":index"].value.as_index()? as u64;
    let mut events = query_service.subscribe(index).await;
    events.next().await.ok_or_else(|| {
        tide::Error::from_str(StatusCode::InternalServerError, "event stream terminated")
    })
}

async fn subscribe(
    req: tide::Request<WebState>,
    conn: WebSocketConnection,
    bindings: &HashMap<String, RouteBinding>,
) -> Result<(), tide::Error> {
    let response_type = best_response_type(
        &mut Accept::from_headers(&req)?,
        &[mime::JSON, mime::BYTE_STREAM],
    )?;
    let index = bindings[":index"].value.as_index()? as u64;
    let mut events = req.state().node.read().await.subscribe(index).await;
    while let Some(event) = events.next().await {
        event!(Level::INFO, "broadcast event {}", event.as_static());
        if response_type == mime::JSON {
            conn.send_json(&event).await?;
        } else if response_type == mime::BYTE_STREAM {
            conn.send_bytes(bincode::serialize(&event)?).await?;
        } else {
            unreachable!();
        }
    }
    Ok(())
}

pub async fn dispatch_url(
    req: tide::Request<WebState>,
    route_pattern: &str,
    bindings: &HashMap<String, RouteBinding>,
) -> Result<tide::Response, tide::Error> {
    let first_segment = route_pattern
        .split_once('/')
        .unwrap_or((route_pattern, ""))
        .0;
    let key = ApiRouteKey::from_str(first_segment).expect("Unknown route");
    let query_service_guard = req.state().node.read().await;
    let query_service = &*query_service_guard;
    match key {
        ApiRouteKey::getblock => response(&req, get_block(bindings, query_service).await?),
        ApiRouteKey::getblockcount => response(&req, get_block_count(query_service).await?),
        ApiRouteKey::getblockhash => response(&req, get_block_hash(bindings, query_service).await?),
        ApiRouteKey::getblockid => response(&req, get_block_id(bindings, query_service).await?),
        ApiRouteKey::getevent => response(&req, get_event(bindings, query_service).await?),
        ApiRouteKey::getinfo => response(&req, get_info(query_service).await?),
        ApiRouteKey::getmempool => dummy_url_eval(route_pattern, bindings),
        ApiRouteKey::gettransaction => {
            response(&req, get_transaction(bindings, query_service).await?)
        }
        ApiRouteKey::getunspentrecord => {
            response(&req, get_unspent_record(bindings, query_service).await?)
        }
        ApiRouteKey::getunspentrecordsetinfo => dummy_url_eval(route_pattern, bindings),
        ApiRouteKey::getsnapshot => response(&req, get_snapshot(bindings, query_service).await?),
        ApiRouteKey::getuser => response(&req, get_user(bindings, query_service).await?),
        ApiRouteKey::getusers => response(&req, get_users(query_service).await?),
        ApiRouteKey::getnullifier => response(&req, get_nullifier(bindings, query_service).await?),
        ApiRouteKey::getstatecomm => response(&req, get_state_comm(bindings, query_service).await?),
        _ => Err(tide::Error::from_str(
            StatusCode::InternalServerError,
            "server called dispatch_url with an unsupported route; perhaps the route has not \
            been implemented, or requires a different kind of connection like a WebSocket",
        )),
    }
}

pub async fn dispatch_web_socket(
    req: tide::Request<WebState>,
    conn: WebSocketConnection,
    route_pattern: &str,
    bindings: &HashMap<String, RouteBinding>,
) -> Result<(), tide::Error> {
    let first_segment = route_pattern
        .split_once('/')
        .unwrap_or((route_pattern, ""))
        .0;
    let key = ApiRouteKey::from_str(first_segment).expect("Unknown route");
    match key {
        ApiRouteKey::subscribe => subscribe(req, conn, bindings).await,
        _ => Err(tide::Error::from_str(
            StatusCode::InternalServerError,
            "server called dispatch_web_socket with an unsupported route",
        )),
    }
}<|MERGE_RESOLUTION|>--- conflicted
+++ resolved
@@ -16,13 +16,8 @@
 use tide_websockets::WebSocketConnection;
 use tracing::{event, Level};
 use zerok_lib::api::*;
-<<<<<<< HEAD
-use zerok_lib::node::{LedgerSnapshot, LedgerSummary, LedgerTransition, QueryService};
+use zerok_lib::node::{LedgerEvent, LedgerSnapshot, LedgerSummary, LedgerTransition, QueryService};
 use zerok_lib::state_comm::LedgerStateCommitment;
-use zerok_lib::SetMerkleTree;
-=======
-use zerok_lib::node::{LedgerEvent, LedgerSnapshot, LedgerSummary, LedgerTransition, QueryService};
->>>>>>> 9e20238d
 
 #[derive(Debug, EnumString)]
 pub enum UrlSegmentType {
@@ -414,7 +409,7 @@
         }
     };
     let snapshot = query_service
-        .get_snapshot(index)
+        .get_snapshot(index, true, true)
         .await
         .map_err(server_error)?;
     Ok(snapshot.state.commit())

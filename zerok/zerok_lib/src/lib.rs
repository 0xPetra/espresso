#![deny(warnings)]

#[cfg(test)]
#[macro_use]
extern crate proptest;

extern crate zerok_macros;
use zerok_macros::*;

#[cfg(test)]
#[macro_use]
extern crate quickcheck_macros;

pub mod api;
pub mod committee;
pub mod full_persistence;
pub mod ledger;
pub mod lw_persistence;
pub mod node;
mod set_merkle_tree;
pub mod txn_builder;
mod util;
pub mod validator_node;
pub mod wallet;
use commit::{Commitment, Committable};
pub use util::commit;

use arbitrary::{Arbitrary, Unstructured};
use ark_serialize::*;
use canonical::deserialize_canonical_bytes;
use canonical::CanonicalBytes;
use core::fmt::Debug;
use core::iter::once;
pub use full_persistence::FullPersistence;
use jf_txn::{
    errors::TxnApiError,
    keys::UserKeyPair,
    mint::MintNote,
    proof::{freeze::FreezeProvingKey, mint::MintProvingKey, transfer::TransferProvingKey},
    sign_receiver_memos,
    structs::{
        AssetCode, AssetCodeSeed, AssetDefinition, FeeInput, FreezeFlag, NoteType, Nullifier,
        ReceiverMemo, RecordCommitment, RecordOpening, TxnFeeInfo,
    },
    transfer::{TransferNote, TransferNoteInput},
    txn_batch_verify,
    utils::compute_universal_param_size,
    AccMemberWitness, MerkleCommitment, MerkleFrontier, MerkleLeafProof, MerkleTree, NodeValue,
    Signature, TransactionNote, TransactionVerifyingKey,
};
use jf_utils::tagged_blob;
use lazy_static::lazy_static;
pub use lw_persistence::LWPersistence;
use phaselock::{traits::state::State, BlockContents, H_256};
use rand_chacha::rand_core::SeedableRng;
use rand_chacha::ChaChaRng;
use rayon::prelude::*;
use serde::{Deserialize, Serialize};
use serde_with::serde_as;
pub use set_merkle_tree::*;
use snafu::Snafu;
use std::collections::{BTreeMap, HashSet, VecDeque};
use std::fs::File;
use std::hash::{Hash, Hasher};
use std::io::Read;
use std::iter::FromIterator;
use std::ops::Bound::*;
use std::path::Path;
use std::path::PathBuf;
use std::time::Instant;
pub use util::canonical;

pub const MERKLE_HEIGHT: u8 = 20 /*H*/;

// TODO
pub struct LedgerRecordCommitment(pub RecordCommitment);

// TODO
#[derive(Debug, Clone, CanonicalSerialize, CanonicalDeserialize, PartialEq, Eq, Hash)]
pub struct Transaction(pub TransactionNote);

#[derive(
    Debug,
    Clone,
    CanonicalSerialize,
    CanonicalDeserialize,
    PartialEq,
    Eq,
    Hash,
    Serialize,
    Deserialize,
)]
pub struct ElaboratedTransaction {
    pub txn: TransactionNote,
    pub proofs: Vec<SetMerkleProof>,
}

impl ElaboratedTransaction {
    fn hash(&self) -> ElaboratedTransactionHash {
        ElaboratedTransactionHash(self.commit())
    }
}

#[ser_test(arbitrary)]
#[tagged_blob("TXN")]
#[derive(
    Arbitrary, Clone, Debug, PartialEq, Eq, Hash, CanonicalSerialize, CanonicalDeserialize,
)]
pub struct ElaboratedTransactionHash(Commitment<ElaboratedTransaction>);

#[ser_test]
#[derive(
    Default,
    Debug,
    Clone,
    CanonicalSerialize,
    CanonicalDeserialize,
    Serialize,
    Deserialize,
    PartialEq,
    Eq,
    Hash,
)]
pub struct Block(pub Vec<TransactionNote>);

// A block with nullifier set non-membership proofs
#[ser_test]
#[derive(
    Default,
    Debug,
    Clone,
    CanonicalSerialize,
    CanonicalDeserialize,
    PartialEq,
    Eq,
    Hash,
    Serialize,
    Deserialize,
)]
pub struct ElaboratedBlock {
    pub block: Block,
    pub proofs: Vec<Vec<SetMerkleProof>>,
}

impl Committable for ElaboratedBlock {
    fn commit(&self) -> Commitment<Self> {
        commit::RawCommitmentBuilder::new("ElaboratedBlock")
            .field("Block contents", self.block.commit())
            .var_size_field("Block proofs", &canonical::serialize(&self.proofs).unwrap())
            .finalize()
    }
}

impl Committable for ElaboratedTransaction {
    fn commit(&self) -> Commitment<Self> {
        commit::RawCommitmentBuilder::new("ElaboratedTransaction")
            .field("Txn contents", self.txn.commit())
            .var_size_field("Txn proofs", &canonical::serialize(&self.proofs).unwrap())
            .finalize()
    }
}

impl BlockContents<H_256> for ElaboratedBlock {
    type Transaction = ElaboratedTransaction;
    type Error = ValidationError;

    fn add_transaction_raw(&self, txn: &ElaboratedTransaction) -> Result<Self, ValidationError> {
        let mut ret = self.clone();

        let mut nulls = self
            .block
            .0
            .iter()
            .flat_map(|x| x.nullifiers().into_iter())
            .collect::<HashSet<_>>();
        for n in txn.txn.nullifiers().iter() {
            if nulls.contains(n) {
                return Err(ValidationError::ConflictingNullifiers {});
            }
            nulls.insert(*n);
        }

        ret.block.0.push(txn.txn.clone());
        ret.proofs.push(txn.proofs.clone());

        Ok(ret)
    }

    fn hash(&self) -> phaselock::BlockHash<H_256> {
        use std::convert::TryInto;

        phaselock::BlockHash::<H_256>::from_array(self.commit().try_into().unwrap())
    }

    fn hash_bytes(bytes: &[u8]) -> phaselock::BlockHash<H_256> {
        use std::convert::TryInto;
        // TODO: fix this hack, it is specifically working around the
        // misuse-preventing `T: Committable` on `RawCommitmentBuilder`
        let ret = commit::RawCommitmentBuilder::<Block>::new("PhaseLock bytes")
            .var_size_bytes(bytes)
            .finalize();
        phaselock::BlockHash::<H_256>::from_array(ret.try_into().unwrap())
    }

    fn hash_transaction(txn: &ElaboratedTransaction) -> phaselock::BlockHash<H_256> {
        use std::convert::TryInto;

        phaselock::BlockHash::<H_256>::from_array(txn.commit().try_into().unwrap())
    }
}

pub mod key_set {
    use super::*;

    #[derive(Debug, Snafu)]
    #[snafu(visibility = "pub")]
    pub enum Error {
        DuplicateKeys {
            num_inputs: usize,
            num_outputs: usize,
        },
        NoKeys,
    }

    pub trait SizedKey: CanonicalSerialize + CanonicalDeserialize {
        fn num_inputs(&self) -> usize;
        fn num_outputs(&self) -> usize;
    }

    impl<'a> SizedKey for TransferProvingKey<'a> {
        fn num_inputs(&self) -> usize {
            self.num_input()
        }

        fn num_outputs(&self) -> usize {
            self.num_output()
        }
    }

    impl<'a> SizedKey for FreezeProvingKey<'a> {
        fn num_inputs(&self) -> usize {
            self.num_input()
        }

        fn num_outputs(&self) -> usize {
            self.num_output()
        }
    }

    impl SizedKey for TransactionVerifyingKey {
        fn num_inputs(&self) -> usize {
            match self {
                TransactionVerifyingKey::Transfer(xfr) => xfr.num_input(),
                TransactionVerifyingKey::Freeze(freeze) => freeze.num_input(),
                TransactionVerifyingKey::Mint(_) => 1,
            }
        }

        fn num_outputs(&self) -> usize {
            match self {
                TransactionVerifyingKey::Transfer(xfr) => xfr.num_output(),
                TransactionVerifyingKey::Freeze(freeze) => freeze.num_output(),
                TransactionVerifyingKey::Mint(_) => 2,
            }
        }
    }

    pub trait KeyOrder {
        type SortKey: Ord
            + Debug
            + Clone
            + Serialize
            + for<'a> Deserialize<'a>
            + CanonicalSerialize
            + CanonicalDeserialize;
        fn sort_key(num_inputs: usize, num_outputs: usize) -> Self::SortKey;
    }

    #[derive(Debug, Clone, Serialize, Deserialize, PartialEq)]
    pub struct OrderByInputs;
    impl KeyOrder for OrderByInputs {
        type SortKey = (usize, usize);
        fn sort_key(num_inputs: usize, num_outputs: usize) -> Self::SortKey {
            (num_inputs, num_outputs)
        }
    }

    #[derive(Debug, Clone, Serialize, Deserialize, PartialEq)]
    pub struct OrderByOutputs;
    impl KeyOrder for OrderByOutputs {
        type SortKey = (usize, usize);
        fn sort_key(num_inputs: usize, num_outputs: usize) -> Self::SortKey {
            (num_outputs, num_inputs)
        }
    }

    #[serde_as]
    #[derive(
        Debug,
        Default,
        Clone,
        Serialize,
        Deserialize,
        CanonicalSerialize,
        CanonicalDeserialize,
        PartialEq,
    )]
    #[serde(bound = "K: Serialize + for<'a> Deserialize<'a>")]
    pub struct KeySet<K: SizedKey, Order: KeyOrder = OrderByInputs> {
        // serde_json does not support maps where the keys are not Strings (or easily convertible
        // to/from Strings) so we serialize this map as a sequence of key-value pairs.
        #[serde_as(as = "Vec<(_, _)>")]
        keys: BTreeMap<Order::SortKey, K>,
    }

    impl<K: SizedKey, Order: KeyOrder> KeySet<K, Order> {
        /// Create a new KeySet with the keys in an iterator. `keys` must contain at least one key,
        /// and it must not contain two keys with the same size.
        pub fn new(keys: impl Iterator<Item = K>) -> Result<Self, Error> {
            let mut map = BTreeMap::new();
            for key in keys {
                let sort_key = Order::sort_key(key.num_inputs(), key.num_outputs());
                if map.contains_key(&sort_key) {
                    return Err(Error::DuplicateKeys {
                        num_inputs: key.num_inputs(),
                        num_outputs: key.num_outputs(),
                    });
                }
                map.insert(sort_key, key);
            }
            if map.is_empty() {
                return Err(Error::NoKeys);
            }
            Ok(Self { keys: map })
        }

        /// Get the largest size supported by this KeySet.
        ///
        /// Panics if there are no keys in the KeySet. Since new() requires at least one key, this
        /// can only happen if the KeySet is corrupt (for example, it was deserialized from a
        /// corrupted file).
        pub fn max_size(&self) -> (usize, usize) {
            let key = &self.keys.iter().next_back().unwrap().1;
            (key.num_inputs(), key.num_outputs())
        }

        pub fn key_for_size(&self, num_inputs: usize, num_outputs: usize) -> Option<&K> {
            self.keys.get(&Order::sort_key(num_inputs, num_outputs))
        }

        /// Return the smallest key whose size is at least (num_inputs, num_outputs). If no such key
        /// is available, the error contains the largest size that could have been supported.
        pub fn best_fit_key(
            &self,
            num_inputs: usize,
            num_outputs: usize,
        ) -> Result<(usize, usize, &K), (usize, usize)> {
            self.keys
                .range((
                    Included(Order::sort_key(num_inputs, num_outputs)),
                    Unbounded,
                ))
                .next()
                .map(|(_, key)| (key.num_inputs(), key.num_outputs(), key))
                .ok_or_else(|| self.max_size())
        }

        pub fn iter(&self) -> impl Iterator<Item = &K> {
            self.keys.values()
        }
    }

    impl<K: SizedKey, Order: KeyOrder> FromIterator<K> for KeySet<K, Order> {
        fn from_iter<T: IntoIterator<Item = K>>(iter: T) -> Self {
            Self::new(iter.into_iter()).unwrap()
        }
    }
}
use key_set::KeySet;

#[derive(
    Debug, Clone, CanonicalSerialize, CanonicalDeserialize, Serialize, Deserialize, PartialEq,
)]
pub struct ProverKeySet<'a, Order: key_set::KeyOrder = key_set::OrderByInputs> {
    pub mint: MintProvingKey<'a>,
    pub xfr: KeySet<TransferProvingKey<'a>, Order>,
    pub freeze: KeySet<FreezeProvingKey<'a>, Order>,
}

#[derive(Debug, Clone, CanonicalSerialize, CanonicalDeserialize, Serialize, Deserialize)]
pub struct VerifierKeySet<Order: key_set::KeyOrder = key_set::OrderByInputs> {
    // TODO: is there a way to keep these types distinct?
    pub mint: TransactionVerifyingKey,
    pub xfr: KeySet<TransactionVerifyingKey, Order>,
    pub freeze: KeySet<TransactionVerifyingKey, Order>,
}

// TODO
#[derive(Debug, Snafu, Serialize, Deserialize)]
#[snafu(visibility = "pub(crate)")]
pub enum ValidationError {
    NullifierAlreadyExists {
        nullifier: Nullifier,
    },
    BadNullifierProof {},
    MissingNullifierProof {},
    ConflictingNullifiers {},
    Failed {},
    BadMerkleLength {},
    BadMerkleLeaf {},
    BadMerkleRoot {},
    BadMerklePath {},
    CryptoError {
        // TxnApiError cannot be serialized, and, since it depends on many foreign error types which
        // are not Serialize, it is infeasible to make it serializable. Instead, if we have to
        // serialize this variant, we will serialize Ok(err) to Err(format(err)), and when we
        // deserialize we will at least preserve the variant CryptoError and a String representation
        // of the underlying error.
        #[serde(with = "ser_display")]
        err: Result<TxnApiError, String>,
    },
    UnsupportedTransferSize {
        num_inputs: usize,
        num_outputs: usize,
    },
    UnsupportedFreezeSize {
        num_inputs: usize,
    },
}

mod ser_display {
    use serde::de::{Deserialize, Deserializer};
    use serde::ser::{Serialize, Serializer};
    use std::fmt::Display;

    pub fn serialize<S: Serializer, T: Display>(
        v: &Result<T, String>,
        s: S,
    ) -> Result<S::Ok, S::Error> {
        let string = match v {
            Ok(v) => format!("{}", v),
            Err(string) => string.clone(),
        };
        Serialize::serialize(&string, s)
    }

    pub fn deserialize<'de, D: Deserializer<'de>, T>(d: D) -> Result<Result<T, String>, D::Error> {
        Ok(Err(Deserialize::deserialize(d)?))
    }
}

mod ser_debug {
    use serde::de::{Deserialize, Deserializer};
    use serde::ser::{Serialize, Serializer};
    use std::fmt::Debug;

    pub fn serialize<S: Serializer, T: Debug>(
        v: &Result<T, String>,
        s: S,
    ) -> Result<S::Ok, S::Error> {
        let string = match v {
            Ok(v) => format!("{:?}", v),
            Err(string) => string.clone(),
        };
        Serialize::serialize(&string, s)
    }

    pub fn deserialize<'de, D: Deserializer<'de>, T>(d: D) -> Result<Result<T, String>, D::Error> {
        Ok(Err(Deserialize::deserialize(d)?))
    }
}

// TxnApiError doesn't implement Clone :/
impl Clone for ValidationError {
    fn clone(&self) -> Self {
        use ValidationError::*;
        match self {
            NullifierAlreadyExists { nullifier } => NullifierAlreadyExists {
                nullifier: *nullifier,
            },
            BadNullifierProof {} => BadNullifierProof {},
            MissingNullifierProof {} => MissingNullifierProof {},
            ConflictingNullifiers {} => ConflictingNullifiers {},
            Failed {} => Failed {},
            BadMerkleLength {} => BadMerkleLength {},
            BadMerkleLeaf {} => BadMerkleLeaf {},
            BadMerkleRoot {} => BadMerkleRoot {},
            BadMerklePath {} => BadMerklePath {},
            CryptoError { .. } => Failed {},
            UnsupportedTransferSize {
                num_inputs,
                num_outputs,
            } => UnsupportedTransferSize {
                num_inputs: *num_inputs,
                num_outputs: *num_outputs,
            },
            UnsupportedFreezeSize { num_inputs } => UnsupportedFreezeSize {
                num_inputs: *num_inputs,
            },
        }
    }
}

impl Committable for VerifierKeySet {
    fn commit(&self) -> Commitment<Self> {
        commit::RawCommitmentBuilder::new("VerifCRS Comm")
            .var_size_bytes(&canonical::serialize(self).unwrap())
            .finalize()
    }
}

impl Committable for TransactionNote {
    fn commit(&self) -> Commitment<Self> {
        commit::RawCommitmentBuilder::new("Txn Comm")
            .var_size_bytes(&canonical::serialize(self).unwrap())
            .finalize()
    }
}

#[ser_test(arbitrary)]
#[tagged_blob("BLOCK")]
#[derive(
    Arbitrary, Debug, Clone, Copy, PartialEq, Eq, Hash, CanonicalSerialize, CanonicalDeserialize,
)]
pub struct BlockCommitment(pub commit::Commitment<Block>);

deserialize_canonical_bytes!(BlockCommitment);

impl Committable for Block {
    fn commit(&self) -> commit::Commitment<Self> {
        commit::RawCommitmentBuilder::new("Block Comm")
            .array_field(
                "txns",
                &self.0.iter().map(|x| x.commit()).collect::<Vec<_>>(),
            )
            .finalize()
    }
}

#[derive(Clone, Debug, Serialize, Deserialize)]
pub struct RecordMerkleHistory(pub VecDeque<NodeValue>);

impl Committable for RecordMerkleHistory {
    fn commit(&self) -> commit::Commitment<Self> {
        let mut ret = commit::RawCommitmentBuilder::new("Hist Comm")
            .constant_str("roots")
            .u64(self.0.len() as u64);
        for n in self.0.iter() {
            ret = ret.var_size_bytes(&canonical::serialize(n).unwrap())
        }
        ret.finalize()
    }
}

#[derive(Clone, Debug, Serialize, Deserialize)]
pub struct RecordMerkleCommitment(pub MerkleCommitment);

impl Committable for RecordMerkleCommitment {
    fn commit(&self) -> commit::Commitment<Self> {
        commit::RawCommitmentBuilder::new("RMT Comm")
            .constant_str("height")
            .u64(self.0.height as u64)
            .constant_str("num_leaves")
            .u64(self.0.num_leaves)
            .constant_str("root_value")
            .var_size_bytes(&canonical::serialize(&self.0.root_value).unwrap())
            .finalize()
    }
}

#[derive(Clone, Debug, Serialize, Deserialize)]
pub struct RecordMerkleFrontier(pub MerkleFrontier);

impl Committable for RecordMerkleFrontier {
    fn commit(&self) -> commit::Commitment<Self> {
        let mut ret = commit::RawCommitmentBuilder::new("RMFrontier");
        match &self.0 {
            MerkleFrontier::Empty { height } => {
                ret = ret.constant_str("empty height").u64(*height as u64);
            }
            MerkleFrontier::Proof(MerkleLeafProof { leaf, path }) => {
                ret = ret
                    .constant_str("leaf")
                    .var_size_bytes(&canonical::serialize(&leaf.0).unwrap())
                    .constant_str("path");
                for step in path.nodes.iter() {
                    ret = ret.var_size_bytes(&canonical::serialize(step).unwrap())
                }
            }
        }
        ret.finalize()
    }
}

pub mod state_comm {
    use super::*;
    use jf_utils::tagged_blob;

    #[ser_test(arbitrary)]
    #[tagged_blob("STATE")]
    #[derive(
        Arbitrary, Debug, Clone, Copy, CanonicalSerialize, CanonicalDeserialize, PartialEq, Eq, Hash,
    )]
    pub struct LedgerStateCommitment(pub Commitment<LedgerCommitmentOpening>);

    impl From<Commitment<LedgerCommitmentOpening>> for LedgerStateCommitment {
        fn from(x: Commitment<LedgerCommitmentOpening>) -> Self {
            Self(x)
        }
    }

    impl From<LedgerStateCommitment> for Commitment<LedgerCommitmentOpening> {
        fn from(x: LedgerStateCommitment) -> Self {
            x.0
        }
    }

    impl AsRef<[u8]> for LedgerStateCommitment {
        fn as_ref(&self) -> &[u8] {
            self.0.as_ref()
        }
    }

    #[derive(Debug)]
    pub struct LedgerCommitmentOpening {
        pub prev_commit_time: u64,
        pub prev_state: Option<state_comm::LedgerStateCommitment>,
        pub verif_crs: Commitment<VerifierKeySet>,
        pub record_merkle_commitment: Commitment<RecordMerkleCommitment>,
        pub record_merkle_frontier: Commitment<RecordMerkleFrontier>,
        pub past_record_merkle_roots: Commitment<RecordMerkleHistory>,
        pub nullifiers: set_hash::Hash,
        pub prev_block: Commitment<Block>,
    }

    impl Committable for LedgerCommitmentOpening {
        fn commit(&self) -> Commitment<Self> {
            commit::RawCommitmentBuilder::new("Ledger Comm")
                .u64_field("prev_commit_time", self.prev_commit_time)
                .array_field(
                    "prev_state",
                    &self
                        .prev_state
                        .iter()
                        .cloned()
                        .map(Commitment::<Self>::from)
                        .collect::<Vec<_>>(),
                )
                .field("verif_crs", self.verif_crs)
                .field("record_merkle_commitment", self.record_merkle_commitment)
                .field("record_merkle_frontier", self.record_merkle_frontier)
                .field("past_record_merkle_roots", self.past_record_merkle_roots)
                .field("nullifiers", self.nullifiers.into())
                .field("prev_block", self.prev_block)
                .finalize()
        }
    }
}

#[ser_test(arbitrary, ark(false))]
#[derive(Clone, Debug, Serialize, Deserialize)]
pub struct ValidatorState {
    pub prev_commit_time: u64,
    pub prev_state: Option<state_comm::LedgerStateCommitment>,
    pub verif_crs: VerifierKeySet,
    // The current record Merkle commitment
    pub record_merkle_commitment: MerkleCommitment,
    // The current frontier of the record Merkle tree
    pub record_merkle_frontier: MerkleFrontier,
    // A list of recent record Merkle root hashes for validating slightly-out- of date transactions.
    pub past_record_merkle_roots: RecordMerkleHistory,
    pub nullifiers_root: set_hash::Hash,
    pub prev_block: BlockCommitment,
}

impl ValidatorState {
    // How many previous record Merkle tree root hashes the validator should remember.
    //
    // Transactions can be validated without resubmitting or regenerating the ZKPs as long as they
    // were generated using a validator state that is at most RECORD_ROOT_HISTORY_SIZE states before
    // the current one.
    const RECORD_ROOT_HISTORY_SIZE: usize = 10;

    pub fn new(verif_crs: VerifierKeySet, record_merkle_frontier: MerkleTree) -> Self {
        let nullifiers: SetMerkleTree = Default::default();

        Self {
            prev_commit_time: 0u64,
            prev_state: None,
            verif_crs,
            record_merkle_commitment: record_merkle_frontier.commitment(),
            record_merkle_frontier: record_merkle_frontier.frontier(),
            past_record_merkle_roots: RecordMerkleHistory(VecDeque::with_capacity(
                Self::RECORD_ROOT_HISTORY_SIZE,
            )),
            nullifiers_root: nullifiers.hash(),
            prev_block: BlockCommitment(Block::default().commit()),
        }
    }

    pub fn commit(&self) -> state_comm::LedgerStateCommitment {
        let inputs = state_comm::LedgerCommitmentOpening {
            prev_commit_time: self.prev_commit_time,
            prev_state: self.prev_state,
            verif_crs: self.verif_crs.commit(),
            record_merkle_commitment: RecordMerkleCommitment(self.record_merkle_commitment)
                .commit(),
            record_merkle_frontier: RecordMerkleFrontier(self.record_merkle_frontier.clone())
                .commit(),
            // We need to include all the cached past record Merkle roots in the state commitment,
            // even though they are not part of the current ledger state, because they affect
            // validation: two validators with different caches will be able to validate different
            // blocks.
            //
            // Note that this requires correct validators to agree on the number of cached past root
            // hashes, since all the cached hashes are included in the state commitment and are thus
            // part of the observable state of the ledger. This prevents heavyweight validators from
            // caching extra past roots and thereby making it easier to verify transactions, but
            // because root hashes are small, it should be possible to find a value of
            // RECORD_ROOT_HISTORY_SIZE which strikes a balance between small space requirements (so
            // that lightweight validators can keep up with the cache) and covering enough of
            // history to make it easy for clients. If this is not possible, lightweight validators
            // could also store a sparse history, and when they encounter a root hash that they do
            // not have cached, they could ask a full validator for a proof that that hash was once
            // the root of the record Merkle tree.
            past_record_merkle_roots: self.past_record_merkle_roots.commit(),

            nullifiers: self.nullifiers_root,
            prev_block: self.prev_block.0,
        };
        // dbg!(&inputs);
        inputs.commit().into()
    }

    pub fn validate_block_check(
        &self,
        now: u64,
        txns: Block,
        null_pfs: Vec<Vec<SetMerkleProof>>,
    ) -> Result<(Block, Vec<Vec<SetMerkleProof>>), ValidationError> {
        let mut nulls = HashSet::new();
        use ValidationError::*;
        for (pf, n) in null_pfs
            .iter()
            .zip(txns.0.iter())
            .flat_map(|(pfs, txn)| pfs.iter().zip(txn.nullifiers().into_iter()))
        {
            if nulls.contains(&n)
                || pf
                    .check(n, &self.nullifiers_root)
                    .map_err(|_| BadNullifierProof {})?
            {
                return Err(NullifierAlreadyExists { nullifier: n });
            }

            nulls.insert(n);
        }

        let verif_keys = txns
            .0
            .iter()
            .map(|txn| match txn {
                TransactionNote::Mint(_) => Ok(&self.verif_crs.mint),
                TransactionNote::Transfer(note) => {
                    let num_inputs = note.inputs_nullifiers.len();
                    let num_outputs = note.output_commitments.len();
                    self.verif_crs
                        .xfr
                        .key_for_size(num_inputs, num_outputs)
                        .ok_or(UnsupportedTransferSize {
                            num_inputs,
                            num_outputs,
                        })
                }
                TransactionNote::Freeze(note) => {
                    let num_inputs = note.input_nullifiers.len();
                    let num_outputs = note.output_commitments.len();
                    self.verif_crs
                        .freeze
                        .key_for_size(num_inputs, num_outputs)
                        .ok_or(UnsupportedFreezeSize { num_inputs })
                }
            })
            .collect::<Result<Vec<_>, _>>()?;

        if !txns.0.is_empty() {
            txn_batch_verify(
                &txns.0,
                &txns
                    .0
                    .iter()
                    .map(|note| {
                        // Only validate transactions if we can confirm that the record Merkle root
                        // they were generated with is a valid previous or current ledger state.
                        if self.record_merkle_commitment.root_value == note.merkle_root()
                            || self
                                .past_record_merkle_roots
                                .0
                                .contains(&note.merkle_root())
                        {
                            Ok(note.merkle_root())
                        } else {
                            Err(BadMerkleRoot {})
                        }
                    })
                    .collect::<Result<Vec<_>, _>>()?,
                now,
                &verif_keys,
            )
            .map_err(|err| CryptoError { err: Ok(err) })?;
        }

        Ok((txns, null_pfs))
    }

    /// Performs validation for a block, updating the ValidatorState.
    ///
    /// For a given instance of ValidatorState, all calls to validate_and_apply must pass the
    /// same remember_commitments value. This identity holds for clones of the original as well.
    pub fn validate_and_apply(
        &mut self,
        now: u64,
        txns: Block,
        null_pfs: Vec<Vec<SetMerkleProof>>,
    ) -> Result<Vec<u64> /* new uids */, ValidationError> {
        // If the block successfully validates, and the nullifier proofs apply correctly,
        // the remaining (mutating) operations cannot fail, as this would result in an
        // inconsistent state. Currenlty, no operations after the first assignement to a member
        // of self have a possible error; this must remain true if code changes.
        let (txns, _null_pfs) = self.validate_block_check(now, txns, null_pfs.clone())?;
        let comm = self.commit();
        self.prev_commit_time = now;
        self.prev_block = BlockCommitment(txns.commit());

        let nullifiers = txns
            .0
            .iter()
            .zip(null_pfs.into_iter())
            .flat_map(|(txn, null_pfs)| txn.nullifiers().into_iter().zip(null_pfs.into_iter()))
            .collect();

        self.nullifiers_root = set_merkle_lw_multi_insert(nullifiers, self.nullifiers_root)
            .map_err(|_| ValidationError::BadNullifierProof {})?
            .0;

        let mut record_merkle_frontier = MerkleTree::restore_from_frontier(
            self.record_merkle_commitment,
            &self.record_merkle_frontier,
        )
        .ok_or(ValidationError::BadMerklePath {})?;
        let mut ret = vec![];
        let mut uid = self.record_merkle_commitment.num_leaves;
        for o in txns
            .0
            .iter()
            .flat_map(|x| x.output_commitments().into_iter())
        {
            record_merkle_frontier.push(o.to_field_element());
            if uid > 0 {
                record_merkle_frontier.forget(uid - 1).expect_ok().unwrap();
            }
            ret.push(uid);
            uid += 1;
            assert_eq!(uid, record_merkle_frontier.num_leaves());
        }

        if self.past_record_merkle_roots.0.len() >= Self::RECORD_ROOT_HISTORY_SIZE {
            self.past_record_merkle_roots.0.pop_back();
        }
        self.past_record_merkle_roots
            .0
            .push_front(self.record_merkle_commitment.root_value);
        self.record_merkle_commitment = record_merkle_frontier.commitment();
        self.record_merkle_frontier = record_merkle_frontier.frontier();
        self.prev_state = Some(comm);
        Ok(ret)
    }
}

impl<'a> Arbitrary<'a> for ValidatorState {
    fn arbitrary(u: &mut Unstructured<'a>) -> arbitrary::Result<Self> {
        Ok(MultiXfrTestState::initialize(
            u.arbitrary()?,
            u.arbitrary()?,
            u.arbitrary()?,
            (u.arbitrary()?, u.arbitrary()?),
        )
        .unwrap()
        .validator)
    }
}

impl PartialEq for ValidatorState {
    fn eq(&self, other: &ValidatorState) -> bool {
        self.commit() == other.commit()
    }
}

impl Eq for ValidatorState {}

impl Hash for ValidatorState {
    fn hash<H: Hasher>(&self, state: &mut H) {
        <Commitment<_> as Hash>::hash(&self.commit().0, state);
    }
}

impl State<H_256> for ValidatorState {
    type Error = ValidationError;

    type Block = ElaboratedBlock;

    fn next_block(&self) -> Self::Block {
        Self::Block::default()
    }

    fn validate_block(&self, block: &Self::Block) -> bool {
        self.validate_block_check(
            self.prev_commit_time + 1,
            block.block.clone(),
            block.proofs.clone(),
        )
        .is_ok()
    }

    fn append(&self, block: &Self::Block) -> Result<Self, Self::Error> {
        let mut state = self.clone();
        state.validate_and_apply(
            state.prev_commit_time + 1,
            block.block.clone(),
            block.proofs.clone(),
        )?;
        Ok(state)
    }

    fn on_commit(&self) {}
}

#[derive(Debug)]
pub struct MultiXfrTestState {
    pub prng: ChaChaRng,

    pub univ_setup: &'static jf_txn::proof::UniversalParam,
    pub prove_keys: ProverKeySet<'static>,
    pub verif_keys: VerifierKeySet,

    pub native_token: AssetDefinition,

    pub keys: Vec<UserKeyPair>,

    pub asset_seeds: Vec<(AssetCodeSeed, Vec<u8>)>,
    pub asset_defs: Vec<AssetDefinition>,

    pub fee_records: Vec<u64>, // for each key
    pub owners: Vec<usize>,    // for each record
    pub memos: Vec<ReceiverMemo>,
    pub nullifiers: SetMerkleTree,
    pub record_merkle_tree: MerkleTree,
    // pub asset_defs: Vec<AssetDefinition>,
    pub validator: ValidatorState,

    pub outer_timer: Instant,
    pub inner_timer: Instant,
}

/// Generates universal parameter and store it to file.
pub fn set_universal_param(prng: &mut ChaChaRng) {
    let universal_param = jf_txn::proof::universal_setup(
        *[
            compute_universal_param_size(NoteType::Transfer, 3, 3, MERKLE_HEIGHT).unwrap_or_else(
                |err| {
                    panic!(
                        "Error while computing the universal parameter size for Transfer: {}",
                        err
                    )
                },
            ),
            compute_universal_param_size(NoteType::Mint, 0, 0, MERKLE_HEIGHT).unwrap_or_else(
                |err| {
                    panic!(
                        "Error while computing the universal parameter size for Mint: {}",
                        err
                    )
                },
            ),
            compute_universal_param_size(NoteType::Freeze, 2, 2, MERKLE_HEIGHT).unwrap_or_else(
                |err| {
                    panic!(
                        "Error while computing the universal parameter size for Freeze: {}",
                        err
                    )
                },
            ),
        ]
        .iter()
        .max()
        .unwrap(),
        prng,
    )
    .unwrap_or_else(|err| panic!("Error while setting up the universal parameter: {}", err));
    let param_bytes = canonical::serialize(&universal_param)
        .unwrap_or_else(|err| panic!("Error while serializing the universal parameter: {}", err));
    let path = UNIVERSAL_PARAM_PATH
        .clone()
        .into_os_string()
        .into_string()
        .expect("Error while converting universal parameter path to a string");
    println!("path {}", path);
    let mut file = File::create(path)
        .unwrap_or_else(|err| panic!("Error while creating a universal parameter file: {}", err));
    file.write_all(&param_bytes).unwrap_or_else(|err| {
        panic!(
            "Error while writing to the universal parameter file: {}",
            err
        )
    });
}

/// Reads universal parameter from file if it exists. If not, generates the universal parameter, stores
/// it to file, and returns it.
pub fn get_universal_param(prng: &mut ChaChaRng) -> jf_txn::proof::UniversalParam {
    // create a new seeded PRNG from the master PRNG when getting the UniversalParam. This ensures a
    // deterministic RNG result after the call, either the UniversalParam is newly generated or loaded
    // from a file.
    let mut new_prng = ChaChaRng::from_rng(prng)
        .unwrap_or_else(|err| panic!("Error while creating a new PRNG: {}", err));
    let mut file = match File::open(&*UNIVERSAL_PARAM_PATH) {
        Ok(f) => f,
        Err(_) => {
            set_universal_param(&mut new_prng);
            File::open(&*UNIVERSAL_PARAM_PATH).unwrap_or_else(|_| {
                panic!(
                    "Cannot find the universal parameter file after generation: {}",
                    UNIVERSAL_PARAM_PATH.display()
                )
            })
        }
    };
    let mut param_bytes = Vec::new();
    file.read_to_end(&mut param_bytes)
        .unwrap_or_else(|err| panic!("Error while reading the universal parameter file: {}", err));
    canonical::deserialize(&param_bytes[..])
        .unwrap_or_else(|err| panic!("Error while deserializing the universal parameter: {}", err))
}

lazy_static! {
    // By default, set the path to the universal parameter file as `src/universal_param` under `CARGO_MANIFEST_DIR`.
    // Override it with the environment variable, `UNIVERSAL_PARAM_PATH`.
    static ref UNIVERSAL_PARAM_PATH: PathBuf = match std::env::var("UNIVERSAL_PARAM_PATH") {
        Ok(path) => PathBuf::from(path),
        _ => [
            &PathBuf::from(env!("CARGO_MANIFEST_DIR")),
            Path::new("src/universal_param")
        ]
        .iter()
        .collect(),
    };
    pub static ref UNIVERSAL_PARAM: jf_txn::proof::UniversalParam =
        get_universal_param(&mut ChaChaRng::from_seed([0x8au8; 32]));
}

/// Transaction Information for println! only
pub struct TxnPrintInfo {
    /// Round number.
    round: usize,
    /// Number of transactions.
    num_txs: usize,
    /// Time measurement, optional.
    now: Option<Instant>,
}

impl TxnPrintInfo {
    /// Constructs all transaction information for println! only.
    pub fn new(round: usize, num_txs: usize, now: Instant) -> Self {
        Self {
            round,
            num_txs,
            now: Some(now),
        }
    }

    /// Constructs println! information with round number and the number of transactions.
    pub fn new_no_time(round: usize, num_txs: usize) -> Self {
        Self {
            round,
            num_txs,
            now: None,
        }
    }
}

#[derive(Arbitrary, Debug, Clone, Copy)]
pub struct MultiXfrRecordSpec {
    pub asset_def_ix: u8,
    pub owner_key_ix: u8,
    pub asset_amount: u64,
}

impl MultiXfrTestState {
    const MAX_AMOUNT: u64 = 10_000;

    pub fn update_timer<F>(now: &mut Instant, print: F)
    where
        F: FnOnce(f32),
    {
        print(now.elapsed().as_secs_f32());
        *now = Instant::now();
    }

    /// Creates test state with initial records.
    ///
    /// Notes: `initial_records` must have at least one record, which is the first element of the tuple, `MultiXfrRecordSpec`.
    /// The second element, `Vec<MultiXfrRecordSpec>`, may store additional elements or be `None`.
    pub fn initialize(
        seed: [u8; 32],
        num_keys: u8,
        num_asset_defs: u8,
        initial_records: (MultiXfrRecordSpec, Vec<MultiXfrRecordSpec>),
    ) -> Result<Self, Box<dyn std::error::Error>> {
        let mut timer = Instant::now();
        Self::update_timer(&mut timer, |_| println!("Generating params"));
        let mut prng = ChaChaRng::from_seed(seed);

        #[cfg(target_os = "linux")]
        let bytes_per_page = procfs::page_size().unwrap() as u64;
        #[cfg(target_os = "linux")]
        println!("{} bytes per page", bytes_per_page);

        let fence = || std::sync::atomic::compiler_fence(std::sync::atomic::Ordering::SeqCst);

        let report_mem = || {
            fence();
            #[cfg(target_os = "linux")]
            {
                let process_stats = procfs::process::Process::myself().unwrap().statm().unwrap();
                println!(
                    "{:.3}MiB | raw: {:?}",
                    ((process_stats.size * bytes_per_page) as f64) / ((1u64 << 20) as f64),
                    process_stats
                );
            }
            fence();
        };

        report_mem();

        fence();
        let univ_setup = &*UNIVERSAL_PARAM;
        fence();
        Self::update_timer(&mut timer, |t| {
            println!("Generated universal params: {}s", t)
        });

        report_mem();

        fence();
        let (xfr_prove_key_22, xfr_verif_key_22, _) =
            jf_txn::proof::transfer::preprocess(univ_setup, 2, 2, MERKLE_HEIGHT)?;
        fence();
        Self::update_timer(&mut timer, |t| println!("Generated xfr22: {}s", t));

        report_mem();

        fence();
        let (xfr_prove_key_33, xfr_verif_key_33, _) =
            jf_txn::proof::transfer::preprocess(univ_setup, 3, 3, MERKLE_HEIGHT)?;
        fence();
        Self::update_timer(&mut timer, |t| println!("Generated xfr33: {}s", t));

        fence();
        report_mem();
        let (mint_prove_key, mint_verif_key, _) =
            jf_txn::proof::mint::preprocess(univ_setup, MERKLE_HEIGHT)?;
        fence();
        Self::update_timer(&mut timer, |t| println!("Generated mint: {}s", t));

        report_mem();

        fence();
        let (freeze_prove_key, freeze_verif_key, _) =
            jf_txn::proof::freeze::preprocess(univ_setup, 2, MERKLE_HEIGHT)?;
        fence();
        Self::update_timer(&mut timer, |t| println!("Generated freeze: {}s", t));

        report_mem();

        let native_token = AssetDefinition::native();

        Self::update_timer(&mut timer, |t| println!("CRS set up: {}s", t));

        let keys: Vec<_> = (0..=(num_keys as usize + 1))
            .map(|_| UserKeyPair::generate(&mut prng))
            .collect();

        let asset_seeds: Vec<(AssetCodeSeed, Vec<u8>)> = (0..=(num_asset_defs as usize))
            .map(|i| {
                (
                    AssetCodeSeed::generate(&mut prng),
                    format!("Def {}", i).as_bytes().to_vec(),
                )
            })
            .collect();
        let asset_defs: Vec<AssetDefinition> = once(Ok(native_token.clone()))
            .chain(asset_seeds.iter().map(|(seed, desc)| {
                AssetDefinition::new(AssetCode::new(*seed, desc), Default::default())
            }))
            .collect::<Result<Vec<_>, _>>()?;

        let mut owners = vec![];
        let mut memos = vec![];

        Self::update_timer(&mut timer, |t| println!("Keys and defs: {}s", t));

        let mut t = MerkleTree::new(MERKLE_HEIGHT).ok_or(ValidationError::Failed {})?;

        let mut fee_records = vec![];

        for key in 0..keys.len() as u8 {
            let amt = 1u64 << 32;
            fee_records.push(t.num_leaves());
            let def = &asset_defs[0];
            let key = key as usize % keys.len();
            owners.push(key);
            let key = &keys[key];
            let rec = RecordOpening::new(
                &mut prng,
                amt,
                def.clone(),
                key.pub_key(),
                FreezeFlag::Unfrozen,
            );

            t.push(RecordCommitment::from(&rec).to_field_element());

            memos.push(ReceiverMemo::from_ro(&mut prng, &rec, &[])?);
        }

        Self::update_timer(&mut timer, |t| println!("Native token records: {}s", t));

        let nullifiers: SetMerkleTree = Default::default();

        let verif_keys = VerifierKeySet {
            mint: TransactionVerifyingKey::Mint(mint_verif_key),
            xfr: KeySet::new(
                vec![
                    TransactionVerifyingKey::Transfer(xfr_verif_key_22),
                    TransactionVerifyingKey::Transfer(xfr_verif_key_33),
                ]
                .into_iter(),
            )?,
            freeze: KeySet::new(
                vec![TransactionVerifyingKey::Freeze(freeze_verif_key)].into_iter(),
            )?,
        };

        Self::update_timer(&mut timer, |t| println!("Verify Keys: {}s", t));

        let mut ret = Self {
            univ_setup,
            prng,
            prove_keys: ProverKeySet {
                mint: mint_prove_key,
                xfr: KeySet::new(vec![xfr_prove_key_22, xfr_prove_key_33].into_iter())?,
                freeze: KeySet::new(vec![freeze_prove_key].into_iter())?,
            },
            verif_keys: verif_keys.clone(),
            native_token,
            keys,
            fee_records,
            asset_seeds,
            asset_defs,
            owners,
            memos,
            nullifiers, /*asset_defs,*/
            record_merkle_tree: t.clone(),
            validator: ValidatorState::new(verif_keys, t),
            outer_timer: timer,
            inner_timer: Instant::now(),
        };

        let mut setup_block = ret.validator.next_block();

        let mut keys_in_block = HashSet::<usize>::new();

        let mut to_add = std::iter::once(initial_records.0)
            .chain((initial_records.1).into_iter())
            .flat_map(|x| vec![x, x].into_iter())
            .map(|spec| (spec.asset_def_ix, spec.owner_key_ix, spec.asset_amount))
            .collect::<Vec<_>>();

        while !to_add.is_empty() {
            let mut this_block = vec![];
            for (def_ix, key, amt) in core::mem::take(&mut to_add).into_iter() {
                let amt = if amt < 2 { 2 } else { amt % Self::MAX_AMOUNT };
                let def_ix = def_ix as usize % ret.asset_defs.len();
                // We can't mint native tokens
                let def_ix = if def_ix < 1 { 1 } else { def_ix };
                let kix = key as usize % ret.keys.len();

                if keys_in_block.contains(&kix) {
                    to_add.push((def_ix as u8, key, amt));
                    continue;
                } else {
                    keys_in_block.insert(kix);
                    this_block.push((def_ix as u8, key, amt));
                }
            }

            let this_block = this_block
                .into_iter()
                .map(|x| ChaChaRng::from_rng(&mut ret.prng).map(|y| (x, y)))
                .collect::<Result<Vec<_>, _>>()?;

            let txns = this_block
                .into_par_iter()
                .map(|((def_ix, key, amt), mut prng)| {
                    let amt = if amt < 2 { 2 } else { amt };
                    let def_ix = def_ix as usize % ret.asset_defs.len();
                    // We can't mint native tokens
                    let def_ix = if def_ix < 1 { 1 } else { def_ix };
                    let def = ret.asset_defs[def_ix].clone();
                    let kix = key as usize % ret.keys.len();

                    let key = &ret.keys[kix];

                    let rec = RecordOpening::new(
                        &mut prng,
                        amt,
                        def,
                        key.pub_key(),
                        FreezeFlag::Unfrozen,
                    );

                    /*
                                *
                                * pub fn generate<R>(
                        rng: &mut R,
                        mint_ro: RecordOpening,
                        ac_seed: AssetCodeSeed,
                        ac_description: &[u8],
                        fee_input: FeeInput<'_>,
                        fee: u64,
                        proving_key: &MintProvingKey<'_>
                    ) -> Result<(Self, [ReceiverMemo; 2], Signature, RecordOpening), TxnApiError>
                                */

                    let fee_ix = ret.fee_records[kix];
                    let fee_rec = {
                        let comm = RecordCommitment::from_field_element(
                            ret.record_merkle_tree
                                .get_leaf(fee_ix as u64)
                                .expect_ok()
                                .unwrap()
                                .1
                                .leaf
                                .0,
                        );
                        let memo = ret.memos[fee_ix as usize].clone();
                        let open_rec = memo.decrypt(key, &comm, &[]).unwrap();
                        let nullifier = key.nullify(
                            open_rec.asset_def.policy_ref().freezer_pub_key(),
                            fee_ix as u64,
                            &comm,
                        );
                        assert!(!ret.nullifiers.contains(nullifier).unwrap().0);
                        open_rec
                    };

                    assert_eq!(
                        ret.record_merkle_tree.commitment(),
                        ret.validator.record_merkle_commitment
                    );
                    let fee_input = FeeInput {
                        ro: fee_rec,
                        owner_keypair: key,
                        acc_member_witness: AccMemberWitness {
                            merkle_path: ret
                                .record_merkle_tree
                                .get_leaf(fee_ix)
                                .expect_ok()
                                .unwrap()
                                .1
                                .path,
                            root: ret.validator.record_merkle_commitment.root_value,
                            uid: fee_ix,
                        },
                    };

                    let (fee_info, fee_out_rec) = TxnFeeInfo::new(&mut prng, fee_input, 1).unwrap();

                    let memos = vec![
                        ReceiverMemo::from_ro(&mut prng, &fee_out_rec, &[]).unwrap(),
                        ReceiverMemo::from_ro(&mut prng, &rec, &[]).unwrap(),
                    ];

                    // TODO: use and check the ReceiverMemo signature
                    let (note, _memo_kp) = MintNote::generate(
                        &mut prng,
                        rec,
                        ret.asset_seeds[def_ix - 1].0,
                        &ret.asset_seeds[def_ix - 1].1,
                        fee_info,
                        &ret.prove_keys.mint,
                    )
                    .unwrap();

                    (kix, note, memos)
                })
                .collect::<Vec<_>>();

            for (kix, note, memos) in txns {
                let nul = ret.nullifiers.contains(note.input_nullifier).unwrap().1;

                let ix = setup_block.block.0.len();
                ret.try_add_transaction(
                    &mut setup_block,
                    ElaboratedTransaction {
                        txn: TransactionNote::Mint(Box::new(note)),
                        proofs: vec![nul],
                    },
                    ix,
                    memos,
                    vec![kix, kix],
                    TxnPrintInfo::new_no_time(0, 0),
                )
                .unwrap();
            }

            keys_in_block.clear();
            ret.validate_and_apply(
                core::mem::take(&mut setup_block),
                0.0,
                TxnPrintInfo::new_no_time(0, 0),
            )
            .unwrap();

            setup_block = ret.validator.next_block();
        }

        ret.validate_and_apply(
            core::mem::take(&mut setup_block),
            0.0,
            TxnPrintInfo::new_no_time(0, 0),
        )
        .unwrap();

        Ok(ret)
    }

    /// Generates transactions with the specified block information.
    ///
    /// For each transaction `(multi_input, rec1, rec2, key1, key2, diff)` in `block`, takes the the
    ///     records {rec1} or {rec1, rec2} (depending on the value of `multi_input`), transfers them
    ///     to `key1`, and, if `multi_input`, `key2`, and tries to have the difference in value
    ///     between the output records be `diff`.
    ///
    /// Returns vector of
    ///     index of transaction within block
    ///     (receiver memos, receiver indices)
    ///     receiver memos signature
    ///     transaction
    #[allow(clippy::type_complexity)]
    pub fn generate_transactions(
        &mut self,
        block: Vec<(bool, u16, u16, u8, u8, i32)>,
        print_info: TxnPrintInfo,
    ) -> Result<
        Vec<(
            usize,
            Vec<(usize, ReceiverMemo)>,
            Signature,
            ElaboratedTransaction,
        )>,
        Box<dyn std::error::Error>,
    > {
        let splits = block
            .into_iter()
            .enumerate()
            .map(|x| ChaChaRng::from_rng(&mut self.prng).map(|y| (x, y)))
            .collect::<Result<Vec<_>, _>>()?;

        let mut txns = splits
            .into_par_iter()
            .map(
                |((ix, (multi_input, in1, in2, k1, k2, amt_diff)), mut prng)| {
                    let now = Instant::now();

                    println!("Txn {}.{}/{}", print_info.round + 1, ix, print_info.num_txs);

                    let mut fee_rec = None;
                    let mut rec1 = None;
                    let mut rec2 = None;

                    let mut in1 = in1 as usize % self.owners.len();
                    let mut in2 = in2 as usize % self.owners.len();
                    for i in (0..(self.owners.len() - in1)).rev() {
                        let memo = &self.memos[i];
                        let kix = self.owners[i];
                        // it's their fee wallet
                        if i as u64 == self.fee_records[kix] {
                            continue;
                        }

                        let key = &self.keys[kix];

                        let comm = RecordCommitment::from_field_element(
                            self.record_merkle_tree
                                .get_leaf(i as u64)
                                .expect_ok()
                                .unwrap()
                                .1
                                .leaf
                                .0,
                        );

                        let open_rec = memo.decrypt(key, &comm, &[]).unwrap();

                        let nullifier = key.nullify(
                            open_rec.asset_def.policy_ref().freezer_pub_key(),
                            i as u64,
                            &comm,
                        );
                        if !self.nullifiers.contains(nullifier).unwrap().0 {
                            in1 = i;
                            rec1 = Some((open_rec, kix));
                            let fee_ix = self.fee_records[kix];
                            fee_rec = Some((fee_ix, {
                                let comm = RecordCommitment::from_field_element(
                                    self.record_merkle_tree
                                        .get_leaf(fee_ix as u64)
                                        .expect_ok()
                                        .unwrap()
                                        .1
                                        .leaf
                                        .0,
                                );
                                let memo = self.memos[fee_ix as usize].clone();
                                let open_rec = memo.decrypt(key, &comm, &[]).unwrap();
                                let nullifier = key.nullify(
                                    open_rec.asset_def.policy_ref().freezer_pub_key(),
                                    fee_ix as u64,
                                    &comm,
                                );
                                assert!(!self.nullifiers.contains(nullifier).unwrap().0);
                                open_rec
                            }));
                        }
                    }

                    if !multi_input {
                        if let Some((rec1, in_key1)) = &rec1 {
                            return self.generate_single_record_transfer(
                                &mut prng,
                                in1,
                                rec1.clone(),
                                *in_key1,
                                fee_rec,
                                k1,
                                ix,
                                TxnPrintInfo::new(print_info.round, print_info.num_txs, now),
                            );
                        }
                    }

                    // TODO; factor this into a local closure or something instead
                    // of a pasted block
                    for i in (0..(self.owners.len() - in2)).rev() {
                        if i == in1 {
                            continue;
                        }

                        let memo = &self.memos[i];
                        let kix = self.owners[i];
                        let key = &self.keys[kix];

                        if i as u64 == self.fee_records[kix] {
                            continue;
                        }

                        let comm = RecordCommitment::from_field_element(
                            self.record_merkle_tree
                                .get_leaf(i as u64)
                                .expect_ok()
                                .unwrap()
                                .1
                                .leaf
                                .0,
                        );

                        let open_rec = memo.decrypt(key, &comm, &[]).unwrap();

                        if let Some((rec1, _)) = &rec1 {
                            if open_rec.asset_def != rec1.asset_def {
                                continue;
                            }
                        }

                        let nullifier = key.nullify(
                            open_rec.asset_def.policy_ref().freezer_pub_key(),
                            i as u64,
                            &comm,
                        );
                        if !self.nullifiers.contains(nullifier).unwrap().0 {
                            in2 = i;
                            rec2 = Some((open_rec, kix));
                            if fee_rec.is_none() {
                                let fee_ix = self.fee_records[kix];
                                fee_rec = Some((fee_ix, {
                                    let comm = RecordCommitment::from_field_element(
                                        self.record_merkle_tree
                                            .get_leaf(fee_ix as u64)
                                            .expect_ok()
                                            .unwrap()
                                            .1
                                            .leaf
                                            .0,
                                    );
                                    let memo = self.memos[fee_ix as usize].clone();
                                    let open_rec = memo.decrypt(key, &comm, &[]).unwrap();
                                    let nullifier = key.nullify(
                                        open_rec.asset_def.policy_ref().freezer_pub_key(),
                                        fee_ix as u64,
                                        &comm,
                                    );
                                    assert!(!self.nullifiers.contains(nullifier).unwrap().0);
                                    open_rec
                                }));
                            }
                            break;
                        }
                    }

                    if !multi_input {
                        if let Some((rec2, in_key2)) = &rec2 {
                            return self.generate_single_record_transfer(
                                &mut prng,
                                in2,
                                rec2.clone(),
                                *in_key2,
                                fee_rec,
                                k1,
                                ix,
                                TxnPrintInfo::new(print_info.round, print_info.num_txs, now),
                            );
                        }
                    }

                    if rec1.is_none() || rec2.is_none() {
                        println!(
                            "Txn {}.{}/{}: No records found, {}s",
                            print_info.round + 1,
                            ix,
                            print_info.num_txs,
                            now.elapsed().as_secs_f32()
                        );
                        return None;
                    }

                    let (fee_ix, fee_rec) = fee_rec?;
                    let ((rec1, in_key1), (rec2, in_key2)) = (rec1?, rec2?);
                    let in_key1_ix = in_key1;
                    let in_key1 = &self.keys[in_key1];
                    let in_key2 = &self.keys[in_key2];

                    assert!(fee_ix != in1 as u64);
                    assert!(fee_ix != in2 as u64);

                    let k1 = k1 as usize % self.keys.len();
                    let k1_ix = k1;
                    let k1 = &self.keys[k1];
                    let k2 = k2 as usize % self.keys.len();
                    let k2_ix = k2;
                    let k2 = &self.keys[k2];

                    let out_def1 = rec1.asset_def.clone();
                    let out_def2 = rec2.asset_def.clone();

                    let (out_amt1, out_amt2) = {
                        if out_def1 == out_def2 {
                            let total = rec1.amount + rec2.amount;
                            let offset = (amt_diff as i64) / 2;
                            let midval = (total / 2) as i64;
                            let amt1 = midval + offset;
                            let amt1 = if amt1 < 1 {
                                1
                            } else if amt1 as u64 >= total {
                                total - 1
                            } else {
                                amt1 as u64
                            };
                            let amt2 = total - amt1;
                            (amt1, amt2)
                        } else {
                            (rec1.amount, rec2.amount)
                        }
                    };

                    // dbg!(&out_amt1);
                    // dbg!(&out_amt2);
                    // dbg!(&fee_rec.amount);

                    let out_rec1 = RecordOpening::new(
                        &mut prng,
                        out_amt1,
                        out_def1,
                        k1.pub_key(),
                        FreezeFlag::Unfrozen,
                    );

                    let out_rec2 = RecordOpening::new(
                        &mut prng,
                        out_amt2,
                        out_def2,
                        k2.pub_key(),
                        FreezeFlag::Unfrozen,
                    );

                    // self.memos.push(ReceiverMemo::from_ro(&mut prng, &out_rec1, &[]).unwrap());
                    // self.memos.push(ReceiverMemo::from_ro(&mut prng, &out_rec2, &[]).unwrap());

                    println!(
                        "Txn {}.{}/{} inputs chosen: {}s",
                        print_info.round + 1,
                        ix,
                        print_info.num_txs,
                        now.elapsed().as_secs_f32()
                    );
                    let now = Instant::now();

                    let fee_input = FeeInput {
                        ro: fee_rec,
                        owner_keypair: in_key1,
                        acc_member_witness: AccMemberWitness {
                            merkle_path: self
                                .record_merkle_tree
                                .get_leaf(fee_ix)
                                .expect_ok()
                                .unwrap()
                                .1
                                .path,
                            root: self.validator.record_merkle_commitment.root_value,
                            uid: fee_ix,
                        },
                    };

                    let input1 = TransferNoteInput {
                        ro: rec1,
                        owner_keypair: in_key1,
                        cred: None,
                        acc_member_witness: AccMemberWitness {
                            merkle_path: self
                                .record_merkle_tree
                                .get_leaf(in1 as u64)
                                .expect_ok()
                                .unwrap()
                                .1
                                .path,
                            root: self.validator.record_merkle_commitment.root_value,
                            uid: in1 as u64,
                        },
                    };

                    let input2 = TransferNoteInput {
                        ro: rec2,
                        owner_keypair: in_key2,
                        cred: None,
                        acc_member_witness: AccMemberWitness {
                            merkle_path: self
                                .record_merkle_tree
                                .get_leaf(in2 as u64)
                                .expect_ok()
                                .unwrap()
                                .1
                                .path,
                            root: self.validator.record_merkle_commitment.root_value,
                            uid: in2 as u64,
                        },
                    };

                    println!(
                        "Txn {}.{}/{} inputs generated: {}s",
                        print_info.round + 1,
                        ix,
                        print_info.num_txs,
                        now.elapsed().as_secs_f32()
                    );
                    let now = Instant::now();

                    let (fee_info, fee_out_rec) = TxnFeeInfo::new(&mut prng, fee_input, 1).unwrap();

                    let owner_memos = vec![&fee_out_rec, &out_rec1, &out_rec2]
                        .into_iter()
                        .map(|r| ReceiverMemo::from_ro(&mut prng, r, &[]))
                        .collect::<Result<Vec<_>, _>>()
                        .unwrap();

                    let (txn, owner_memo_kp) = TransferNote::generate_non_native(
                        &mut prng,
                        vec![input1, input2],
                        &[out_rec1, out_rec2],
                        fee_info,
                        self.validator.prev_commit_time + 1,
                        self.prove_keys.xfr.key_for_size(3, 3).unwrap(),
                        vec![],
                    )
                    .unwrap();
                    let sig = sign_receiver_memos(&owner_memo_kp, &owner_memos).unwrap();

                    // owner_memos_key
                    // .verify(&helpers::get_owner_memos_digest(&owner_memos),
                    //     &owner_memos_sig)?;
                    println!(
                        "Txn {}.{}/{} note generated: {}s",
                        print_info.round + 1,
                        ix,
                        print_info.num_txs,
                        now.elapsed().as_secs_f32()
                    );
                    let now = Instant::now();

                    let nullifier_pfs = txn
                        .inputs_nullifiers
                        .iter()
                        .map(|n| self.nullifiers.contains(*n).unwrap().1)
                        .collect();

                    println!(
                        "Txn {}.{}/{} nullifier proofs generated: {}s",
                        print_info.round + 1,
                        ix,
                        print_info.num_txs,
                        now.elapsed().as_secs_f32()
                    );

                    assert_eq!(owner_memos.len(), 3);
                    let keys_and_memos = vec![in_key1_ix, k1_ix, k2_ix]
                        .into_iter()
                        .zip(owner_memos.into_iter())
                        .collect();

                    Some((
                        ix,
                        keys_and_memos,
                        sig,
                        ElaboratedTransaction {
                            txn: TransactionNote::Transfer(Box::new(txn)),
                            proofs: nullifier_pfs,
                        },
                    ))
                },
            )
            .filter_map(|x| x)
            .collect::<Vec<_>>();

        txns.sort_by(|(i, _, _, _), (j, _, _, _)| i.cmp(j));
        Ok(txns)
    }

    #[allow(clippy::too_many_arguments)]
    #[allow(clippy::type_complexity)]
    fn generate_single_record_transfer(
        &self,
        prng: &mut ChaChaRng,
        rec_ix: usize,
        rec: RecordOpening,
        in_key_ix: usize,
        fee_rec: Option<(u64, RecordOpening)>,
        out_key_ix: u8,
        ix: usize,
        print_info: TxnPrintInfo,
    ) -> Option<(
        usize,
        Vec<(usize, ReceiverMemo)>,
        Signature,
        ElaboratedTransaction,
    )> {
        if let Some(now) = print_info.now {
            println!(
                "Txn {}.{}/{} generating single-input transaction: {}s",
                print_info.round + 1,
                ix,
                print_info.num_txs,
                now.elapsed().as_secs_f32()
            );
        }
        let now = Instant::now();

        let in_key = &self.keys[in_key_ix];
        let (fee_ix, fee_rec) = fee_rec?;

        let out_key_ix = out_key_ix as usize % self.keys.len();
        let out_key = &self.keys[out_key_ix];

        assert_ne!(rec.amount, 0);
        let out_rec1 = RecordOpening::new(
            prng,
            rec.amount,
            rec.asset_def.clone(),
            out_key.pub_key(),
            FreezeFlag::Unfrozen,
        );

        println!(
            "Txn {}.{}/{} inputs chosen: {}s",
            print_info.round + 1,
            ix,
            print_info.num_txs,
            now.elapsed().as_secs_f32()
        );
        let now = Instant::now();

        let fee_input = FeeInput {
            ro: fee_rec,
            owner_keypair: in_key,
            acc_member_witness: AccMemberWitness {
                merkle_path: self
                    .record_merkle_tree
                    .get_leaf(fee_ix)
                    .expect_ok()
                    .unwrap()
                    .1
                    .path,
                root: self.validator.record_merkle_commitment.root_value,
                uid: fee_ix,
            },
        };

        let input = TransferNoteInput {
            ro: rec,
            owner_keypair: in_key,
            cred: None,
            acc_member_witness: AccMemberWitness {
                merkle_path: self
                    .record_merkle_tree
                    .get_leaf(rec_ix as u64)
                    .expect_ok()
                    .unwrap()
                    .1
                    .path,
                root: self.validator.record_merkle_commitment.root_value,
                uid: rec_ix as u64,
            },
        };

        println!(
            "Txn {}.{}/{} inputs generated: {}s",
            print_info.round + 1,
            ix,
            print_info.num_txs,
            now.elapsed().as_secs_f32()
        );
        let now = Instant::now();

        let (fee_info, fee_out_rec) = TxnFeeInfo::new(prng, fee_input, 1).unwrap();

        let owner_memos = vec![&fee_out_rec, &out_rec1]
            .into_iter()
            .map(|r| ReceiverMemo::from_ro(prng, r, &[]))
            .collect::<Result<Vec<_>, _>>()
            .unwrap();

        let (txn, owner_memo_kp) = TransferNote::generate_non_native(
            prng,
            vec![input],
            &[out_rec1],
            fee_info,
            self.validator.prev_commit_time + 1,
            self.prove_keys.xfr.key_for_size(2, 2).unwrap(),
            vec![],
        )
        .unwrap();
        let sig = sign_receiver_memos(&owner_memo_kp, &owner_memos).unwrap();

        println!(
            "Txn {}.{}/{} inputs generated: {}s",
            print_info.round + 1,
            ix,
            print_info.num_txs,
            now.elapsed().as_secs_f32()
        );
        let now = Instant::now();

        let nullifier_pfs = txn
            .inputs_nullifiers
            .iter()
            .map(|n| self.nullifiers.contains(*n).unwrap().1)
            .collect();

        println!(
            "Txn {}.{}/{} nullifier proofs generated: {}s",
            print_info.round + 1,
            ix,
            print_info.num_txs,
            now.elapsed().as_secs_f32()
        );

        assert_eq!(owner_memos.len(), 2);
        let keys_and_memos = vec![in_key_ix, out_key_ix]
            .into_iter()
            .zip(owner_memos.into_iter())
            .collect();

        Some((
            ix,
            keys_and_memos,
            sig,
            ElaboratedTransaction {
                txn: TransactionNote::Transfer(Box::new(txn)),
                proofs: nullifier_pfs,
            },
        ))
    }

    /// Tries to add a transaction to a block.
<<<<<<< HEAD
    ///
    /// Note: `round`, `ix` and `num_txs` are for `println!`s only.
    // Issue: https://gitlab.com/translucence/systems/system/-/issues/16.
=======
>>>>>>> a333c014
    #[allow(clippy::too_many_arguments)]
    pub fn try_add_transaction(
        &mut self,
        blk: &mut ElaboratedBlock,
        txn: ElaboratedTransaction,
        ix: usize,
        owner_memos: Vec<ReceiverMemo>,
        kixs: Vec<usize>,
        print_info: TxnPrintInfo,
    ) -> Result<(), ValidationError> {
        println!(
            "Block {}/{} trying to add {:?}",
            print_info.round + 1,
            print_info.num_txs,
            ix
        );

        let base_ix = self.record_merkle_tree.num_leaves()
            + blk
                .block
                .0
                .iter()
                .map(|x| x.output_commitments().len() as u64)
                .sum::<u64>();
        let newblk = blk.add_transaction_raw(&txn)?;
        println!(
            "Block {}/{:?} adding {:?}",
            print_info.round + 1,
            print_info.num_txs,
            ix
        );
        self.memos.extend(owner_memos);
        self.fee_records[kixs[0]] = base_ix;
        self.owners.extend(kixs);

        *blk = newblk;
        Ok(())
    }

    /// Validates and applys a block.
<<<<<<< HEAD
    ///
    /// Note: `round`, `num_txs` and `generation_time` are for `println!`s only.
    // Issue: https://gitlab.com/translucence/systems/system/-/issues/16.
=======
>>>>>>> a333c014
    pub fn validate_and_apply(
        &mut self,
        blk: ElaboratedBlock,
        generation_time: f32,
        print_info: TxnPrintInfo,
    ) -> Result<(), ValidationError> {
        Self::update_timer(&mut self.inner_timer, |_| ());

        self.validator.validate_block_check(
            self.validator.prev_commit_time + 1,
            blk.block.clone(),
            blk.proofs.clone(),
        )?;
        let new_state = self.validator.append(&blk).unwrap();

        for n in blk.block.0.iter().flat_map(|x| x.nullifiers().into_iter()) {
            assert!(!self.nullifiers.contains(n).unwrap().0);
            self.nullifiers.insert(n);
        }
        for comm in blk
            .block
            .0
            .iter()
            .flat_map(|x| x.output_commitments().into_iter())
        {
            self.record_merkle_tree.push(comm.to_field_element());
        }

        self.validator = new_state;

        let mut checking_time: f32 = 0.0;
        Self::update_timer(&mut self.inner_timer, |t| {
            checking_time = t;
        });

        Self::update_timer(&mut self.outer_timer, |t| {
            println!(
                "Block {}/{}: {} transactions, {}s ({}s generation, {}s checking)",
                print_info.round + 1,
                print_info.num_txs,
                blk.block.0.len(),
                t,
                generation_time,
                checking_time
            )
        });

        assert_eq!(self.nullifiers.hash(), self.validator.nullifiers_root);
        Ok(())
    }

    pub fn unspent_memos(&self) -> Vec<(ReceiverMemo, u64)> {
        self.memos
            .iter()
            .enumerate()
            .filter_map(|(uid, memo)| {
                let owner = self.owners[uid];
                let key = &self.keys[owner];
                let comm = RecordCommitment::from_field_element(
                    self.record_merkle_tree
                        .get_leaf(uid as u64)
                        .expect_ok()
                        .unwrap()
                        .1
                        .leaf
                        .0,
                );
                let ro = memo.decrypt(key, &comm, &[]).unwrap();
                let nullifier = key.nullify(
                    ro.asset_def.policy_ref().freezer_pub_key(),
                    uid as u64,
                    &comm,
                );
                let spent = self.nullifiers.contains(nullifier).unwrap().0;
                if spent {
                    None
                } else {
                    Some((memo.clone(), uid as u64))
                }
            })
            .collect()
    }
}

pub fn crypto_rng() -> ChaChaRng {
    ChaChaRng::from_entropy()
}

pub fn crypto_rng_from_seed(seed: [u8; 32]) -> ChaChaRng {
    ChaChaRng::from_seed(seed)
}

// TODO(joe): proper Err returns
#[cfg(test)]
mod tests {
    use super::*;
    use jf_primitives::merkle_tree::LookupResult;
    use jf_txn::BaseField;
    use quickcheck::QuickCheck;
    use rand::Rng;

    #[test]
    fn multixfr_setup() {
        let state = MultiXfrTestState::initialize(
            [0x7au8; 32],
            10,
            10,
            (
                MultiXfrRecordSpec {
                    asset_def_ix: 0,
                    owner_key_ix: 0,
                    asset_amount: 10,
                },
                vec![],
            ),
        )
        .unwrap();

        std::thread::sleep(core::time::Duration::from_millis(60000));

        if rand::thread_rng().gen::<u64>() == 0 {
            println!("{:?}", state)
        }
    }

    /*
     * Test idea:
     *  - generate asset definitions somehow (tracing? probably not for now)
     *  - generate initial asset records
     *  - Repeatedly:
     *      - Pick 1 or 2 non-spent record(s)
     *      - Pick 1 or 2 recipients and the balance of outputs
     *      - build a transaction
     *      - apply that transaction
     */
    #[allow(clippy::type_complexity)] //todo replace (bool, u16, u16, u8, u8, i32) with a struct TransactionSpec
    fn test_multixfr(
        /*
         * multi_input (if false, generates smaller transaction and rec2 is ignored),
         * rec1,rec2 (0-indexed back in time),
         * key1, key2, diff in outputs (out1-out2) if diff
         * can't be achieved with those records, it will
         * saturate the other to zero.
         */
        txs: Vec<Vec<(bool, u16, u16, u8, u8, i32)>>,
        nkeys: u8,
        ndefs: u8,
        init_rec: (u8, u8, u64),
        init_recs: Vec<(u8, u8, u64)>, // (def,key) -> amount
    ) {
        let mut state = MultiXfrTestState::initialize(
            [0x7au8; 32],
            nkeys,
            ndefs,
            (
                MultiXfrRecordSpec {
                    asset_def_ix: init_rec.0,
                    owner_key_ix: init_rec.1,
                    asset_amount: init_rec.2,
                },
                init_recs
                    .into_iter()
                    .map(
                        |(asset_def_ix, owner_key_ix, asset_amount)| MultiXfrRecordSpec {
                            asset_def_ix,
                            owner_key_ix,
                            asset_amount,
                        },
                    )
                    .collect(),
            ),
        )
        .unwrap();

        // let mut prng = ChaChaRng::from_entropy();

        let num_txs = txs.len();

        println!("{} blocks", num_txs);

        for (i, block) in txs.into_iter().enumerate() {
            assert_eq!(state.owners.len(), state.memos.len());
            assert_eq!(state.validator.nullifiers_root, state.nullifiers.hash());
            MultiXfrTestState::update_timer(&mut state.outer_timer, |_| {
                println!(
                    "Block {}/{}, {} candidate txns",
                    i + 1,
                    num_txs,
                    block.len()
                )
            });

            // let block = block.into_iter().take(5).collect::<Vec<_>>();
            let txns = state
                .generate_transactions(block, TxnPrintInfo::new_no_time(i, num_txs))
                .unwrap();

            let mut generation_time: f32 = 0.0;
            MultiXfrTestState::update_timer(&mut state.outer_timer, |t| {
                generation_time = t;
                println!("Block {}/{} txns generated: {}s", i + 1, num_txs, t)
            });

            let mut blk = ElaboratedBlock::default();
            for (ix, keys_and_memos, _, txn) in txns {
                let (owner_memos, kixs) = {
                    let mut owner_memos = vec![];
                    let mut kixs = vec![];

                    for (kix, memo) in keys_and_memos {
                        kixs.push(kix);
                        owner_memos.push(memo);
                    }
                    (owner_memos, kixs)
                };

                let _ = state.try_add_transaction(
                    &mut blk,
                    txn,
                    ix,
                    owner_memos,
                    kixs,
                    TxnPrintInfo::new_no_time(i, num_txs),
                );
            }

            state
                .validate_and_apply(blk, generation_time, TxnPrintInfo::new_no_time(i, num_txs))
                .unwrap();
        }
    }

    /*
     * Test idea:
     *  - generate asset definitions somehow (tracing? probably not for now)
     *  - generate initial asset records
     *  - Repeatedly:
     *      - Pick (1? 2?) non-spent record(s)
     *      - Pick 1 or 2 recipients and the balance of outputs
     *      - build a transaction
     *      - apply that transaction
     */

    #[test]
    #[allow(clippy::eq_op)]
    fn it_works() {
        assert_eq!(2 + 2, 4);
    }

    #[test]
    fn test_paramsetup() {
        let mut prng = ChaChaRng::from_seed([0x8au8; 32]);
        println!("generating universal parameters");

        let univ = jf_txn::proof::universal_setup(
            compute_universal_param_size(NoteType::Transfer, 1, 1, MERKLE_HEIGHT).unwrap(),
            &mut prng,
        )
        .unwrap();
        let (_prove, _verif, _constraint_count) =
            jf_txn::proof::transfer::preprocess(&univ, 1, 1, MERKLE_HEIGHT).unwrap();

        println!("CRS set up");
    }

    #[test]
    fn test_verifier_key_commit_hash() {
        // Check that ValidatorStates with different verify_crs have different commits.
        println!("generating universal parameters");

        let univ = &*UNIVERSAL_PARAM;
        let (_, mint, _) = jf_txn::proof::mint::preprocess(univ, MERKLE_HEIGHT).unwrap();
        let (_, xfr11, _) = jf_txn::proof::transfer::preprocess(univ, 1, 1, MERKLE_HEIGHT).unwrap();
        let (_, xfr22, _) = jf_txn::proof::transfer::preprocess(univ, 2, 2, MERKLE_HEIGHT).unwrap();
        let (_, freeze2, _) = jf_txn::proof::freeze::preprocess(univ, 2, MERKLE_HEIGHT).unwrap();
        let (_, freeze3, _) = jf_txn::proof::freeze::preprocess(univ, 3, MERKLE_HEIGHT).unwrap();
        println!("CRS set up");

        let validator = |xfrs: &[_], freezes: &[_]| {
            let record_merkle_tree = MerkleTree::new(MERKLE_HEIGHT).unwrap();
            ValidatorState::new(
                VerifierKeySet {
                    mint: TransactionVerifyingKey::Mint(mint.clone()),
                    xfr: KeySet::new(xfrs.iter().map(|size| {
                        TransactionVerifyingKey::Transfer(match size {
                            (1, 1) => xfr11.clone(),
                            (2, 2) => xfr22.clone(),
                            _ => panic!("invalid xfr size"),
                        })
                    }))
                    .unwrap(),
                    freeze: KeySet::new(freezes.iter().map(|size| {
                        TransactionVerifyingKey::Freeze(match size {
                            2 => freeze2.clone(),
                            3 => freeze3.clone(),
                            _ => panic!("invalid freeze size"),
                        })
                    }))
                    .unwrap(),
                },
                record_merkle_tree,
            )
        };

        let validator_xfr11_freeze2 = validator(&[(1, 1)], &[2]);
        let validator_xfr11_freeze3 = validator(&[(1, 1)], &[3]);
        let validator_xfr22_freeze2 = validator(&[(2, 2)], &[2]);
        let validator_xfr11_22_freeze2 = validator(&[(1, 1), (2, 2)], &[2]);
        let validator_xfr11_freeze2_3 = validator(&[(1, 1)], &[2, 3]);
        for (v1, v2) in [
            // Different xfr keys, same freeze keys
            (&validator_xfr11_freeze2, &validator_xfr22_freeze2),
            // Different freeze keys, same xfr keys
            (&validator_xfr11_freeze2, &validator_xfr11_freeze3),
            // Different number of xfr keys
            (&validator_xfr11_freeze2, &validator_xfr11_22_freeze2),
            // Different number of freeze keys
            (&validator_xfr11_freeze2, &validator_xfr11_freeze2_3),
        ] {
            assert_ne!(v1.commit(), v2.commit());
        }
    }

    #[test]
    fn test_record_history_commit_hash() {
        // Check that ValidatorStates with different record histories have different commits.
        println!("generating universal parameters");

        let univ = &*UNIVERSAL_PARAM;
        let (_, mint, _) = jf_txn::proof::mint::preprocess(univ, MERKLE_HEIGHT).unwrap();
        let (_, xfr, _) = jf_txn::proof::transfer::preprocess(univ, 1, 1, MERKLE_HEIGHT).unwrap();
        let (_, freeze, _) = jf_txn::proof::freeze::preprocess(univ, 2, MERKLE_HEIGHT).unwrap();
        println!("CRS set up");

        let verif_crs = VerifierKeySet {
            mint: TransactionVerifyingKey::Mint(mint),
            xfr: KeySet::new(vec![TransactionVerifyingKey::Transfer(xfr)].into_iter()).unwrap(),
            freeze: KeySet::new(vec![TransactionVerifyingKey::Freeze(freeze)].into_iter()).unwrap(),
        };
        let mut v1 = ValidatorState::new(verif_crs, MerkleTree::new(MERKLE_HEIGHT).unwrap());
        let mut v2 = v1.clone();

        // Test validators with different history lengths.
        v1.past_record_merkle_roots.0.push_front(NodeValue::from(0));
        assert_ne!(v1.commit(), v2.commit());

        // Test validators with the same length, but different histories.
        v2.past_record_merkle_roots.0.push_front(NodeValue::from(1));
        assert_ne!(v1.commit(), v2.commit());
    }

    #[test]
    #[allow(unused_variables)]
    fn test_2user() {
        let now = Instant::now();

        println!("generating params");

        let mut prng = ChaChaRng::from_seed([0x8au8; 32]);

        let univ_setup = &*UNIVERSAL_PARAM;

        let (xfr_prove_key, xfr_verif_key, _) =
            jf_txn::proof::transfer::preprocess(univ_setup, 1, 2, MERKLE_HEIGHT).unwrap();
        let (mint_prove_key, mint_verif_key, _) =
            jf_txn::proof::mint::preprocess(univ_setup, MERKLE_HEIGHT).unwrap();
        let (freeze_prove_key, freeze_verif_key, _) =
            jf_txn::proof::freeze::preprocess(univ_setup, 2, MERKLE_HEIGHT).unwrap();

        for (l, k) in vec![
            ("xfr", CanonicalBytes::from(xfr_verif_key.clone())),
            ("mint", CanonicalBytes::from(mint_verif_key.clone())),
            ("freeze", CanonicalBytes::from(freeze_verif_key.clone())),
        ] {
            println!("{}: {} bytes", l, k.0.len());
        }

        let prove_keys = ProverKeySet::<key_set::OrderByInputs> {
            mint: mint_prove_key,
            xfr: KeySet::new(vec![xfr_prove_key].into_iter()).unwrap(),
            freeze: KeySet::new(vec![freeze_prove_key].into_iter()).unwrap(),
        };

        let verif_keys = VerifierKeySet {
            mint: TransactionVerifyingKey::Mint(mint_verif_key),
            xfr: KeySet::new(vec![TransactionVerifyingKey::Transfer(xfr_verif_key)].into_iter())
                .unwrap(),
            freeze: KeySet::new(
                vec![TransactionVerifyingKey::Freeze(freeze_verif_key)].into_iter(),
            )
            .unwrap(),
        };

        println!("CRS set up: {}s", now.elapsed().as_secs_f32());
        let now = Instant::now();

        let alice_key = UserKeyPair::generate(&mut prng);
        let bob_key = UserKeyPair::generate(&mut prng);

        let coin = AssetDefinition::native();

        let alice_rec_builder = RecordOpening::new(
            &mut prng,
            2,
            coin.clone(),
            alice_key.pub_key(),
            FreezeFlag::Unfrozen,
        );

        let alice_rec1 = alice_rec_builder;

        let mut t = MerkleTree::new(MERKLE_HEIGHT).unwrap();
        assert_eq!(
            t.commitment(),
            MerkleTree::new(MERKLE_HEIGHT).unwrap().commitment()
        );
        let alice_rec_elem = RecordCommitment::from(&alice_rec1);
        // dbg!(&RecordCommitment::from(&alice_rec1));
        assert_eq!(
            RecordCommitment::from(&alice_rec1),
            RecordCommitment::from(&alice_rec1)
        );
        t.push(RecordCommitment::from(&alice_rec1).to_field_element());
        let alice_rec_path = t.get_leaf(0).expect_ok().unwrap().1.path;
        assert_eq!(alice_rec_path.nodes.len(), MERKLE_HEIGHT as usize);

        let mut nullifiers: SetMerkleTree = Default::default();

        println!("Tree set up: {}s", now.elapsed().as_secs_f32());
        let now = Instant::now();

        let first_root = t.commitment().root_value;

        let alice_rec_final = TransferNoteInput {
            ro: alice_rec1,
            owner_keypair: &alice_key,
            cred: None,
            acc_member_witness: AccMemberWitness {
                merkle_path: alice_rec_path.clone(),
                root: first_root,
                uid: 0,
            },
        };

        let mut wallet_merkle_tree = t.clone();
        let mut validator = ValidatorState::new(verif_keys, t);

        println!("Validator set up: {}s", now.elapsed().as_secs_f32());
        let now = Instant::now();

        let comm = validator.commit();
        // assert_eq!(&comm.as_ref(),
        //     &[0x78, 0x35, 0x59, 0x80, 0x24, 0xab, 0xe2, 0x71, 0xbb, 0x26, 0x1d, 0xbd, 0x4f, 0xc0,
        //       0xfb, 0xb8, 0xc3, 0x01, 0x62, 0xae, 0x95, 0xf5, 0x8c, 0x20, 0xc5, 0xf6, 0x00, 0x14,
        //       0xbc, 0x3c, 0x79, 0xa6, 0x2d, 0xe6, 0xdc, 0x5d, 0xac, 0x36, 0x54, 0x9f, 0xad, 0x24,
        //       0xc6, 0x69, 0x59, 0xb0, 0x68, 0x85, 0x7f, 0x27, 0x1e, 0x77, 0xb7, 0xf8, 0xab, 0x0d,
        //       0x08, 0xe8, 0x00, 0x30, 0xfe, 0xc1, 0xa4, 0x86]);
        println!(
            "Validator has state {:x?}: {}s",
            comm,
            now.elapsed().as_secs_f32()
        );
        let now = Instant::now();

        MerkleTree::check_proof(
            validator.record_merkle_commitment.root_value,
            0,
            &MerkleLeafProof::new(alice_rec_elem.to_field_element(), alice_rec_path),
        )
        .unwrap();

        println!("Path checked: {}s", now.elapsed().as_secs_f32());
        let now = Instant::now();

        let ((txn1, _, _), bob_rec) = {
            let bob_rec = RecordOpening::new(
                &mut prng,
                1, /* 1 less, for the transaction fee */
                coin,
                bob_key.pub_key(),
                FreezeFlag::Unfrozen,
            );

            let txn = TransferNote::generate_native(
                &mut prng,
                /* inputs:         */ vec![alice_rec_final],
                /* outputs:        */ &[bob_rec.clone()],
                /* fee:            */ 1,
                /* valid_until:    */ 2,
                /* proving_key:    */ prove_keys.xfr.key_for_size(1, 2).unwrap(),
            )
            .unwrap();
            (txn, bob_rec)
        };

        println!("Transfer has {} outputs", txn1.output_commitments.len());
        println!(
            "Transfer is {} bytes long",
            canonical::serialize(&txn1).unwrap().len()
        );

        println!("Transfer generated: {}s", now.elapsed().as_secs_f32());
        let now = Instant::now();

        let nullifier_pfs = txn1
            .inputs_nullifiers
            .iter()
            .map(|n| nullifiers.contains(*n).unwrap().1)
            .collect();
        for n in txn1.inputs_nullifiers.iter() {
            nullifiers.insert(*n);
        }

        println!(
            "Transfer nullifier proofs generated: {}",
            now.elapsed().as_secs_f32()
        );
        let now = Instant::now();

        let new_recs = txn1.output_commitments.to_vec();

        let new_uids = validator
            .validate_and_apply(
                1,
                Block(vec![TransactionNote::Transfer(Box::new(txn1))]),
                vec![nullifier_pfs],
            )
            .unwrap();

        println!(
            "Transfer validated & applied: {}s",
            now.elapsed().as_secs_f32()
        );
        let now = Instant::now();

        assert_eq!(&new_uids[1..], &[2]);
        for r in new_recs {
            wallet_merkle_tree.push(r.to_field_element());
        }

        let bob_rec = TransferNoteInput {
            ro: bob_rec,
            owner_keypair: &bob_key,
            cred: None,
            acc_member_witness: AccMemberWitness {
                merkle_path: wallet_merkle_tree.get_leaf(2).expect_ok().unwrap().1.path,
                root: validator.record_merkle_commitment.root_value,
                uid: 2,
            },
        };

        assert_eq!(nullifiers.hash(), validator.nullifiers_root);

        println!(
            "New record merkle path retrieved: {}s",
            now.elapsed().as_secs_f32()
        );
        let comm = validator.commit();
        println!(
            "Validator has state {:x?}: {}s",
            comm,
            now.elapsed().as_secs_f32()
        );
        let now = Instant::now();
    }

    fn pow3(x: u64) -> u64 {
        let mut ret = 1u64;
        for i in (0..64).rev() {
            ret = ret.overflowing_mul(ret).0;
            if ((x >> i) & 1) == 1 {
                ret = ret.overflowing_mul(3).0;
            }
        }
        ret
    }

    fn test_merkle_tree(updates: Vec<Result<u64, usize>>) {
        println!("Iter: {} updates", updates.len());
        let (mut t1, mut t2) = (
            MerkleTree::new(MERKLE_HEIGHT).unwrap(),
            MerkleTree::new(MERKLE_HEIGHT).unwrap(),
        );
        for t in [&mut t1, &mut t2].iter_mut() {
            let mut map = Vec::new();
            for u in updates.iter() {
                match u {
                    Ok(val) => {
                        map.push(val);

                        t.push(BaseField::from(pow3(*val)));

                        // check_path(t.hasher.as_ref(), &path.unwrap(), &leaf_val,
                        //         &leaf_hash, MERKLE_HEIGHT, &t.root_hash)
                        //     .expect("Merkle3Tree generated an invalid proof");

                        // assert_eq!(old_val,old_tree_val.map(|x| x.1));
                    }
                    Err(i) => {
                        match (
                            map.get(*i).cloned().map(|x| BaseField::from(pow3(*x))),
                            t.get_leaf(*i as u64),
                        ) {
                            (None, LookupResult::EmptyLeaf) => {}
                            (Some(map_val), LookupResult::Ok(_tree_val, tree_proof)) => {
                                // assert_eq!(map_val,tree_val);
                                MerkleTree::check_proof(
                                    t.commitment().root_value,
                                    *i as u64,
                                    &MerkleLeafProof::new(map_val, tree_proof.path),
                                )
                                .expect("Merkle path verification failed");
                            }
                            (l, r) => {
                                panic!("Mismatch: map_val = {:?}, tree_val,proof = {:?}", l, r);
                            }
                        }
                    }
                }
            }
        }

        assert_eq!(t1.commitment(), t2.commitment());
    }

    #[test]
    fn quickcheck_multixfr_regression1() {
        test_multixfr(vec![vec![]], 0, 0, (0, 0, 0), vec![])
    }
    #[test]
    fn quickcheck_multixfr_regression2() {
        test_multixfr(
            vec![vec![(true, 0, 0, 0, 0, -2), (true, 0, 0, 0, 0, 0)]],
            0,
            0,
            (0, 0, 0),
            vec![(0, 0, 0)],
        )
    }

    #[test]
    fn quickcheck_multixfr_regression3() {
        test_multixfr(vec![], 0, 0, (0, 0, 0), vec![(0, 3, 0)])
    }

    #[test]
    fn quickcheck_multixfr_regression4() {
        test_multixfr(vec![vec![(true, 3, 0, 0, 0, 0)]], 0, 0, (0, 0, 0), vec![])
    }

    #[test]
    fn quickcheck_multixfr_regression5() {
        test_multixfr(
            vec![vec![(true, 0, 0, 1, 1, 0)], vec![(true, 0, 0, 0, 0, 0)]],
            1,
            0,
            (0, 0, 0),
            vec![],
        )
    }

    #[test]
    fn quickcheck_multixfr_regression6() {
        // This test caused 0-amount records to be created by breaking single records into two using
        // single-input transactions. 0-amount records in turn lead to underflows when the test
        // tries to compute output amounts that are separated by a non-zero amt_diff and sum to 0.
        test_multixfr(
            vec![
                vec![(false, 0, 0, 1, 1, 0)],
                vec![(false, 0, 0, 1, 1, 0)],
                vec![(false, 0, 0, 1, 1, 0)],
            ],
            2,
            1,
            (0, 0, 2),
            vec![],
        )
    }

    #[test]
    fn test_multixfr_multi_arity() {
        test_multixfr(
            vec![vec![(true, 0, 1, 1, 1, 0)], vec![(false, 5, 0, 1, 1, 0)]],
            2,
            1,
            (0, 0, 2),
            vec![(0, 0, 2), (0, 0, 2)],
        )
    }

    #[test]
    #[ignore]
    fn quickcheck_multixfr() {
        QuickCheck::new()
            .tests(1)
            .quickcheck(test_multixfr as fn(Vec<_>, u8, u8, _, Vec<_>) -> ());
    }

    #[test]
    fn quickcheck_merkle_tree_map() {
        QuickCheck::new()
            .tests(10)
            .quickcheck(test_merkle_tree as fn(Vec<_>) -> ());
    }

    #[test]
    fn single_item_insert() {
        test_merkle_tree(vec![Ok(0)]);
    }

    #[test]
    fn double_item_insert() {
        test_merkle_tree(vec![Ok(0), Ok(1)]);
    }
}

#[cfg(test)]
mod macro_tests;<|MERGE_RESOLUTION|>--- conflicted
+++ resolved
@@ -2011,12 +2011,6 @@
     }
 
     /// Tries to add a transaction to a block.
-<<<<<<< HEAD
-    ///
-    /// Note: `round`, `ix` and `num_txs` are for `println!`s only.
-    // Issue: https://gitlab.com/translucence/systems/system/-/issues/16.
-=======
->>>>>>> a333c014
     #[allow(clippy::too_many_arguments)]
     pub fn try_add_transaction(
         &mut self,
@@ -2057,12 +2051,6 @@
     }
 
     /// Validates and applys a block.
-<<<<<<< HEAD
-    ///
-    /// Note: `round`, `num_txs` and `generation_time` are for `println!`s only.
-    // Issue: https://gitlab.com/translucence/systems/system/-/issues/16.
-=======
->>>>>>> a333c014
     pub fn validate_and_apply(
         &mut self,
         blk: ElaboratedBlock,

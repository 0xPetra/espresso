--- conflicted
+++ resolved
@@ -918,20 +918,9 @@
         }
         let new_state = blk.append_to(&self.validator).unwrap();
 
-<<<<<<< HEAD
-        for n in blk
-            .block
-            .0
-            .iter()
-            .flat_map(|x| x.0.inputs_nullifiers.iter())
-        {
-            assert!(!self.nullifiers.contains(*n).unwrap().0);
-            self.nullifiers.insert(*n);
-=======
         for n in blk.block.0.iter().flat_map(|x| x.nullifiers().into_iter()) {
-            assert!(!self.nullifiers.contains(n).0);
+            assert!(!self.nullifiers.contains(n).unwrap().0);
             self.nullifiers.insert(n);
->>>>>>> b553d8fc
         }
         self.validator = new_state;
 

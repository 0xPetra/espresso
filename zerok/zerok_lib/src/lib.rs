#![deny(warnings)]

#[cfg(test)]
#[macro_use]
extern crate proptest;

mod set_merkle_tree;
mod util;

use core::fmt::Debug;
use core::iter::once;
use jf_primitives::{jubjub_dsa::Signature, merkle_tree};
use jf_txn::{
    errors::TxnApiError,
    keys::{UserKeyPair, UserPubKey},
    mint::MintNote,
    proof::{freeze::FreezeProvingKey, mint::MintProvingKey, transfer::TransferProvingKey},
    sign_receiver_memos,
    structs::{
        AssetCode, AssetCodeSeed, AssetDefinition, AssetPolicy, BlindFactor, FeeInput, FreezeFlag,
        NoteType, Nullifier, ReceiverMemo, RecordCommitment, RecordOpening, TxnFeeInfo,
    },
    transfer::{TransferNote, TransferNoteInput},
    txn_batch_verify,
    utils::compute_universal_param_size,
    TransactionNote, TransactionVerifyingKey,
};
use jf_utils::serialize::CanonicalBytes;
use merkle_tree::{AccMemberWitness, MerkleTree};
use phaselock::BlockContents;
#[allow(unused_imports)]
use rand_chacha::rand_core::{RngCore, SeedableRng};
use rand_chacha::ChaChaRng;
use rayon::prelude::*;
use serde::{Deserialize, Serialize};
pub use set_merkle_tree::*;
use snafu::Snafu;
use std::collections::{BTreeMap, BTreeSet, HashMap, HashSet, VecDeque};
use std::fs::File;
use std::io::{prelude::*, Read};
use std::ops::Bound::*;
use std::path::Path;
use std::time::Instant;

pub const MERKLE_HEIGHT: u8 = 20 /*H*/;

// TODO
pub struct LedgerRecordCommitment(pub RecordCommitment);

// TODO
#[derive(Debug, Clone, Serialize, Deserialize, PartialEq, Eq, Hash)]
pub struct Transaction(pub TransactionNote);

#[derive(Debug, Clone, Serialize, Deserialize, PartialEq, Eq, Hash)]
pub struct ElaboratedTransaction {
    pub txn: TransactionNote,
    pub proofs: Vec<SetMerkleProof>,
}

#[derive(Default, Debug, Clone, Serialize, Deserialize, PartialEq, Eq, Hash)]
pub struct Block(pub Vec<TransactionNote>);

// A block with nullifier set non-membership proofs
#[derive(Default, Debug, Clone, Serialize, Deserialize, PartialEq, Eq, Hash)]
pub struct ElaboratedBlock {
    pub block: Block,
    pub proofs: Vec<Vec<SetMerkleProof>>,
}

impl BlockContents<64> for ElaboratedBlock {
    type State = ValidatorState;
    type Transaction = ElaboratedTransaction;
    type Error = ValidationError;

    fn next_block(_: &Self::State) -> Self {
        Default::default()
    }

    fn add_transaction(
        &self,
        _state: &ValidatorState,
        txn: &ElaboratedTransaction,
    ) -> Result<Self, ValidationError> {
        let mut ret = self.clone();

        let mut nulls = self
            .block
            .0
            .iter()
            .flat_map(|x| x.nullifiers().into_iter())
            .collect::<HashSet<_>>();
        for n in txn.txn.nullifiers().iter() {
            if nulls.contains(n) {
                return Err(ValidationError::ConflictingNullifiers {});
            }
            nulls.insert(*n);
        }

        ret.block.0.push(txn.txn.clone());
        ret.proofs.push(txn.proofs.clone());

        Ok(ret)
    }

    fn validate_block(&self, state: &ValidatorState) -> bool {
        state
            .validate_block(
                state.prev_commit_time + 1,
                self.block.clone(),
                self.proofs.clone(),
            )
            .is_ok()
    }
    fn append_to(&self, state: &ValidatorState) -> Result<ValidatorState, ValidationError> {
        let mut state = state.clone();
        state.validate_and_apply(
            state.prev_commit_time + 1,
            self.block.clone(),
            self.proofs.clone(),
            false,
        )?;
        Ok(state)
    }

    fn hash(&self) -> phaselock::BlockHash<64> {
        use blake2::crypto_mac::Mac;
        use std::convert::TryInto;
        let mut hasher = blake2::Blake2b::with_params(&[], &[], "ElaboratedBlock".as_bytes());
        hasher.update("Block contents".as_bytes());
        hasher.update(&block_comm::block_commit(&self.block));
        hasher.update("Block proofs".as_bytes());
        hasher.update(&bincode::serialize(&self.proofs).unwrap());
        phaselock::BlockHash::<64>::from_array(
            hasher
                .finalize()
                .into_bytes()
                .as_slice()
                .try_into()
                .unwrap(),
        )
    }

    fn hash_bytes(bytes: &[u8]) -> phaselock::BlockHash<64> {
        use blake2::crypto_mac::Mac;
        use std::convert::TryInto;
        let mut hasher = blake2::Blake2b::with_params(&[], &[], "PhaseLock bytes".as_bytes());
        hasher.update(bytes);
        phaselock::BlockHash::<64>::from_array(
            hasher
                .finalize()
                .into_bytes()
                .as_slice()
                .try_into()
                .unwrap(),
        )
    }

    fn hash_transaction(txn: &ElaboratedTransaction) -> phaselock::BlockHash<64> {
        use blake2::crypto_mac::Mac;
        use std::convert::TryInto;
        let mut hasher =
            blake2::Blake2b::with_params(&[], &[], "ElaboratedTransaction Hash".as_bytes());
        hasher.update("Txn contents".as_bytes());
        hasher.update(&txn_comm::txn_commit(&txn.txn));
        hasher.update("Txn proofs".as_bytes());
        hasher.update(&bincode::serialize(&txn.proofs).unwrap());
        phaselock::BlockHash::<64>::from_array(
            hasher
                .finalize()
                .into_bytes()
                .as_slice()
                .try_into()
                .unwrap(),
        )
    }
}

#[derive(Debug, Snafu)]
#[snafu(visibility = "pub")]
pub enum KeySetError<Size> {
    DuplicateKeys { size: Size },
    NoKeys,
}

#[derive(Debug, Clone, Serialize, Deserialize)]
pub struct KeySet<Size: Ord, K> {
    keys: BTreeMap<Size, K>,
}

impl<Size: 'static + Ord + Copy + Debug, K> KeySet<Size, K> {
    /// Create a new KeySet with the keys in an iterator. `keys` must contain at least one key, and
    /// it must not contain two keys with the same size.
    pub fn new(keys: impl Iterator<Item = (Size, K)>) -> Result<Self, Box<dyn std::error::Error>> {
        let mut map = BTreeMap::new();
        for (size, key) in keys {
            if map.contains_key(&size) {
                return Err(Box::new(KeySetError::DuplicateKeys { size }));
            }
            map.insert(size, key);
        }
        if map.is_empty() {
            return Err(Box::new(KeySetError::NoKeys::<Size>));
        }
        Ok(Self { keys: map })
    }

    /// Get the largest size supported by this KeySet.
    ///
    /// Panics if there are no keys in the KeySet. Since new() requires at least one key, this can
    /// only happen if the KeySet is corrupt (for example, it was deserialized from a corrupted
    /// file).
    pub fn max_size(&self) -> Size {
        *self.keys.iter().next_back().unwrap().0
    }

    pub fn key_for_size(&self, size: Size) -> Option<&K> {
        self.keys.get(&size)
    }

    /// Return the smallest key whose size is at least `size`. If no such key is available, the
    /// error contains the largest size that could have been supported.
    pub fn best_fit_key(&self, size: Size) -> Result<(Size, &K), Size> {
        self.keys
            .range((Included(size), Unbounded))
            .next()
            .map(|(size, key)| (*size, key))
            .ok_or_else(|| self.max_size())
    }
}

#[derive(Debug, Clone, Serialize, Deserialize)]
pub struct ProverKey<'a> {
    pub mint: MintProvingKey<'a>,
    pub xfr: KeySet<(usize, usize), TransferProvingKey<'a>>,
    pub freeze: KeySet<usize, FreezeProvingKey<'a>>,
}

#[derive(Debug, Clone, Serialize, Deserialize)]
pub struct VerifierKey {
    // TODO: is there a way to keep these types distinct?
    pub mint: TransactionVerifyingKey,
    pub xfr: KeySet<(usize, usize), TransactionVerifyingKey>,
    pub freeze: KeySet<usize, TransactionVerifyingKey>,
}

// TODO
#[derive(Debug, Snafu)]
#[snafu(visibility = "pub(crate)")]
pub enum ValidationError {
    NullifierAlreadyExists {
        nullifier: Nullifier,
    },
    BadNullifierProof {},
    MissingNullifierProof {},
    ConflictingNullifiers {},
    Failed {},
    BadMerkleLength {},
    BadMerkleLeaf {},
    BadMerkleRoot {},
    BadMerklePath {},
    CryptoError {
        err: TxnApiError,
    },
    UnsupportedTransferSize {
        num_inputs: usize,
        num_outputs: usize,
    },
    UnsupportedFreezeSize {
        num_inputs: usize,
    },
}

mod verif_crs_comm {
    use super::*;
    use blake2::crypto_mac::Mac;
    use generic_array::GenericArray;
    pub type VerifCRSCommitment = GenericArray<u8, <blake2::Blake2b as Mac>::OutputSize>;

    pub fn verif_crs_commit(p: &VerifierKey) -> VerifCRSCommitment {
        let mut hasher = blake2::Blake2b::with_params(&[], &[], "VerifCRS Comm".as_bytes());
        hasher.update(&bincode::serialize(&p).unwrap());
        hasher.finalize().into_bytes()
    }
}

mod txn_comm {
    use super::*;
    use blake2::crypto_mac::Mac;
    use generic_array::GenericArray;
    pub type TxnCommitment = GenericArray<u8, <blake2::Blake2b as Mac>::OutputSize>;

    pub fn txn_commit(p: &TransactionNote) -> TxnCommitment {
        let mut hasher = blake2::Blake2b::with_params(&[], &[], "Txn Comm".as_bytes());
        let byte_stream = bincode::serialize(&p).unwrap_or_else(|_| [].to_vec());
        hasher.update(&byte_stream);
        hasher.finalize().into_bytes()
    }
}

mod block_comm {
    use super::*;
    use blake2::crypto_mac::Mac;
    use generic_array::GenericArray;
    pub type BlockCommitment = GenericArray<u8, <blake2::Blake2b as Mac>::OutputSize>;

    pub fn block_commit(p: &Block) -> BlockCommitment {
        let mut hasher = blake2::Blake2b::with_params(&[], &[], "Block Comm".as_bytes());
        hasher.update(&p.0.len().to_le_bytes());
        for t in p.0.iter() {
            hasher.update(&txn_comm::txn_commit(t));
        }
        hasher.finalize().into_bytes()
    }
}

mod record_merkle_hist_comm {
    use super::*;
    use blake2::crypto_mac::Mac;
    use generic_array::GenericArray;
    pub type RecordMerkleHistCommitment = GenericArray<u8, <blake2::Blake2b as Mac>::OutputSize>;

    pub fn record_merkle_hist_commit(
        p: &VecDeque<merkle_tree::NodeValue>,
    ) -> RecordMerkleHistCommitment {
        let mut hasher = blake2::Blake2b::with_params(&[], &[], "Hist Comm".as_bytes());
        hasher.update(&p.len().to_le_bytes());
        for hash in p {
            hasher.update(&CanonicalBytes::from(*hash).0);
        }
        hasher.finalize().into_bytes()
    }
}

pub mod state_comm {
    use super::*;
    use blake2::crypto_mac::Mac;
    use generic_array::GenericArray;
    pub type LedgerStateCommitment = GenericArray<u8, <blake2::Blake2b as Mac>::OutputSize>;
    lazy_static::lazy_static! {
        pub static ref INITIAL_PREV_COMM: LedgerStateCommitment = GenericArray::<_,_>::default();
    }

    #[derive(Debug)]
    pub struct LedgerCommInputs {
        pub prev_commit_time: u64,
        pub prev_state: state_comm::LedgerStateCommitment,
        pub verif_crs: verif_crs_comm::VerifCRSCommitment,
        pub record_merkle_root: merkle_tree::NodeValue,
        pub past_record_merkle_roots: record_merkle_hist_comm::RecordMerkleHistCommitment,
        pub nullifiers: set_hash::Hash,
        pub next_uid: u64,
        pub prev_block: block_comm::BlockCommitment,
    }

    impl LedgerCommInputs {
        pub fn commit(&self) -> LedgerStateCommitment {
            let mut hasher = blake2::Blake2b::with_params(&[], &[], "Ledger Comm".as_bytes());
            hasher.update("prev_commit_time".as_bytes());
            hasher.update(&self.prev_commit_time.to_le_bytes());
            hasher.update("prev_state".as_bytes());
            hasher.update(&self.prev_state);
            hasher.update("verif_crs".as_bytes());
            hasher.update(&self.verif_crs);
            hasher.update("record_merkle_root".as_bytes());
            hasher.update(&CanonicalBytes::from(self.record_merkle_root).0);
            hasher.update("past_record_merkle_roots".as_bytes());
            hasher.update(&self.past_record_merkle_roots);
            hasher.update("nullifiers".as_bytes());
            hasher.update(&self.nullifiers);
            hasher.update("next_uid".as_bytes());
            hasher.update(&self.next_uid.to_le_bytes());
            hasher.update("prev_block".as_bytes());
            hasher.update(&self.prev_block);

            hasher.finalize().into_bytes()
        }
    }
}

#[derive(Clone, Debug)]
pub struct ValidatorState {
    pub prev_commit_time: u64,
    pub prev_state: state_comm::LedgerStateCommitment,
    pub verif_crs: VerifierKey,
    // The current record Merkle root hash
    pub record_merkle_root: merkle_tree::NodeValue,
    // A list of recent record Merkle root hashes for validating slightly-out- of date transactions.
    pub past_record_merkle_roots: VecDeque<merkle_tree::NodeValue>,
    pub record_merkle_frontier: merkle_tree::MerkleTree<RecordCommitment>,
    pub nullifiers_root: set_hash::Hash,
    pub next_uid: u64,
    pub prev_block: Block,
}

impl ValidatorState {
    // How many previous record Merkle tree root hashes the validator should remember.
    //
    // Transactions can be validated without resubmitting or regenerating the ZKPs as long as they
    // were generated using a validator state that is at most RECORD_ROOT_HISTORY_SIZE states before
    // the current one.
    const RECORD_ROOT_HISTORY_SIZE: usize = 10;

    pub fn new(
        verif_crs: VerifierKey,
        record_merkle_frontier: MerkleTree<RecordCommitment>,
    ) -> Self {
        let nullifiers: SetMerkleTree = Default::default();
        let next_uid = record_merkle_frontier.num_leaves();

        Self {
            prev_commit_time: 0u64,
            prev_state: *state_comm::INITIAL_PREV_COMM,
            verif_crs,
            record_merkle_root: record_merkle_frontier.get_root_value(),
            past_record_merkle_roots: VecDeque::with_capacity(Self::RECORD_ROOT_HISTORY_SIZE),
            record_merkle_frontier,
            nullifiers_root: nullifiers.hash(),
            next_uid,
            prev_block: Default::default(),
        }
    }

    pub fn commit(&self) -> state_comm::LedgerStateCommitment {
        let inputs = state_comm::LedgerCommInputs {
            prev_commit_time: self.prev_commit_time,
            prev_state: self.prev_state,
            verif_crs: verif_crs_comm::verif_crs_commit(&self.verif_crs),
            record_merkle_root: self.record_merkle_root,
            // We need to include all the cached past record Merkle roots in the state commitment,
            // even though they are not part of the current ledger state, because they affect
            // validation: two validators with different caches will be able to validate different
            // blocks.
            //
            // Note that this requires correct validators to agree on the number of cached past root
            // hashes, since all the cached hashes are included in the state commitment and are thus
            // part of the observable state of the ledger. This prevents heavyweight validators from
            // caching extra past roots and thereby making it easier to verify transactions, but
            // because root hashes are small, it should be possible to find a value of
            // RECORD_ROOT_HISTORY_SIZE which strikes a balance between small space requirements (so
            // that lightweight validators can keep up with the cache) and covering enough of
            // history to make it easy for clients. If this is not possible, lightweight validators
            // could also store a sparse history, and when they encounter a root hash that they do
            // not have cached, they could ask a full validator for a proof that that hash was once
            // the root of the record Merkle tree.
            past_record_merkle_roots: record_merkle_hist_comm::record_merkle_hist_commit(
                &self.past_record_merkle_roots,
            ),
            nullifiers: self.nullifiers_root,
            next_uid: self.next_uid,
            prev_block: block_comm::block_commit(&self.prev_block),
        };
        // dbg!(&inputs);
        inputs.commit()
    }

    pub fn validate_block(
        &self,
        now: u64,
        txns: Block,
        null_pfs: Vec<Vec<SetMerkleProof>>,
    ) -> Result<(Block, Vec<Vec<SetMerkleProof>>), ValidationError> {
        let mut nulls = HashSet::new();
        use ValidationError::*;
        for (pf, n) in null_pfs
            .iter()
            .zip(txns.0.iter())
            .flat_map(|(pfs, txn)| pfs.iter().zip(txn.nullifiers().into_iter()))
        {
            if nulls.contains(&n)
                || pf
                    .check(n, &self.nullifiers_root)
                    .map_err(|_| BadNullifierProof {})?
            {
                return Err(NullifierAlreadyExists { nullifier: n });
            }

            nulls.insert(n);
        }

        let verif_keys = txns
            .0
            .iter()
            .map(|txn| match txn {
                TransactionNote::Mint(_) => Ok(&self.verif_crs.mint),
                TransactionNote::Transfer(note) => {
                    let num_inputs = note.inputs_nullifiers.len();
                    let num_outputs = note.output_commitments.len();
                    self.verif_crs
                        .xfr
                        .key_for_size((num_inputs, num_outputs))
                        .ok_or(UnsupportedTransferSize {
                            num_inputs,
                            num_outputs,
                        })
                }
                TransactionNote::Freeze(note) => {
                    let num_inputs = note.input_nullifiers.len();
                    self.verif_crs
                        .freeze
                        .key_for_size(num_inputs)
                        .ok_or(UnsupportedFreezeSize { num_inputs })
                }
            })
            .collect::<Result<Vec<_>, _>>()?;

        if !txns.0.is_empty() {
            txn_batch_verify(
                &txns.0,
                &txns
                    .0
                    .iter()
                    .map(|note| {
                        // Only validate transactions if we can confirm that the record Merkle root
                        // they were generated with is a valid previous or current ledger state.
                        if self.record_merkle_root == note.merkle_root()
                            || self.past_record_merkle_roots.contains(&note.merkle_root())
                        {
                            Ok(note.merkle_root())
                        } else {
                            Err(BadMerkleRoot {})
                        }
                    })
                    .collect::<Result<Vec<_>, _>>()?,
                now,
                &verif_keys,
            )
            .map_err(|err| CryptoError { err })?;
        }

        Ok((txns, null_pfs))
    }

    pub fn validate_and_apply(
        &mut self,
        now: u64,
        txns: Block,
        null_pfs: Vec<Vec<SetMerkleProof>>,
        remember_commitments: bool,
    ) -> Result<Vec<u64> /* new uids */, ValidationError> {
        let (txns, _null_pfs) = self.validate_block(now, txns, null_pfs.clone())?;
        let comm = self.commit();
        self.prev_commit_time = now;
        self.prev_block = txns.clone();

        let nullifiers = txns
            .0
            .iter()
            .zip(null_pfs.into_iter())
            .flat_map(|(txn, null_pfs)| txn.nullifiers().into_iter().zip(null_pfs.into_iter()))
            .collect();

        self.nullifiers_root = set_merkle_lw_multi_insert(nullifiers, self.nullifiers_root)
            .map_err(|_| ValidationError::BadNullifierProof {})?
            .0;

        let mut ret = vec![];
        for o in txns
            .0
            .iter()
            .flat_map(|x| x.output_commitments().into_iter())
        {
            let uid = self.next_uid;
            self.record_merkle_frontier.push(o);
            if !remember_commitments {
                self.record_merkle_frontier.forget(uid).expect_ok().unwrap();
            }
            ret.push(uid);
            self.next_uid += 1;
            assert_eq!(self.next_uid, self.record_merkle_frontier.num_leaves());
        }

        if self.past_record_merkle_roots.len() >= Self::RECORD_ROOT_HISTORY_SIZE {
            self.past_record_merkle_roots.pop_back();
        }
        self.past_record_merkle_roots
            .push_front(self.record_merkle_root);
        self.record_merkle_root = self.record_merkle_frontier.get_root_value();
        self.prev_state = comm;
        Ok(ret)
    }
}

pub struct MultiXfrTestState {
    pub prng: ChaChaRng,

    pub univ_setup: &'static jf_txn::proof::UniversalParam,
    pub prove_key: ProverKey<'static>,
    pub verif_key: VerifierKey,

    pub native_token: AssetDefinition,

    pub keys: Vec<UserKeyPair>,

    pub asset_seeds: Vec<(AssetCodeSeed, Vec<u8>)>,
    pub asset_defs: Vec<AssetDefinition>,

    pub fee_records: Vec<u64>, // for each key
    pub owners: Vec<usize>,    // for each record
    pub memos: Vec<ReceiverMemo>,
    pub nullifiers: SetMerkleTree,
    pub record_merkle_tree: merkle_tree::MerkleTree<RecordCommitment>,
    // pub asset_defs: Vec<AssetDefinition>,
    pub validator: ValidatorState,

    pub outer_timer: Instant,
    pub inner_timer: Instant,
}

/// Generates universal parameter and store it to file.
pub fn set_universal_param(prng: &mut ChaChaRng) {
    let universal_param = jf_txn::proof::universal_setup(
        *[
            compute_universal_param_size(NoteType::Transfer, 3, 3, MERKLE_HEIGHT).unwrap_or_else(
                |err| {
                    panic!(
                        "Error while computing the universal parameter size for Transfer: {}",
                        err
                    )
                },
            ),
            compute_universal_param_size(NoteType::Mint, 0, 0, MERKLE_HEIGHT).unwrap_or_else(
                |err| {
                    panic!(
                        "Error while computing the universal parameter size for Mint: {}",
                        err
                    )
                },
            ),
            compute_universal_param_size(NoteType::Freeze, 2, 2, MERKLE_HEIGHT).unwrap_or_else(
                |err| {
                    panic!(
                        "Error while computing the universal parameter size for Freeze: {}",
                        err
                    )
                },
            ),
        ]
        .iter()
        .max()
        .unwrap(),
        prng,
    )
    .unwrap_or_else(|err| panic!("Error while setting up the universal parameter: {}", err));
    let param_bytes = bincode::serialize(&universal_param)
        .unwrap_or_else(|err| panic!("Error while serializing the universal parameter: {}", err));
    // TODO: Remove literal relative paths (https://gitlab.com/translucence/systems/system/-/issues/17)
    let mut file = File::create("../../zerok/zerok_lib/src/universal_param".to_string())
        .unwrap_or_else(|err| panic!("Error while creating a universal parameter file: {}", err));
    file.write_all(&param_bytes).unwrap_or_else(|err| {
        panic!(
            "Error while writing to the universal parameter file: {}",
            err
        )
    });
}

/// Reads universal parameter from file if it exists. If not, generates the universal parameter, stores
/// it to file, and returns it.
pub fn get_universal_param(prng: &mut ChaChaRng) -> jf_txn::proof::UniversalParam {
    // TODO: Remove literal relative paths (https://gitlab.com/translucence/systems/system/-/issues/17)
    let path_str = "../../zerok/zerok_lib/src/universal_param".to_string();
    let path = Path::new(&path_str);
    let mut file = match File::open(&path) {
        Ok(f) => f,
        Err(_) => {
            set_universal_param(prng);
            File::open(&path).unwrap_or_else(|_| {
                panic!(
                    "Cannot find the universal parameter file after generation: {}",
                    path.display()
                )
            })
        }
    };
    let mut param_bytes = Vec::new();
    file.read_to_end(&mut param_bytes)
        .unwrap_or_else(|err| panic!("Error while reading the universal parameter file: {}", err));
    bincode::deserialize(&param_bytes[..])
        .unwrap_or_else(|err| panic!("Error while deserializing the universal parameter: {}", err))
}

#[derive(Debug, Clone, Copy)]
pub struct MultiXfrRecordSpec {
    pub asset_def_ix: u8,
    pub owner_key_ix: u8,
    pub asset_amount: u64,
}

impl MultiXfrTestState {
    pub fn update_timer<F>(now: &mut Instant, print: F)
    where
        F: FnOnce(f32),
    {
        print(now.elapsed().as_secs_f32());
        *now = Instant::now();
    }

    /// Creates test state with initial records.
    ///
    /// Notes: `initial_records` must have at least one record, which is the first element of the tuple, `MultiXfrRecordSpec`.
    /// The second element, `Vec<MultiXfrRecordSpec>`, may store additional elements or be `None`.
    pub fn initialize(
        seed: [u8; 32],
        num_keys: u8,
        num_asset_defs: u8,
        initial_records: (MultiXfrRecordSpec, Vec<MultiXfrRecordSpec>),
    ) -> Result<Self, Box<dyn std::error::Error>> {
        let mut timer = Instant::now();
        Self::update_timer(&mut timer, |_| println!("Generating params"));
        let mut prng = ChaChaRng::from_seed(seed);

        let univ_setup = Box::leak(Box::new(get_universal_param(&mut prng)));
        let (xfr_prove_key_22, xfr_verif_key_22, _) =
            jf_txn::proof::transfer::preprocess(univ_setup, 2, 2, MERKLE_HEIGHT)?;
        let (xfr_prove_key_33, xfr_verif_key_33, _) =
            jf_txn::proof::transfer::preprocess(univ_setup, 3, 3, MERKLE_HEIGHT)?;
        let (mint_prove_key, mint_verif_key, _) =
            jf_txn::proof::mint::preprocess(univ_setup, MERKLE_HEIGHT)?;
        let (freeze_prove_key, freeze_verif_key, _) =
            jf_txn::proof::freeze::preprocess(univ_setup, 2, MERKLE_HEIGHT)?;

        let native_token = AssetDefinition::native();

        Self::update_timer(&mut timer, |t| println!("CRS set up: {}s", t));

        let keys: Vec<_> = (0..=(num_keys as usize + 1))
            .map(|_| UserKeyPair::generate(&mut prng))
            .collect();

        let asset_seeds: Vec<(AssetCodeSeed, Vec<u8>)> = (0..=(num_asset_defs as usize))
            .map(|i| {
                (
                    AssetCodeSeed::generate(&mut prng),
                    format!("Def {}", i).as_bytes().to_vec(),
                )
            })
            .collect();
        let asset_defs: Vec<AssetDefinition> = once(Ok(native_token.clone()))
            .chain(asset_seeds.iter().map(|(seed, desc)| {
                AssetDefinition::new(AssetCode::new(*seed, desc), Default::default())
            }))
            .collect::<Result<Vec<_>, _>>()?;

        let mut owners = vec![];
        let mut memos = vec![];

        Self::update_timer(&mut timer, |t| println!("Keys and defs: {}s", t));

        let mut t = MerkleTree::new(MERKLE_HEIGHT).ok_or(ValidationError::Failed {})?;

        let mut fee_records = vec![];

        for key in 0..keys.len() as u8 {
            let amt = 1u64 << 32;
            fee_records.push(t.num_leaves());
            let def = &asset_defs[0];
            let key = key as usize % keys.len();
            owners.push(key);
            let key = &keys[key];
            let rec = RecordOpening::new(
                &mut prng,
                amt,
                def.clone(),
                key.pub_key(),
                FreezeFlag::Unfrozen,
            );

            t.push(RecordCommitment::from(&rec));

            memos.push(ReceiverMemo::from_ro(&mut prng, &rec, &[])?);
        }

        Self::update_timer(&mut timer, |t| println!("Native token records: {}s", t));

        let nullifiers: SetMerkleTree = Default::default();

        let verif_key = VerifierKey {
            mint: TransactionVerifyingKey::Mint(mint_verif_key),
            xfr: KeySet::new(
                vec![
                    ((2, 2), TransactionVerifyingKey::Transfer(xfr_verif_key_22)),
                    ((3, 3), TransactionVerifyingKey::Transfer(xfr_verif_key_33)),
                ]
                .into_iter(),
            )?,
            freeze: KeySet::new(
                vec![(2, TransactionVerifyingKey::Freeze(freeze_verif_key))].into_iter(),
            )?,
        };

        Self::update_timer(&mut timer, |t| println!("Verify Keys: {}s", t));

        let mut ret = Self {
            univ_setup,
            prng,
            prove_key: ProverKey {
                mint: mint_prove_key,
                xfr: KeySet::new(
                    vec![((2, 2), xfr_prove_key_22), ((3, 3), xfr_prove_key_33)].into_iter(),
                )?,
                freeze: KeySet::new(vec![(2, freeze_prove_key)].into_iter())?,
            },
            verif_key: verif_key.clone(),
            native_token,
            keys,
            fee_records,
            asset_seeds,
            asset_defs,
            owners,
            memos,
            nullifiers, /*asset_defs,*/
            record_merkle_tree: t.clone(),
            validator: ValidatorState::new(verif_key, t),
            outer_timer: timer,
            inner_timer: Instant::now(),
        };

        let mut setup_block = ElaboratedBlock::next_block(&ret.validator);

        let mut keys_in_block = HashSet::<usize>::new();

        let mut to_add = std::iter::once(initial_records.0)
            .chain((initial_records.1).into_iter())
            .flat_map(|x| vec![x, x].into_iter())
            .map(|spec| (spec.asset_def_ix, spec.owner_key_ix, spec.asset_amount))
            .collect::<Vec<_>>();

        while !to_add.is_empty() {
            let mut this_block = vec![];
            for (def_ix, key, amt) in core::mem::take(&mut to_add).into_iter() {
                let amt = if amt < 2 { 2 } else { amt };
                let def_ix = def_ix as usize % ret.asset_defs.len();
                // We can't mint native tokens
                let def_ix = if def_ix < 1 { 1 } else { def_ix };
                let kix = key as usize % ret.keys.len();

                if keys_in_block.contains(&kix) {
                    to_add.push((def_ix as u8, key, amt));
                    continue;
                } else {
                    keys_in_block.insert(kix);
                    this_block.push((def_ix as u8, key, amt));
                }
            }

            let this_block = this_block
                .into_iter()
                .map(|x| ChaChaRng::from_rng(&mut ret.prng).map(|y| (x, y)))
                .collect::<Result<Vec<_>, _>>()?;

            let txns = this_block
                .into_par_iter()
                .map(|((def_ix, key, amt), mut prng)| {
                    let amt = if amt < 2 { 2 } else { amt };
                    let def_ix = def_ix as usize % ret.asset_defs.len();
                    // We can't mint native tokens
                    let def_ix = if def_ix < 1 { 1 } else { def_ix };
                    let def = ret.asset_defs[def_ix].clone();
                    let kix = key as usize % ret.keys.len();

                    let key = &ret.keys[kix];

                    let rec = RecordOpening::new(
                        &mut prng,
                        amt,
                        def,
                        key.pub_key(),
                        FreezeFlag::Unfrozen,
                    );

                    /*
                                *
                                * pub fn generate<R>(
                        rng: &mut R,
                        mint_ro: RecordOpening,
                        ac_seed: AssetCodeSeed,
                        ac_description: &[u8],
                        fee_input: FeeInput<'_>,
                        fee: u64,
                        proving_key: &MintProvingKey<'_>
                    ) -> Result<(Self, [ReceiverMemo; 2], Signature, RecordOpening), TxnApiError>
                                */

                    let fee_ix = ret.fee_records[kix];
                    let fee_rec = {
                        let comm = ret
                            .record_merkle_tree
                            .get_leaf(fee_ix as u64)
                            .expect_ok()
                            .unwrap()
                            .0;
                        let memo = ret.memos[fee_ix as usize].clone();
                        let open_rec = memo.decrypt(key, &comm, &[]).unwrap();
                        let nullifier = key.nullify(
                            open_rec.asset_def.policy_ref().freezer_pub_key(),
                            fee_ix as u64,
                            &comm,
                        );
                        assert!(!ret.nullifiers.contains(nullifier).unwrap().0);
                        open_rec
                    };

                    assert_eq!(
                        ret.record_merkle_tree.get_root_value(),
                        ret.validator.record_merkle_frontier.get_root_value()
                    );
                    let fee_input = FeeInput {
                        ro: fee_rec,
                        owner_keypair: key,
                        acc_member_witness: AccMemberWitness {
                            merkle_path: ret
                                .record_merkle_tree
                                .get_leaf(fee_ix)
                                .expect_ok()
                                .unwrap()
                                .1,
                            root: ret.validator.record_merkle_frontier.get_root_value(),
                            uid: fee_ix,
                        },
                    };

                    let (fee_info, fee_out_rec) = TxnFeeInfo::new(&mut prng, fee_input, 1).unwrap();

                    let memos = vec![
                        ReceiverMemo::from_ro(&mut prng, &fee_out_rec, &[]).unwrap(),
                        ReceiverMemo::from_ro(&mut prng, &rec, &[]).unwrap(),
                    ];

                    // TODO: use and check the ReceiverMemo signature
                    let (note, _memo_kp) = MintNote::generate(
                        &mut prng,
                        rec,
                        ret.asset_seeds[def_ix - 1].0,
                        &ret.asset_seeds[def_ix - 1].1,
                        fee_info,
                        &ret.prove_key.mint,
                    )
                    .unwrap();

                    (kix, note, memos)
                })
                .collect::<Vec<_>>();

            for (kix, note, memos) in txns {
                let nul = ret.nullifiers.contains(note.input_nullifier).unwrap().1;

                let ix = setup_block.block.0.len();
                ret.try_add_transaction(
                    &mut setup_block,
                    ElaboratedTransaction {
                        txn: TransactionNote::Mint(Box::new(note)),
                        proofs: vec![nul],
                    },
                    0,
                    ix,
                    0,
                    memos,
                    vec![kix, kix],
                )
                .unwrap();
            }

            keys_in_block.clear();
            ret.validate_and_apply(core::mem::take(&mut setup_block), 0, 0, 0.0)
                .unwrap();

            setup_block = ElaboratedBlock::next_block(&ret.validator);
        }

        ret.validate_and_apply(core::mem::take(&mut setup_block), 0, 0, 0.0)
            .unwrap();

        Ok(ret)
    }

    /// Generates transactions with the specified block information.
    ///
    /// For each transaction `(multi_input, rec1, rec2, key1, key2, diff)` in `block`, takes the the
    ///     records {rec1} or {rec1, rec2} (depending on the value of `multi_input`), transfers them
    ///     to `key1`, and, if `multi_input`, `key2`, and tries to have the difference in value
    ///     between the output records be `diff`.
    ///
    /// Returns vector of
    ///     index of transaction within block
    ///     (receiver memos, receiver indices)
    ///     transaction
    ///
    /// Note: `round` and `num_txs` are for `println!`s only.
    // Issue: https://gitlab.com/translucence/systems/system/-/issues/16.
    #[allow(clippy::type_complexity)]
    pub fn generate_transactions(
        &mut self,
        round: usize,
        block: Vec<(bool, u16, u16, u8, u8, i32)>,
        num_txs: usize,
    ) -> Result<
        Vec<(usize, Vec<(usize, ReceiverMemo)>, ElaboratedTransaction)>,
        Box<dyn std::error::Error>,
    > {
        let splits = block
            .into_iter()
            .enumerate()
            .map(|x| ChaChaRng::from_rng(&mut self.prng).map(|y| (x, y)))
            .collect::<Result<Vec<_>, _>>()?;

        let mut txns = splits
            .into_par_iter()
            .map(
                |((ix, (multi_input, in1, in2, k1, k2, amt_diff)), mut prng)| {
                    let now = Instant::now();

                    println!("Txn {}.{}/{}", round + 1, ix, num_txs);

                    let mut fee_rec = None;
                    let mut rec1 = None;
                    let mut rec2 = None;

                    let mut in1 = in1 as usize % self.owners.len();
                    let mut in2 = in2 as usize % self.owners.len();
                    for i in (0..(self.owners.len() - in1)).rev() {
                        let memo = &self.memos[i];
                        let kix = self.owners[i];
                        // it's their fee wallet
                        if i as u64 == self.fee_records[kix] {
                            continue;
                        }

                        let key = &self.keys[kix];

                        let comm = self
                            .record_merkle_tree
                            .get_leaf(i as u64)
                            .expect_ok()
                            .unwrap()
                            .0;

                        let open_rec = memo.decrypt(key, &comm, &[]).unwrap();

                        let nullifier = key.nullify(
                            open_rec.asset_def.policy_ref().freezer_pub_key(),
                            i as u64,
                            &comm,
                        );
                        if !self.nullifiers.contains(nullifier).unwrap().0 {
                            in1 = i;
                            rec1 = Some((open_rec, kix));
                            let fee_ix = self.fee_records[kix];
                            fee_rec = Some((fee_ix, {
                                let comm = self
                                    .record_merkle_tree
                                    .get_leaf(fee_ix as u64)
                                    .expect_ok()
                                    .unwrap()
                                    .0;
                                let memo = self.memos[fee_ix as usize].clone();
                                let open_rec = memo.decrypt(key, &comm, &[]).unwrap();
                                let nullifier = key.nullify(
                                    open_rec.asset_def.policy_ref().freezer_pub_key(),
                                    fee_ix as u64,
                                    &comm,
                                );
                                assert!(!self.nullifiers.contains(nullifier).unwrap().0);
                                open_rec
                            }));
                        }
                    }

                    if !multi_input {
                        if let Some((rec1, in_key1)) = &rec1 {
                            return self.generate_single_record_transfer(
                                &mut prng,
                                in1,
                                rec1.clone(),
                                *in_key1,
                                fee_rec,
                                k1,
                                round,
                                ix,
                                num_txs,
                                now,
                            );
                        }
                    }

                    // TODO; factor this into a local closure or something instead
                    // of a pasted block
                    for i in (0..(self.owners.len() - in2)).rev() {
                        if i == in1 {
                            continue;
                        }

                        let memo = &self.memos[i];
                        let kix = self.owners[i];
                        let key = &self.keys[kix];

                        if i as u64 == self.fee_records[kix] {
                            continue;
                        }

                        let comm = self
                            .record_merkle_tree
                            .get_leaf(i as u64)
                            .expect_ok()
                            .unwrap()
                            .0;

                        let open_rec = memo.decrypt(key, &comm, &[]).unwrap();

                        let nullifier = key.nullify(
                            open_rec.asset_def.policy_ref().freezer_pub_key(),
                            i as u64,
                            &comm,
                        );
                        if !self.nullifiers.contains(nullifier).unwrap().0 {
                            in2 = i;
                            rec2 = Some((open_rec, kix));
                            if fee_rec.is_none() {
                                let fee_ix = self.fee_records[kix];
                                fee_rec = Some((fee_ix, {
                                    let comm = self
                                        .record_merkle_tree
                                        .get_leaf(fee_ix as u64)
                                        .expect_ok()
                                        .unwrap()
                                        .0;
                                    let memo = self.memos[fee_ix as usize].clone();
                                    let open_rec = memo.decrypt(key, &comm, &[]).unwrap();
                                    let nullifier = key.nullify(
                                        open_rec.asset_def.policy_ref().freezer_pub_key(),
                                        fee_ix as u64,
                                        &comm,
                                    );
                                    assert!(!self.nullifiers.contains(nullifier).unwrap().0);
                                    open_rec
                                }));
                            }
                            break;
                        }
                    }

                    if !multi_input {
                        if let Some((rec2, in_key2)) = &rec2 {
                            return self.generate_single_record_transfer(
                                &mut prng,
                                in2,
                                rec2.clone(),
                                *in_key2,
                                fee_rec,
                                k1,
                                round,
                                ix,
                                num_txs,
                                now,
                            );
                        }
                    }

                    if rec1.is_none() || rec2.is_none() {
                        println!(
                            "Txn {}.{}/{}: No records found, {}s",
                            round + 1,
                            ix,
                            num_txs,
                            now.elapsed().as_secs_f32()
                        );
                        return None;
                    }

                    let (fee_ix, fee_rec) = fee_rec?;
                    let ((rec1, in_key1), (rec2, in_key2)) = (rec1?, rec2?);
                    let in_key1_ix = in_key1;
                    let in_key1 = &self.keys[in_key1];
                    let in_key2 = &self.keys[in_key2];

                    assert!(fee_ix != in1 as u64);
                    assert!(fee_ix != in2 as u64);

                    let k1 = k1 as usize % self.keys.len();
                    let k1_ix = k1;
                    let k1 = &self.keys[k1];
                    let k2 = k2 as usize % self.keys.len();
                    let k2_ix = k2;
                    let k2 = &self.keys[k2];

                    let out_def1 = rec1.asset_def.clone();
                    let out_def2 = rec2.asset_def.clone();

                    let (out_amt1, out_amt2) = {
                        if out_def1 == out_def2 {
                            let total = rec1.amount + rec2.amount;
                            let offset = (amt_diff as i64) / 2;
                            let midval = (total / 2) as i64;
                            let amt1 = midval + offset;
                            let amt1 = if amt1 < 1 {
                                1
                            } else if amt1 as u64 >= total {
                                total - 1
                            } else {
                                amt1 as u64
                            };
                            let amt2 = total - amt1;
                            (amt1, amt2)
                        } else {
                            (rec1.amount, rec2.amount)
                        }
                    };

                    // dbg!(&out_amt1);
                    // dbg!(&out_amt2);
                    // dbg!(&fee_rec.amount);

                    let out_rec1 = RecordOpening::new(
                        &mut prng,
                        out_amt1,
                        out_def1,
                        k1.pub_key(),
                        FreezeFlag::Unfrozen,
                    );

                    let out_rec2 = RecordOpening::new(
                        &mut prng,
                        out_amt2,
                        out_def2,
                        k2.pub_key(),
                        FreezeFlag::Unfrozen,
                    );

                    // self.memos.push(ReceiverMemo::from_ro(&mut prng, &out_rec1, &[]).unwrap());
                    // self.memos.push(ReceiverMemo::from_ro(&mut prng, &out_rec2, &[]).unwrap());

                    println!(
                        "Txn {}.{}/{} inputs chosen: {}",
                        round + 1,
                        ix,
                        num_txs,
                        now.elapsed().as_secs_f32()
                    );
                    let now = Instant::now();

                    let fee_input = FeeInput {
                        ro: fee_rec,
                        owner_keypair: in_key1,
                        acc_member_witness: AccMemberWitness {
                            merkle_path: self
                                .record_merkle_tree
                                .get_leaf(fee_ix)
                                .expect_ok()
                                .unwrap()
                                .1,
                            root: self.validator.record_merkle_frontier.get_root_value(),
                            uid: fee_ix,
                        },
                    };

                    let input1 = TransferNoteInput {
                        ro: rec1,
                        owner_keypair: in_key1,
                        cred: None,
                        acc_member_witness: AccMemberWitness {
                            merkle_path: self
                                .record_merkle_tree
                                .get_leaf(in1 as u64)
                                .expect_ok()
                                .unwrap()
                                .1,
                            root: self.validator.record_merkle_frontier.get_root_value(),
                            uid: in1 as u64,
                        },
                    };

                    let input2 = TransferNoteInput {
                        ro: rec2,
                        owner_keypair: in_key2,
                        cred: None,
                        acc_member_witness: AccMemberWitness {
                            merkle_path: self
                                .record_merkle_tree
                                .get_leaf(in2 as u64)
                                .expect_ok()
                                .unwrap()
                                .1,
                            root: self.validator.record_merkle_frontier.get_root_value(),
                            uid: in2 as u64,
                        },
                    };

                    println!(
                        "Txn {}.{}/{} inputs generated: {}",
                        round + 1,
                        ix,
                        num_txs,
                        now.elapsed().as_secs_f32()
                    );
                    let now = Instant::now();

                    let (fee_info, fee_out_rec) = TxnFeeInfo::new(&mut prng, fee_input, 1).unwrap();

                    let owner_memos = vec![&fee_out_rec, &out_rec1, &out_rec2]
                        .into_iter()
                        .map(|r| ReceiverMemo::from_ro(&mut prng, r, &[]))
                        .collect::<Result<Vec<_>, _>>()
                        .unwrap();

                    let (txn, _owner_memo_kp) = TransferNote::generate_non_native(
                        &mut prng,
                        vec![input1, input2],
                        &[out_rec1, out_rec2],
                        fee_info,
                        self.validator.prev_commit_time + 1,
                        self.prove_key.xfr.key_for_size((3, 3)).unwrap(),
                    )
                    .unwrap();

                    // owner_memos_key
                    // .verify(&helpers::get_owner_memos_digest(&owner_memos),
                    //     &owner_memos_sig)?;
                    println!(
                        "Txn {}.{}/{} note generated: {}",
                        round + 1,
                        ix,
                        num_txs,
                        now.elapsed().as_secs_f32()
                    );
                    let now = Instant::now();

                    let nullifier_pfs = txn
                        .inputs_nullifiers
                        .iter()
                        .map(|n| self.nullifiers.contains(*n).unwrap().1)
                        .collect();

                    println!(
                        "Txn {}.{}/{} nullifier proofs generated: {}s",
                        round + 1,
                        ix,
                        num_txs,
                        now.elapsed().as_secs_f32()
                    );

                    assert_eq!(owner_memos.len(), 3);
                    let keys_and_memos = vec![in_key1_ix, k1_ix, k2_ix]
                        .into_iter()
                        .zip(owner_memos.into_iter())
                        .collect();

                    Some((
                        ix,
                        keys_and_memos,
                        ElaboratedTransaction {
                            txn: TransactionNote::Transfer(Box::new(txn)),
                            proofs: nullifier_pfs,
                        },
                    ))
                },
            )
            .filter_map(|x| x)
            .collect::<Vec<_>>();

        txns.sort_by(|(i, _, _), (j, _, _)| i.cmp(j));
        Ok(txns)
    }

    #[allow(clippy::too_many_arguments)]
    #[allow(clippy::type_complexity)]
    fn generate_single_record_transfer(
        &self,
        prng: &mut ChaChaRng,
        rec_ix: usize,
        rec: RecordOpening,
        in_key_ix: usize,
        fee_rec: Option<(u64, RecordOpening)>,
        out_key_ix: u8,
        round: usize,
        ix: usize,
        num_txs: usize,
        now: Instant,
    ) -> Option<(usize, Vec<(usize, ReceiverMemo)>, ElaboratedTransaction)> {
        println!(
            "Txn {}.{}/{}: generating single-input transaction {}s",
            round + 1,
            ix,
            num_txs,
            now.elapsed().as_secs_f32()
        );
        let now = Instant::now();

        let in_key = &self.keys[in_key_ix];
        let (fee_ix, fee_rec) = fee_rec?;

        let out_key_ix = out_key_ix as usize % self.keys.len();
        let out_key = &self.keys[out_key_ix];

        assert_ne!(rec.amount, 0);
        let out_rec1 = RecordOpening::new(
            prng,
            rec.amount,
            rec.asset_def.clone(),
            out_key.pub_key(),
            FreezeFlag::Unfrozen,
        );

        println!(
            "Txn {}.{}/{} inputs chosen: {}",
            round + 1,
            ix,
            num_txs,
            now.elapsed().as_secs_f32()
        );
        let now = Instant::now();

        let fee_input = FeeInput {
            ro: fee_rec,
            owner_keypair: in_key,
            acc_member_witness: AccMemberWitness {
                merkle_path: self
                    .record_merkle_tree
                    .get_leaf(fee_ix)
                    .expect_ok()
                    .unwrap()
                    .1,
                root: self.validator.record_merkle_frontier.get_root_value(),
                uid: fee_ix,
            },
        };

        let input = TransferNoteInput {
            ro: rec,
            owner_keypair: in_key,
            cred: None,
            acc_member_witness: AccMemberWitness {
                merkle_path: self
                    .record_merkle_tree
                    .get_leaf(rec_ix as u64)
                    .expect_ok()
                    .unwrap()
                    .1,
                root: self.validator.record_merkle_frontier.get_root_value(),
                uid: rec_ix as u64,
            },
        };

        println!(
            "Txn {}.{}/{} inputs generated: {}",
            round + 1,
            ix,
            num_txs,
            now.elapsed().as_secs_f32()
        );
        let now = Instant::now();

        let (fee_info, fee_out_rec) = TxnFeeInfo::new(prng, fee_input, 1).unwrap();

        let owner_memos = vec![&fee_out_rec, &out_rec1]
            .into_iter()
            .map(|r| ReceiverMemo::from_ro(prng, r, &[]))
            .collect::<Result<Vec<_>, _>>()
            .unwrap();

        let (txn, _owner_memo_kp) = TransferNote::generate_non_native(
            prng,
            vec![input],
            &[out_rec1],
            fee_info,
            self.validator.prev_commit_time + 1,
            self.prove_key.xfr.key_for_size((2, 2)).unwrap(),
        )
        .unwrap();

        println!(
            "Txn {}.{}/{} note generated: {}",
            round + 1,
            ix,
            num_txs,
            now.elapsed().as_secs_f32()
        );
        let now = Instant::now();

        let nullifier_pfs = txn
            .inputs_nullifiers
            .iter()
            .map(|n| self.nullifiers.contains(*n).unwrap().1)
            .collect();

        println!(
            "Txn {}.{}/{} nullifier proofs generated: {}s",
            round + 1,
            ix,
            num_txs,
            now.elapsed().as_secs_f32()
        );

        assert_eq!(owner_memos.len(), 2);
        let keys_and_memos = vec![in_key_ix, out_key_ix]
            .into_iter()
            .zip(owner_memos.into_iter())
            .collect();

        Some((
            ix,
            keys_and_memos,
            ElaboratedTransaction {
                txn: TransactionNote::Transfer(Box::new(txn)),
                proofs: nullifier_pfs,
            },
        ))
    }

    /// Tries to add a transaction to a block.
    ///
    /// Note: `round` and `num_txs` are for `println!`s only.
    // Issue: https://gitlab.com/translucence/systems/system/-/issues/16.
    #[allow(clippy::too_many_arguments)]
    pub fn try_add_transaction(
        &mut self,
        blk: &mut ElaboratedBlock,
        txn: ElaboratedTransaction,
        round: usize,
        ix: usize,
        num_txs: usize,
        owner_memos: Vec<ReceiverMemo>,
        kixs: Vec<usize>,
    ) -> Result<(), ValidationError> {
        println!("Block {}/{} trying to add {}", round + 1, num_txs, ix);

        let base_ix = self.record_merkle_tree.num_leaves()
            + blk
                .block
                .0
                .iter()
                .map(|x| x.output_commitments().len() as u64)
                .sum::<u64>();
        let newblk = blk.add_transaction(&self.validator, &txn)?;
        println!("Block {}/{} adding {}", round + 1, num_txs, ix);
        self.memos.extend(owner_memos);
        self.fee_records[kixs[0]] = base_ix;
        self.owners.extend(kixs);

        *blk = newblk;
        Ok(())
    }

    /// Validates and applys a block.
    ///
    /// Note: `round` and `num_txs` are for `println!`s only.
    // Issue: https://gitlab.com/translucence/systems/system/-/issues/16.
    pub fn validate_and_apply(
        &mut self,
        blk: ElaboratedBlock,
        round: usize,
        num_txs: usize,
        generation_time: f32,
    ) -> Result<(), ValidationError> {
        Self::update_timer(&mut self.inner_timer, |_| ());

        if !blk.validate_block(&self.validator) {
            self.validator.validate_block(
                self.validator.prev_commit_time + 1,
                blk.block.clone(),
                blk.proofs,
            )?;
            return Err(ValidationError::Failed {});
        }
        let new_state = blk.append_to(&self.validator).unwrap();

        for n in blk.block.0.iter().flat_map(|x| x.nullifiers().into_iter()) {
            assert!(!self.nullifiers.contains(n).unwrap().0);
            self.nullifiers.insert(n);
        }
        for comm in blk
            .block
            .0
            .iter()
            .flat_map(|x| x.output_commitments().into_iter())
        {
            self.record_merkle_tree.push(comm);
        }

        self.validator = new_state;

        let mut checking_time: f32 = 0.0;
        Self::update_timer(&mut self.inner_timer, |t| {
            checking_time = t;
        });

        Self::update_timer(&mut self.outer_timer, |t| {
            println!(
                "Block {}/{}: {} transactions, {}s ({}s generation, {}s checking)",
                round + 1,
                num_txs,
                blk.block.0.len(),
                t,
                generation_time,
                checking_time
            )
        });

        assert_eq!(self.nullifiers.hash(), self.validator.nullifiers_root);
        Ok(())
    }
}

#[derive(Debug, Snafu)]
#[snafu(visibility = "pub(crate)")]
pub enum WalletError {
    InsufficientBalance {
        asset: AssetCode,
        required: u64,
        actual: u64,
    },
    Fragmentation {
        asset: AssetCode,
        amount: u64,
        suggested_amount: u64,
        max_records: usize,
    },
    TooManyOutputs {
        asset: AssetCode,
        max_records: usize,
        num_receivers: usize,
        num_change_records: usize,
    },
    UndefinedAsset {
        asset: AssetCode,
    },
    InvalidBlock {
        val_err: ValidationError,
    },
    NullifierAlreadyPublished {
        nullifier: Nullifier,
    },
}

// Events consumed by the wallet produced by the backend (which potentially includes validators,
// query servers, bulletin boards, etc.). Eventually we may want the wallet to subscribe itself to
// these events transparently, but this part of the system is underspecified, so for now the wallet
// simply has a public method for receiving mocked versions of these events.
#[derive(Clone)]
pub enum LedgerEvent {
    Commit(ElaboratedBlock, Vec<Vec<ReceiverMemo>>),
    Reject(ElaboratedBlock),
}

pub trait Wallet<'a> {
    #[allow(clippy::too_many_arguments)]
    fn new(
        seed: [u8; 32],
        proving_key: ProverKey<'a>,
        key_pair: UserKeyPair,
        initial_grant: Vec<(RecordOpening, u64)>,
        record_merkle_tree: &MerkleTree<RecordCommitment>,
        nullifiers: SetMerkleTree,
        validator: ValidatorState,
    ) -> Self;
    fn address(&self) -> UserPubKey;
    fn balance(&self, asset: &AssetCode) -> u64;
    fn handle_event(&mut self, event: LedgerEvent) -> Result<(), Box<dyn std::error::Error>>;
    fn transfer(
        &mut self,
        asset: &AssetDefinition,
        receivers: &[(UserPubKey, u64)],
        fee: u64,
    ) -> Result<(ElaboratedTransaction, Vec<ReceiverMemo>, Signature), Box<dyn std::error::Error>>;

    /// If a transaction is rejected because the state of the ledger has changed since it was built,
    /// we may be able to resubmit it after just updating its nullifier proofs (which is cheap to
    /// do) since the validator can verify the ZKP even if it is out-of-date by up to
    /// RECORD_ROOT_HISTORY_SIZE states.
    ///
    /// Validators may also update the nullifier proofs automatically and re-verify the transactions
    /// without incurring an extra network round trip. However, the wallet should have the
    /// capability of doing this if needed because not all validators will store the entire
    /// nullifier set needed to do the proofs.
    ///
    /// Eventually, the wallet should do this and resubmit the transaction automatically (e.g.
    /// whenever it receives a relevant LedgerEvent::Reject), but in the current design the wallet
    /// has no way to talk directly to the validators.
    fn update_nullifier_proofs(
        &self,
        txn: &mut ElaboratedTransaction,
    ) -> Result<(), Box<dyn std::error::Error>>;
}

struct OwnedRecord {
    ro: RecordOpening,
    uid: u64,
    // if Some(t), this record is on hold until the validator timestamp surpasses `t`, because this
    // record has been used as an input to a transaction that is not yet confirmed.
    hold_until: Option<u64>,
}

impl OwnedRecord {
    fn on_hold(&self, now: u64) -> bool {
        matches!(self.hold_until, Some(t) if t > now)
    }

    fn hold_until(&mut self, until: u64) {
        self.hold_until = Some(until);
    }

    fn unhold(&mut self) {
        self.hold_until = None;
    }
}

pub struct RecordDatabase {
    owned_records: HashMap<u64, OwnedRecord>,
    // record (size, uid) indexed by asset type, for easy allocation as transfer inputs. The records
    // for each asset are ordered by increasing size, which makes it easy to implement a worst-fit
    // allocator that minimizes fragmentation.
    asset_records: HashMap<AssetCode, BTreeSet<(u64, u64)>>,
    // record uids indexed by nullifier, for easy removal when confirmed as transfer inputs
    nullifier_records: HashMap<Nullifier, u64>,
}

impl RecordDatabase {
    fn new() -> Self {
        Self {
            owned_records: HashMap::new(),
            asset_records: HashMap::new(),
            nullifier_records: HashMap::new(),
        }
    }

    fn spendable_records<'a>(
        &'a self,
        asset: &AssetCode,
        now: u64,
    ) -> impl Iterator<Item = &'a OwnedRecord> {
        self.asset_records
            .get(asset)
            .into_iter()
            .flatten()
            .rev()
            .filter_map(move |(_, uid)| {
                let record = &self.owned_records[uid];
                if record.ro.amount == 0 || record.on_hold(now) {
                    // Skip useless dummy records and records that are on hold
                    None
                } else {
                    Some(record)
                }
            })
    }

    fn spendable_record_with_amount(
        &self,
        asset: &AssetCode,
        amount: u64,
        now: u64,
    ) -> Option<&OwnedRecord> {
        let unspent_records = self.asset_records.get(asset)?;
        let exact_matches = unspent_records.range((amount, 0)..(amount + 1, 0));
        for (match_amount, uid) in exact_matches {
            assert_eq!(*match_amount, amount);
            let record = &self.owned_records[uid];
            assert_eq!(record.ro.amount, amount);
            if record.on_hold(now) {
                continue;
            }
            return Some(record);
        }

        None
    }

    fn record_with_nullifier_mut(&mut self, nullifier: &Nullifier) -> Option<&mut OwnedRecord> {
        let uid = self.nullifier_records.get(nullifier)?;
        self.owned_records.get_mut(uid)
    }

    fn insert(&mut self, ro: RecordOpening, uid: u64, key_pair: &UserKeyPair) {
        let nullifier = key_pair.nullify(
            ro.asset_def.policy_ref().freezer_pub_key(),
            uid,
            &RecordCommitment::from(&ro),
        );
        self.asset_records
            .entry(ro.asset_def.code)
            .or_insert_with(BTreeSet::new)
            .insert((ro.amount, uid));
        self.nullifier_records.insert(nullifier, uid);
        self.owned_records.insert(
            uid,
            OwnedRecord {
                ro,
                uid,
                hold_until: None,
            },
        );
    }

    fn remove_by_nullifier(&mut self, nullifier: Nullifier) {
        if let Some(uid) = self.nullifier_records.remove(&nullifier) {
            let record = self.owned_records.remove(&uid).unwrap();
            self.asset_records
                .get_mut(&record.ro.asset_def.code)
                .unwrap()
                .remove(&(record.ro.amount, uid));
        }
    }
}

pub struct UserWallet<'a> {
    // wallets run validation in tandem with the validators, so that they do not have to trust new
    // blocks received from the event stream
    validator: ValidatorState,
    rng: ChaChaRng,
    // spending, decrypting, signing keys
    key_pair: UserKeyPair,
    // proving key for transfer transactions
<<<<<<< HEAD
    proving_key: TransferProvingKey<'a>,
    // maximum number of input records permitted by `proving_key`
    max_inputs: usize,
    // maximum number of output records permitted by `proving_key`
    max_outputs: usize,
    // all records we own
    owned_records: RecordDatabase,
=======
    proving_key: KeySet<(usize, usize), TransferProvingKey<'a>>,
    // all records we own, indexed by uid
    owned_records: HashMap<u64, OwnedRecord>,
    // record (size, uid) indexed by asset type, for easy allocation as transfer inputs. The records
    // for each asset are ordered by increasing size, which makes it easy to implement a worst-fit
    // allocator that minimizes fragmentation.
    asset_records: HashMap<AssetCode, BTreeSet<(u64, u64)>>,
    // record uids indexed by nullifier, for easy removal when confirmed as transfer inputs
    nullifier_records: HashMap<Nullifier, u64>,
    // sparse record Merkle tree mirrored from validators
    record_merkle_tree: MerkleTree<RecordCommitment>,
>>>>>>> 8a6d58a9
    // sparse nullifier set Merkle tree mirrored from validators
    nullifiers: SetMerkleTree,
}

// a never expired target
const UNEXPIRED_VALID_UNTIL: u64 = 2u64.pow(jf_txn::constants::MAX_TIMESTAMP_LEN as u32) - 1;
// how long (in number of validator states) a record used as an input to an unconfirmed transaction
// should be kept on hold before the transaction is considered timed out. This should be the number
// of validator states after which the transaction's proof can no longer be verified.
const RECORD_HOLD_TIME: u64 = ValidatorState::RECORD_ROOT_HISTORY_SIZE as u64;

impl<'a> UserWallet<'a> {
    pub fn transfer_native(
        &mut self,
        receivers: &[(UserPubKey, u64)],
        fee: u64,
    ) -> Result<(ElaboratedTransaction, Vec<ReceiverMemo>, Signature), Box<dyn std::error::Error>>
    {
        let total_output_amount: u64 =
            receivers.iter().fold(0, |sum, (_, amount)| sum + *amount) + fee;

        // find input records which account for at least the total amount, and possibly some change.
        let (input_records, _change) =
            self.find_records(&AssetCode::native(), total_output_amount, None)?;
        // prepare inputs
        let mut inputs = vec![];
        for (ro, uid) in input_records {
            let acc_member_witness =
                AccMemberWitness::lookup_from_tree(self.record_merkle_tree(), uid)
                    .expect_ok()
                    .unwrap()
                    .1;
            inputs.push(TransferNoteInput {
                ro,
                acc_member_witness,
                owner_keypair: &self.key_pair,
                cred: None,
            });
        }

        // prepare outputs, excluding fee change (which will be automatically generated)
        let mut outputs = vec![];
        for (pub_key, amount) in receivers {
            outputs.push(RecordOpening::new(
                &mut self.rng,
                *amount,
                AssetDefinition::native(),
                pub_key.clone(),
                FreezeFlag::Unfrozen,
            ));
        }

        // find a proving key which can handle this transaction size
        let me = self.address();
        let proving_key = UserWallet::proving_key(
            &mut self.rng,
            me,
            &self.proving_key,
            &AssetDefinition::native(),
            &mut inputs,
            &mut outputs,
            false,
        )?;

        // generate transfer note and receiver memos
        let (note, kp, fee_change_ro) = TransferNote::generate_native(
            &mut self.rng,
            inputs,
            &outputs,
            1,
            UNEXPIRED_VALID_UNTIL,
            proving_key,
        )?;

        let outputs: Vec<_> = vec![fee_change_ro]
            .into_iter()
            .chain(outputs.into_iter())
            .collect();

        let recv_memos: Vec<_> = outputs
            .iter()
            .map(|ro| ReceiverMemo::from_ro(&mut self.rng, ro, &[]))
            .collect::<Result<Vec<_>, _>>()
            .unwrap();
        let sig = sign_receiver_memos(&kp, &recv_memos).unwrap();

        let txn = self.submit_transaction(TransactionNote::Transfer(Box::new(note)));

        Ok((txn, recv_memos, sig))
    }

    pub fn transfer_non_native(
        &mut self,
        asset: &AssetDefinition,
        receivers: &[(UserPubKey, u64)],
        fee: u64,
    ) -> Result<(ElaboratedTransaction, Vec<ReceiverMemo>, Signature), Box<dyn std::error::Error>>
    {
        assert_ne!(
            *asset,
            AssetDefinition::native(),
            "call `transfer_native()` instead"
        );
        let total_output_amount: u64 = receivers.iter().fold(0, |sum, (_, amount)| sum + *amount);

        // find input records of the asset type to spend (this does not include the fee input)
        let (input_records, change) = self.find_records(&asset.code, total_output_amount, None)?;

        // prepare inputs
        let mut inputs = vec![];
        for (ro, uid) in input_records.into_iter() {
            let witness = AccMemberWitness::lookup_from_tree(self.record_merkle_tree(), uid)
                .expect_ok()
                .unwrap()
                .1;
            inputs.push(TransferNoteInput {
                ro,
                acc_member_witness: witness,
                owner_keypair: &self.key_pair,
                cred: None, // TODO support credentials
            })
        }

        // prepare outputs, excluding fee change (which will be automatically generated)
        let me = self.address();
        let mut outputs = vec![];
        for (pub_key, amount) in receivers {
            outputs.push(RecordOpening::new(
                &mut self.rng,
                *amount,
                asset.clone(),
                pub_key.clone(),
                FreezeFlag::Unfrozen,
            ));
        }
        // change in the asset type being transfered (not fee change)
        if change > 0 {
            let change_ro = RecordOpening::new(
                &mut self.rng,
                change,
                asset.clone(),
                me.clone(),
                FreezeFlag::Unfrozen,
            );
            outputs.push(change_ro);
        }

        let (fee_ro, fee_uid) = self.find_record_for_fee(fee)?;
        let fee_input = FeeInput {
            ro: fee_ro,
            acc_member_witness: AccMemberWitness::lookup_from_tree(
                self.record_merkle_tree(),
                fee_uid,
            )
            .expect_ok()
            .unwrap()
            .1,
            owner_keypair: &self.key_pair,
        };

        // find a proving key which can handle this transactin size
        let proving_key = UserWallet::proving_key(
            &mut self.rng,
            me,
            &self.proving_key,
            asset,
            &mut inputs,
            &mut outputs,
            change > 0,
        )?;

        // generate transfer note and receiver memos
        let (fee_info, fee_out_rec) = TxnFeeInfo::new(&mut self.rng, fee_input, fee).unwrap();
        let (note, sig_key) = TransferNote::generate_non_native(
            &mut self.rng,
            inputs,
            &outputs,
            fee_info,
            UNEXPIRED_VALID_UNTIL,
            proving_key,
        )?;
        let recv_memos = vec![&fee_out_rec]
            .into_iter()
            .chain(outputs.iter())
            .map(|r| ReceiverMemo::from_ro(&mut self.rng, r, &[]))
            .collect::<Result<Vec<_>, _>>()
            .unwrap();
        let sig = sign_receiver_memos(&sig_key, &recv_memos).unwrap();
        let txn = self.submit_transaction(TransactionNote::Transfer(Box::new(note)));

        Ok((txn, recv_memos, sig))
    }

    #[allow(clippy::type_complexity)]
    fn find_records(
        &self,
        asset: &AssetCode,
        amount: u64,
        max_records: Option<usize>,
    ) -> Result<(Vec<(RecordOpening, u64)>, u64), Box<dyn std::error::Error>> {
<<<<<<< HEAD
        let max_records = match max_records {
            Some(bound) if bound > 0 => bound as usize,
            Some(bound) => (self.max_inputs as isize + bound) as usize,
            None => self.max_inputs,
        };
=======
        let unspent_records = self.asset_records.get(asset).ok_or_else(|| {
            Box::new(WalletError::InsufficientBalance {
                asset: *asset,
                required: amount,
                actual: 0,
            })
        })?;
>>>>>>> 8a6d58a9
        let now = self.validator.prev_commit_time;

        // If we have a record with the exact size required, use it to avoid fragmenting big records
        // into smaller change records.
        if let Some(record) = self
            .owned_records
            .spendable_record_with_amount(asset, amount, now)
        {
            return Ok((vec![(record.ro.clone(), record.uid)], 0));
        }

        // Take the biggest records we have until they exceed the required amount, as a heuristic to
        // try and get the biggest possible change record. This is a simple algorithm that
        // guarantees we will always return the minimum number of blocks, and thus we always succeed
        // in making a transaction if it is possible to do so within the allowed number of inputs.
        //
        // This algorithm is not optimal, though. For instance, it's possible we might be able to
        // make exact change using combinations of larger and smaller blocks. We can replace this
        // with something more sophisticated later.
        let mut result = vec![];
        let mut current_amount = 0u64;
<<<<<<< HEAD
        for record in self.owned_records.spendable_records(asset, now) {
            if result.len() >= max_records {
                // Too much fragmentation: we can't make the required amount using few enough
                // records. This should be less likely once we implement a better allocation
                // strategy (or, any allocation strategy).
                //
                // In this case, we could either simply return an error, or we could
                // automatically generate a merge transaction to defragment our assets.
                // Automatically merging assets would implicitly incur extra transaction fees,
                // so for now we do the simple, uncontroversial thing and error out.
                return Err(Box::new(WalletError::Fragmentation {
                    asset: *asset,
                    amount,
                    suggested_amount: current_amount,
                    max_records,
                }));
=======
        let mut all_records = unspent_records.range((0, 0)..(u64::MAX, u64::MAX));
        while let Some((match_amount, uid)) = all_records.next_back() {
            let record = &self.owned_records[uid];
            assert_eq!(record.ro.amount, *match_amount);
            if record.ro.amount == 0 || record.on_hold(now) {
                // Skip useless dummy records and records that are on hold
                continue;
            }
            if let Some(max_records) = max_records {
                if result.len() >= max_records {
                    // Too much fragmentation: we can't make the required amount using few enough
                    // records.
                    //
                    // In this case, we could either simply return an error, or we could
                    // automatically generate a merge transaction to defragment our assets.
                    // Automatically merging assets would implicitly incur extra transaction fees,
                    // so for now we do the simple, uncontroversial thing and error out.
                    return Err(Box::new(WalletError::Fragmentation {
                        asset: *asset,
                        amount,
                        suggested_amount: current_amount,
                        max_records,
                    }));
                }
>>>>>>> 8a6d58a9
            }
            current_amount += record.ro.amount;
            result.push((record.ro.clone(), record.uid));
            if current_amount >= amount {
                return Ok((result, current_amount - amount));
            }
        }

        Err(Box::new(WalletError::InsufficientBalance {
            asset: *asset,
            required: amount,
            actual: current_amount,
        }))
    }

    // Find a proving key large enough to prove the given transaction, padding with dummy records if
    // necessary.
    //
    // `proving_keys` should always be `&self.proving_key`. This is a non-member function in order
    // to prove to the compiler that the resutl only borrows from `&self.proving_key`, not all of
    // `&self`.
    fn proving_key<'k>(
        rng: &mut ChaChaRng,
        me: UserPubKey,
        proving_keys: &'k KeySet<(usize, usize), TransferProvingKey<'a>>,
        asset: &AssetDefinition,
        inputs: &mut Vec<TransferNoteInput>,
        outputs: &mut Vec<RecordOpening>,
        change_record: bool,
    ) -> Result<&'k TransferProvingKey<'a>, Box<dyn std::error::Error>> {
        let total_output_amount = outputs.iter().map(|ro| ro.amount).sum();
        // non-native transfers have an extra fee input, which is not included in `inputs`.
        let fee_inputs = if *asset == AssetDefinition::native() {
            0
        } else {
            1
        };
        // both native and non-native transfers have an extra fee change output which is
        // automatically generated and not included in `outputs`.
        let fee_outputs = 1;

        let ((key_inputs, key_outputs), proving_key) = proving_keys
            .best_fit_key((inputs.len() + fee_inputs, outputs.len() + fee_outputs))
            .map_err(|(max_inputs, max_outputs)| {
                if inputs.len() + fee_inputs > max_inputs {
                    WalletError::Fragmentation {
                        asset: asset.code,
                        amount: total_output_amount,
                        suggested_amount: inputs
                            .iter()
                            .take(max_inputs - 1) // leave room for fee input
                            .map(|input| input.ro.amount)
                            .sum(),
                        max_records: max_inputs,
                    }
                } else {
                    match proving_keys.best_fit_key((0, outputs.len() + 1)) {
                        Ok(((better_num_inputs, _), _)) if better_num_inputs > 1 => {
                            // If there is a key that can fit the correct number of outputs had we
                            // only managed to find fewer inputs, call this a fragmentation error.
                            WalletError::Fragmentation {
                                asset: asset.code,
                                amount: total_output_amount,
                                suggested_amount: inputs
                                    .iter()
                                    .take(better_num_inputs - 1) // leave room for fee input
                                    .map(|input| input.ro.amount)
                                    .sum(),
                                max_records: better_num_inputs,
                            }
                        }

                        _ => {
                            // Otherwise, we just have too many outputs for any of our available
                            // keys. There is nothing we can do about that on the wallet side.
                            WalletError::TooManyOutputs {
                                asset: asset.code,
                                max_records: max_outputs,
                                num_receivers: outputs.len() - change_record as usize,
                                num_change_records: 1 + change_record as usize,
                            }
                        }
                    }
                }
            })?;
        assert!(inputs.len() + fee_inputs <= key_inputs);
        assert!(outputs.len() + fee_outputs <= key_outputs);

        if inputs.len() + fee_inputs < key_inputs {
            // TODO pad with dummy inputs, (leaving room for the fee input if applicable)
            unimplemented!("dummy inputs");
        }
        if outputs.len() + fee_outputs < key_outputs {
            // pad with dummy (0-amount) outputs (leaving room for the fee change output if
            // applicable)
            while {
                outputs.push(RecordOpening::new(
                    rng,
                    0,
                    asset.clone(),
                    me.clone(),
                    FreezeFlag::Unfrozen,
                ));
                outputs.len() < key_outputs - 1
            } {}
        }

        Ok(proving_key)
    }

    fn submit_transaction(&mut self, note: TransactionNote) -> ElaboratedTransaction {
        let now = self.validator.prev_commit_time;
        let nullifier_pfs = note
            .nullifiers()
            .iter()
            .map(|n| {
                // hold the record corresponding to this nullifier until the transaction is
                // committed, rejected, or expired.
                self.owned_records
                    .record_with_nullifier_mut(n)
                    .unwrap()
                    .hold_until(now + RECORD_HOLD_TIME);
                self.nullifiers.contains(*n).unwrap().1
            })
            .collect();
        ElaboratedTransaction {
            txn: note,
            proofs: nullifier_pfs,
        }
    }

    /// find a record and corresponding uid on the native asset type with enough
    /// funds to pay transaction fee
    fn find_record_for_fee(
        &self,
        fee: u64,
    ) -> Result<(RecordOpening, u64), Box<dyn std::error::Error>> {
        self.find_records(&AssetCode::native(), fee, Some(1))
            .map(|(ros, _change)| ros.into_iter().next().unwrap())
    }

    fn record_merkle_tree(&self) -> &MerkleTree<RecordCommitment> {
        &self.validator.record_merkle_frontier
    }

    fn record_merkle_tree_mut(&mut self) -> &mut MerkleTree<RecordCommitment> {
        &mut self.validator.record_merkle_frontier
    }
}

impl<'a> Wallet<'a> for UserWallet<'a> {
    #[allow(clippy::too_many_arguments)]
    fn new(
        seed: [u8; 32],
        proving_key: ProverKey<'a>,
        key_pair: UserKeyPair,
        initial_grant: Vec<(RecordOpening, u64)>,
        record_merkle_tree: &MerkleTree<RecordCommitment>,
        nullifiers: SetMerkleTree,
        mut validator: ValidatorState,
    ) -> Self {
        // Have the validator remember inclusion proofs for the record commitments we own.
        for (ro, uid) in initial_grant.iter() {
            let comm = RecordCommitment::from(ro);
            let proof = record_merkle_tree.get_leaf(*uid).expect_ok().unwrap().1;
            validator
                .record_merkle_frontier
                .remember(*uid, comm, &proof)
                .unwrap();
        }

        let mut wallet = UserWallet {
            validator,
            rng: ChaChaRng::from_seed(seed),
            key_pair,
            proving_key: proving_key.xfr,
<<<<<<< HEAD
            max_inputs,
            max_outputs,
            owned_records: RecordDatabase::new(),
=======
            owned_records: HashMap::new(),
            asset_records: HashMap::new(),
            nullifier_records: HashMap::new(),
            record_merkle_tree,
>>>>>>> 8a6d58a9
            nullifiers,
        };

        for (ro, uid) in initial_grant {
            wallet.owned_records.insert(ro, uid, &wallet.key_pair)
        }

        wallet
    }

    fn address(&self) -> UserPubKey {
        self.key_pair.pub_key()
    }

    fn balance(&self, asset: &AssetCode) -> u64 {
        self.owned_records
            .spendable_records(asset, self.validator.prev_commit_time)
            .map(|record| record.ro.amount)
            .sum()
    }

    fn handle_event(&mut self, event: LedgerEvent) -> Result<(), Box<dyn std::error::Error>> {
        match event {
            LedgerEvent::Commit(block, receiver_memos) => {
                let mut uid = self.validator.next_uid;

                // Don't trust the network connection that provided us this event; validate it
                // against our local mirror of the ledger and bail out if it is invalid.
                if let Err(val_err) = self.validator.validate_and_apply(
                    self.validator.prev_commit_time + 1,
                    block.block.clone(),
                    block.proofs,
                    true, // remember all commitments; we will forget the ones we don't need later
                ) {
                    return Err(Box::new(WalletError::InvalidBlock { val_err }));
                }

                for (txn, receiver_memos) in block.block.0.iter().zip(receiver_memos) {
                    let output_commitments = match txn {
                        TransactionNote::Transfer(xfr) => xfr.output_commitments.clone(),
                        TransactionNote::Mint(mint) => vec![mint.chg_comm, mint.mint_comm],
                        TransactionNote::Freeze(freeze) => freeze.output_commitments.clone(),
                    };
                    assert_eq!(output_commitments.len(), receiver_memos.len());
                    for (record_commitment, memo) in
                        output_commitments.iter().zip(receiver_memos.iter())
                    {
                        match memo.decrypt(&self.key_pair, record_commitment, &[]) {
                            Ok(record_opening) => {
                                // If this record is for us (i.e. its corresponding memo decrypts
                                // under our key) and it is unfrozen, then add it to our owned
                                // records.
                                match record_opening.freeze_flag {
                                    FreezeFlag::Unfrozen => {
                                        self.owned_records.insert(
                                            record_opening,
                                            uid,
                                            &self.key_pair,
                                        );
                                    }
                                    FreezeFlag::Frozen => {
                                        // We are the owner of this record, but it is frozen. We
                                        // will never be able to spend this record; we need to wait
                                        // for the freezer to create a new, unfrozen version. So we
                                        // can safely forget this commitment.
                                        self.record_merkle_tree_mut().forget(uid);
                                    }
                                }
                            }
                            Err(_) => {
                                // Record is for somebody else, prune it.
                                self.record_merkle_tree_mut().forget(uid);
                            }
                        }

                        uid += 1;
                    }

                    for nullifier in txn.nullifiers().iter() {
                        self.nullifiers.insert(*nullifier);
                        // TODO prune nullifiers that we don't need for our non-inclusion proofs
                        self.owned_records.remove_by_nullifier(*nullifier);
                    }
                }
            }

            LedgerEvent::Reject(block) => {
                // Remove the hold on input nullifiers we own.
                for txn in block.block.0 {
                    for nullifier in txn.nullifiers().iter() {
                        if let Some(record) =
                            self.owned_records.record_with_nullifier_mut(nullifier)
                        {
                            record.unhold();
                        }
                    }
                }
            }
        };

        Ok(())
    }

    fn transfer(
        &mut self,
        asset: &AssetDefinition,
        receivers: &[(UserPubKey, u64)],
        fee: u64,
    ) -> Result<(ElaboratedTransaction, Vec<ReceiverMemo>, Signature), Box<dyn std::error::Error>>
    {
        if *asset == AssetDefinition::native() {
            self.transfer_native(receivers, fee)
        } else {
            self.transfer_non_native(asset, receivers, fee)
        }
    }

    fn update_nullifier_proofs(
        &self,
        txn: &mut ElaboratedTransaction,
    ) -> Result<(), Box<dyn std::error::Error>> {
        txn.proofs = txn
            .txn
            .nullifiers()
            .iter()
            .map(|n| {
                let (contains, proof) = self.nullifiers.contains(*n).unwrap();
                if contains {
                    Err(WalletError::NullifierAlreadyPublished { nullifier: *n })
                } else {
                    Ok(proof)
                }
            })
            .collect::<Result<Vec<_>, _>>()?;
        Ok(())
    }
}

pub struct IssuerWallet<'a> {
    wallet: UserWallet<'a>,
    // proving key for generating mint transaction
    proving_key: MintProvingKey<'a>,
    // maps defined asset code to asset definition, seed and description of the asset
    defined_assets: HashMap<AssetCode, (AssetDefinition, AssetCodeSeed, Vec<u8>)>,
}

impl<'a> IssuerWallet<'a> {
    /// define a new asset and store secret info for minting
    pub fn define_asset(&mut self, description: &[u8], policy: AssetPolicy) -> AssetDefinition {
        let seed = AssetCodeSeed::generate(&mut self.wallet.rng);
        let code = AssetCode::new(seed, description);
        let asset_definition = AssetDefinition::new(code, policy).unwrap();
        self.defined_assets
            .insert(code, (asset_definition.clone(), seed, description.to_vec()));
        asset_definition
    }

    /// create a mint note that assign asset to an owner
    pub fn mint(
        &mut self,
        fee: u64,
        asset_code: &AssetCode,
        amount: u64,
        owner: UserPubKey,
    ) -> Result<
        (
            ElaboratedTransaction,
            Vec<ReceiverMemo>,
            jf_primitives::jubjub_dsa::Signature,
        ),
        Box<dyn std::error::Error>,
    > {
        let (fee_ro, uid) = self.wallet.find_record_for_fee(fee)?;
        let acc_member_witness =
            AccMemberWitness::lookup_from_tree(self.wallet.record_merkle_tree(), uid)
                .expect_ok()
                .unwrap()
                .1;
        let (asset_def, seed, asset_description) = self
            .defined_assets
            .get(asset_code)
            .ok_or(WalletError::UndefinedAsset { asset: *asset_code })?;
        let mint_record = RecordOpening {
            amount,
            asset_def: asset_def.clone(),
            pub_key: owner,
            freeze_flag: FreezeFlag::Unfrozen,
            blind: BlindFactor::rand(&mut self.wallet.rng),
        };

        let fee_input = FeeInput {
            ro: fee_ro,
            acc_member_witness,
            owner_keypair: &self.wallet.key_pair,
        };

        let (fee_info, fee_out_rec) =
            TxnFeeInfo::new(&mut self.wallet.rng, fee_input, fee).unwrap();

        let rng = &mut self.wallet.rng;
        let recv_memos = vec![&fee_out_rec, &mint_record]
            .into_iter()
            .map(|r| ReceiverMemo::from_ro(rng, r, &[]))
            .collect::<Result<Vec<_>, _>>()
            .unwrap();

        let (mint_note, sig_key) = jf_txn::mint::MintNote::generate(
            &mut self.wallet.rng,
            mint_record,
            *seed,
            asset_description.as_slice(),
            fee_info,
            &self.proving_key,
        )?;
        let signature = sign_receiver_memos(&sig_key, &recv_memos).unwrap();
        let txn = self
            .wallet
            .submit_transaction(TransactionNote::Mint(Box::new(mint_note)));

        Ok((txn, recv_memos.to_vec(), signature))
    }
}

impl<'a> Wallet<'a> for IssuerWallet<'a> {
    fn new(
        seed: [u8; 32],
        prover_key: ProverKey<'a>,
        key_pair: UserKeyPair,
        initial_grant: Vec<(RecordOpening, u64)>,
        record_merkle_tree: &MerkleTree<RecordCommitment>,
        nullifiers: SetMerkleTree,
        validator: ValidatorState,
    ) -> Self {
        let wallet = UserWallet::new(
            seed,
            prover_key.clone(),
            key_pair,
            initial_grant,
            record_merkle_tree,
            nullifiers,
            validator,
        );

        IssuerWallet {
            wallet,
            proving_key: prover_key.mint,
            defined_assets: HashMap::new(),
        }
    }

    fn address(&self) -> UserPubKey {
        self.wallet.address()
    }

    fn balance(&self, asset: &AssetCode) -> u64 {
        self.wallet.balance(asset)
    }

    fn handle_event(&mut self, event: LedgerEvent) -> Result<(), Box<dyn std::error::Error>> {
        self.wallet.handle_event(event)
    }

    fn transfer(
        &mut self,
        asset: &AssetDefinition,
        receivers: &[(UserPubKey, u64)],
        fee: u64,
    ) -> Result<(ElaboratedTransaction, Vec<ReceiverMemo>, Signature), Box<dyn std::error::Error>>
    {
        self.wallet.transfer(asset, receivers, fee)
    }

    fn update_nullifier_proofs(
        &self,
        txn: &mut ElaboratedTransaction,
    ) -> Result<(), Box<dyn std::error::Error>> {
        self.wallet.update_nullifier_proofs(txn)
    }
}

#[cfg(any(test, fuzzing))]
pub mod test_helpers {
    use super::*;

    pub fn create_test_network<'a, W>(
        univ_param: &'a jf_txn::proof::UniversalParam,
        xfr_sizes: &[(usize, usize)],
        initial_grants: Vec<u64>,
        now: &mut Instant,
    ) -> (ValidatorState, Vec<W>)
    where
        W: Wallet<'a>,
    {
        let mut rng = ChaChaRng::from_seed([42u8; 32]);

        // Populate the unpruned record merkle tree with an initial record commitment for each
        // non-zero initial grant. Collect user-specific info (keys and record openings
        // corresponding to grants) in `users`, which will be used to create the wallets later.
        let mut record_merkle_tree = MerkleTree::new(MERKLE_HEIGHT).unwrap();
        let mut users = vec![];
        for amount in initial_grants {
            let key = UserKeyPair::generate(&mut rng);
            if amount > 0 {
                let ro = RecordOpening::new(
                    &mut rng,
                    amount,
                    AssetDefinition::native(),
                    key.pub_key(),
                    FreezeFlag::Unfrozen,
                );
                let comm = RecordCommitment::from(&ro);
                let uid = record_merkle_tree.num_leaves();
                record_merkle_tree.push(comm);
                users.push((key, vec![(ro, uid)]));
            } else {
                users.push((key, vec![]));
            }
        }

        // Create the validator using the ledger state containing the initial grants, computed above.
        println!(
            "Generating validator keys: {}s",
            now.elapsed().as_secs_f32()
        );
        *now = Instant::now();

        let mut xfr_prove_keys = vec![];
        let mut xfr_verif_keys = vec![];
        for (num_inputs, num_outputs) in xfr_sizes {
            let (xfr_prove_key, xfr_verif_key, _) = jf_txn::proof::transfer::preprocess(
                univ_param,
                *num_inputs,
                *num_outputs,
                MERKLE_HEIGHT,
            )
            .unwrap();
            xfr_prove_keys.push(((*num_inputs, *num_outputs), xfr_prove_key));
            xfr_verif_keys.push((
                (*num_inputs, *num_outputs),
                TransactionVerifyingKey::Transfer(xfr_verif_key),
            ));
        }
        let (mint_prove_key, mint_verif_key, _) =
            jf_txn::proof::mint::preprocess(univ_param, MERKLE_HEIGHT).unwrap();
        let (freeze_prove_key, freeze_verif_key, _) =
            jf_txn::proof::freeze::preprocess(univ_param, 2, MERKLE_HEIGHT).unwrap();

        let nullifiers: SetMerkleTree = Default::default();
        let validator = ValidatorState::new(
            VerifierKey {
                xfr: KeySet::new(xfr_verif_keys.into_iter()).unwrap(),
                mint: TransactionVerifyingKey::Mint(mint_verif_key),
                freeze: KeySet::new(
                    vec![(2, TransactionVerifyingKey::Freeze(freeze_verif_key))].into_iter(),
                )
                .unwrap(),
            },
            record_merkle_tree.clone(),
        );

        let comm = validator.commit();
        println!(
            "Validator set up with state {:x?}: {}s",
            comm,
            now.elapsed().as_secs_f32()
        );
        *now = Instant::now();

        // Create a wallet for each user based on the validator and the per-user information
        // computed above.
        let prover_key = ProverKey {
            xfr: KeySet::new(xfr_prove_keys.into_iter()).unwrap(),
            mint: mint_prove_key,
            freeze: KeySet::new(vec![(2, freeze_prove_key)].into_iter()).unwrap(),
        };
        let wallets = users
            .into_iter()
            .map(|(key, grants)| {
                let mut seed = [0u8; 32];
                rng.fill_bytes(&mut seed);
                W::new(
                    seed,
                    prover_key.clone(),
                    key,
                    grants,
                    &record_merkle_tree,
                    nullifiers.clone(),
                    validator.clone(),
                )
            })
            .collect();

        println!("Wallets set up: {}s", now.elapsed().as_secs_f32());
        *now = Instant::now();
        (validator, wallets)
    }

    pub fn mock_validate<'a>(
        validator: &mut ValidatorState,
        txn: Vec<(ElaboratedTransaction, Vec<ReceiverMemo>, Signature)>,
        subscribers: &mut [impl Wallet<'a>],
        now: &mut Instant,
    ) -> Result<(), Box<dyn std::error::Error>> {
        // Our mock validator.
        //
        // Validate the transaction and post the event that
        // would be emitted by a real validator, or by a separate query service mirroring
        // the ledger, or whatever.
        //
        // In a real system, the wallets would probably be subscribed to some stream that
        // generates these events, but for now the test driver will work as an intermediary
        // to pass the event from the validator to the wallets.

        // Validator logic
        let block = ElaboratedBlock {
            block: Block(txn.iter().map(|(txn, _, _)| txn.txn.clone()).collect()),
            proofs: txn.iter().map(|(txn, _, _)| txn.proofs.clone()).collect(),
        };
        if let Err(err) =
            validator.validate_and_apply(1, block.block.clone(), block.proofs.clone(), false)
        {
            println!(
                "Validation failed: {:?}: {}s",
                err,
                now.elapsed().as_secs_f32()
            );
            *now = Instant::now();

            // Alert subscribes that the block was rejected.
            for subscriber in subscribers {
                subscriber
                    .handle_event(LedgerEvent::Reject(block.clone()))
                    .unwrap();
            }

            return Err(Box::new(err));
        }

        let comm = validator.commit();
        println!(
            "Validator has new state {:x?}, Merkle root {:?}: {}s",
            comm,
            validator.record_merkle_root,
            now.elapsed().as_secs_f32()
        );
        *now = Instant::now();

        // Bulletin board logic
        let memos: Vec<_> = txn.iter().map(|(_, memos, _)| memos.clone()).collect();
        let sigs: Vec<_> = txn.iter().map(|(_, _, sig)| sig).collect();
        for (_memo, _sig) in memos.iter().zip(sigs) {
            // TODO (should be added in next version of jellyfish)
            // txn.txn.verify_receiver_memos_signature(&memos, &sig);
        }

        // Simulate the event being posted asynchronously to all subscribed wallets.
        let event = LedgerEvent::Commit(block, memos);
        for subscriber in subscribers {
            subscriber.handle_event(event.clone()).unwrap();
        }
        println!("Ledger event processed: {}s", now.elapsed().as_secs_f32());
        Ok(())
    }

    /*
     * This test is very similar to test_two_wallets, but it is parameterized on the number of users,
     * number of asset types, initial ledger state, and transactions to do, so it can be used with
     * quickcheck or proptest to do randomized fuzzing.
     */
    #[allow(clippy::type_complexity)]
    pub fn test_multixfr_wallet(
        // List of blocks containing (def,key1,key2,amount) transfer specs
        // An asset def of 0 in a transfer spec or record indicates the native asset type; other
        // asset types are indexed startin from 1.
        txs: Vec<Vec<(u8, u8, u8, u64)>>,
        nkeys: u8,
        ndefs: u8,
        // (def,key,amount)
        init_rec: (u8, u8, u64),
        init_recs: Vec<(u8, u8, u64)>,
    ) {
        println!(
            "multixfr_wallet test: {} users, {} assets, {} records, {} transfers",
            nkeys,
            ndefs,
            init_recs.len() + 1,
            txs.iter().flatten().count()
        );

        let mut now = Instant::now();

        let xfr_sizes = &[
            (1, 2), // basic native transfer
            (2, 2), // basic non-native transfer, or native merge
            (2, 3), // non-native transfer with change output
            (3, 2), // non-native merge
        ];

        let mut prng = ChaChaRng::from_seed([0x8au8; 32]);
        let univ_param = jf_txn::proof::universal_setup(
            xfr_sizes
                .iter()
                .map(|(num_inputs, num_outputs)| {
                    compute_universal_param_size(
                        NoteType::Transfer,
                        *num_inputs,
                        *num_outputs,
                        MERKLE_HEIGHT,
                    )
                    .unwrap()
                })
                .max()
                .unwrap(),
            &mut prng,
        )
        .unwrap();

        println!(
            "universal params generated: {}s",
            now.elapsed().as_secs_f32()
        );
        now = Instant::now();

        let mut balances = vec![vec![0; ndefs as usize + 1]; nkeys as usize];
        let grants =
            // The issuer (wallet 0) gets 1 coin per initial record, to pay transaction fees while
            // it mints and distributes the records, and 1 coin per transaction, to pay transaction
            // fees while minting additional records if test wallets run out of balance during the
            // test.
            once((1 + init_recs.len() + txs.iter().flatten().count()) as u64).chain(
                (0..nkeys)
                    .map(|i| {
                        // The remaining wallets (the test wallets) get 1 coin for each transaction
                        // in which they are the sender, to pay transaction fees, plus...
                        let txn_fees = txs.iter()
                            .flatten()
                            .map(|(_, sender, _, _)| {
                                if sender % nkeys == i {1} else {0}
                            })
                            .sum::<u64>();
                        balances[i as usize][0] += txn_fees;
                        txn_fees +
                        // ...one record for each native asset type initial record that they own,
                        // plus...
                        once(&init_rec).chain(&init_recs)
                            .map(|(def, owner, amount)| {
                                let def = (def % (ndefs + 1)) as usize;
                                let owner = (owner % nkeys) as usize;
                                if def == 0 && owner == (i as usize) {
                                    balances[owner][def] += amount;
                                    *amount
                                } else {
                                    0
                                }
                            })
                            .sum::<u64>() +
                        // We want to prevent transfers of the native asset type from failing due to
                        // insufficient funds, or worse, from dipping into native coins which were
                        // intended to be used later as transaction fees. Unlike non-native
                        // transfers, we can't mint more native coins during the test if we find
                        // that one of the wallets is low on balance. So we give each wallet an
                        // extra grant of native coins large enough to cover all the native
                        // transactions it will need to make, when combined with its original grant
                        // of native coins.
                        {
                            let total_txn_amount: u64 = txs.iter()
                                .flatten()
                                .map(|(def, sender, _, amount)| {
                                    if (def % (ndefs + 1)) == 0 && (sender % nkeys) == i {
                                        *amount
                                    } else {
                                        0
                                    }
                                })
                                .sum();
                            if txn_fees + total_txn_amount > balances[i as usize][0] {
                                let extra = txn_fees + total_txn_amount - balances[i as usize][0];
                                balances[i as usize][0] += extra;
                                extra
                            } else {
                                0
                            }
                        }
                    })
            ).collect();

        let (mut validator, mut wallets) =
            create_test_network::<IssuerWallet>(&univ_param, xfr_sizes, grants, &mut now);

        println!(
            "ceremony complete, minting initial records: {}s",
            now.elapsed().as_secs_f32()
        );
        now = Instant::now();

        // Define all of the test assets and mint initial records.
        let assets: Vec<AssetDefinition> = (0..ndefs)
            .map(|i| wallets[0].define_asset(format!("Asset {}", i).as_bytes(), Default::default()))
            .collect();
        for (asset, owner, amount) in once(init_rec).chain(init_recs) {
            let asset = (asset % (ndefs + 1)) as usize;
            if asset == 0 {
                // can't mint native assets
                continue;
            }
            let address = wallets[(owner % nkeys) as usize + 1].address();
            balances[(owner % nkeys) as usize][asset] += amount;
            let txn = wallets[0]
                .mint(1, &assets[asset - 1].code, amount, address)
                .unwrap();
            mock_validate(&mut validator, vec![txn], wallets.as_mut_slice(), &mut now).unwrap();
        }

        println!("assets minted: {}s", now.elapsed().as_secs_f32());
        now = Instant::now();

        // Check initial balances
        let check_balances = |wallets: &Vec<IssuerWallet>, balances: &Vec<Vec<u64>>| {
            for i in 0..nkeys {
                let wallet = &wallets[i as usize + 1];
                let balance = &balances[i as usize];

                // Check native asset balance.
                assert_eq!(wallet.balance(&AssetCode::native()), balance[0]);
                for j in 1..ndefs + 1 {
                    assert_eq!(
                        wallet.balance(&assets[j as usize - 1].code),
                        balance[j as usize]
                    );
                }
            }
        };
        check_balances(&wallets, &balances);

        // Run the test transactions.
        for (i, block) in txs.iter().enumerate() {
            println!(
                "Starting block {}/{}: {}s",
                i + 1,
                txs.len(),
                now.elapsed().as_secs_f32()
            );
            now = Instant::now();

            // TODO process block as a batch. For now, do txs one by one.
            for (j, (asset_ix, sender_ix, receiver_ix, amount)) in block.iter().enumerate() {
                println!(
                    "Starting txn {}.{}/{}:{:?}: {}s",
                    i + 1,
                    j + 1,
                    block.len(),
                    (asset_ix, sender_ix, receiver_ix, amount),
                    now.elapsed().as_secs_f32()
                );

                let asset_ix = (asset_ix % (ndefs + 1)) as usize;
                let sender_ix = (sender_ix % nkeys) as usize;
                let receiver_ix = (receiver_ix % nkeys) as usize;
                let native = AssetDefinition::native();
                let asset = if asset_ix == 0 {
                    &native
                } else {
                    &assets[asset_ix - 1]
                };
                let receiver = wallets[receiver_ix + 1].address();
                let sender_address = wallets[sender_ix + 1].address();
                let sender_balance = wallets[sender_ix + 1].balance(&asset.code);

                let mut amount = if *amount <= sender_balance {
                    *amount
                } else if sender_balance > 0 {
                    // If we don't have enough to make the whole transfer, but we have some,
                    // transfer half of what we have.
                    let new_amount = std::cmp::max(sender_balance / 2, 1);
                    println!(
                        "decreasing transfer amount due to insufficient balance: {} -> {}: {}s",
                        *amount,
                        new_amount,
                        now.elapsed().as_secs_f32()
                    );
                    now = Instant::now();
                    new_amount
                } else {
                    // If we don't have any of this asset type, mint more.
                    assert_ne!(asset, &AssetDefinition::native());
                    println!(
                        "minting {} more of asset {:?}: {}s",
                        *amount,
                        &asset.code,
                        now.elapsed().as_secs_f32()
                    );
                    now = Instant::now();
                    let txn = wallets[0]
                        .mint(1, &asset.code, 2 * amount, sender_address)
                        .unwrap();
                    balances[sender_ix][asset_ix] += 2 * amount;
                    mock_validate(&mut validator, vec![txn], wallets.as_mut_slice(), &mut now)
                        .unwrap();

                    println!("asset minted: {}s", now.elapsed().as_secs_f32());
                    now = Instant::now();
                    *amount
                };

                let sender = &mut wallets[sender_ix + 1];
                let txn = match sender.transfer(asset, &[(receiver.clone(), amount)], 1) {
                    Ok(txn) => txn,
                    Err(err) => match err.downcast_ref::<WalletError>() {
                        Some(WalletError::Fragmentation {
                            suggested_amount, ..
                        }) => {
                            // Allow fragmentation. Without merge transactions, there's not much we
                            // can do to prevent it, and merge transactions require multiple
                            // transaction arities, which requires either dummy records or multiple
                            // verifier keys in the validator.
                            if *suggested_amount > 0 {
                                // If the wallet suggested a transaction amount that it _can_
                                // process, try again with that amount.
                                println!("decreasing transfer amount due to fragmentation: {} -> {}: {}s",
                                    amount, suggested_amount, now.elapsed().as_secs_f32());
                                now = Instant::now();

                                amount = *suggested_amount;
                                sender.transfer(asset, &[(receiver, amount)], 1).unwrap()
                            } else {
                                println!(
                                    "skipping transfer due to fragmentation: {}s",
                                    now.elapsed().as_secs_f32()
                                );
                                now = Instant::now();
                                continue;
                            }
                        }
                        _ => {
                            panic!("transaction failed: {:?}", err)
                        }
                    },
                };
                println!("transaction generated: {}s", now.elapsed().as_secs_f32());
                now = Instant::now();

                balances[sender_ix][0] -= 1; // transaction fee
                balances[sender_ix][asset_ix] -= amount;
                balances[receiver_ix][asset_ix] += amount;

                // The sending wallet should report the new balance immediately, even before a
                // validator has confirmed the transaction, because the transferred records are
                // placed on hold until the transfer is confirmed or rejected.
                //
                // Note that the sender may report less than the final balance if it is waiting on a
                // change output to be confirmed.
                assert!(sender.balance(&native.code) <= balances[sender_ix][0]);
                assert!(sender.balance(&asset.code) <= balances[sender_ix][asset_ix]);

                mock_validate(&mut validator, vec![txn], wallets.as_mut_slice(), &mut now).unwrap();
                check_balances(&wallets, &balances);

                println!(
                    "Finished txn {}.{}/{}: {}s",
                    i + 1,
                    j + 1,
                    block.len(),
                    now.elapsed().as_secs_f32()
                );
            }
        }
    }
}

// TODO(joe): proper Err returns
#[cfg(test)]
mod tests {
    use super::*;
    use test_helpers::*;

    // use jf_txn::proof::transfer::TransferProvingKey;
    use merkle_tree::LookupResult;
    use proptest::collection::vec;
    use proptest::strategy::Strategy;
    use quickcheck::QuickCheck;

    /*
     * Test idea:
     *  - generate asset definitions somehow (tracing? probably not for now)
     *  - generate initial asset records
     *  - Repeatedly:
     *      - Pick 1 or 2 non-spent record(s)
     *      - Pick 1 or 2 recipients and the balance of outputs
     *      - build a transaction
     *      - apply that transaction
     */
<<<<<<< HEAD
=======

>>>>>>> 8a6d58a9
    #[allow(clippy::type_complexity)] //todo replace (bool, u16, u16, u8, u8, i32) with a struct TransactionSpec
    fn test_multixfr(
        /*
         * multi_input (if false, generates smaller transaction and rec2 is ignored),
         * rec1,rec2 (0-indexed back in time),
         * key1, key2, diff in outputs (out1-out2) if diff
         * can't be achieved with those records, it will
         * saturate the other to zero.
         */
        txs: Vec<Vec<(bool, u16, u16, u8, u8, i32)>>,
        nkeys: u8,
        ndefs: u8,
        init_rec: (u8, u8, u64),
        init_recs: Vec<(u8, u8, u64)>, // (def,key) -> amount
    ) {
        let mut state = MultiXfrTestState::initialize(
            [0x7au8; 32],
            nkeys,
            ndefs,
            (
                MultiXfrRecordSpec {
                    asset_def_ix: init_rec.0,
                    owner_key_ix: init_rec.1,
                    asset_amount: init_rec.2,
                },
                init_recs
                    .into_iter()
                    .map(
                        |(asset_def_ix, owner_key_ix, asset_amount)| MultiXfrRecordSpec {
                            asset_def_ix,
                            owner_key_ix,
                            asset_amount,
                        },
                    )
                    .collect(),
            ),
        )
        .unwrap();

        // let mut prng = ChaChaRng::from_entropy();

        let num_txs = txs.len();

        println!("{} blocks", num_txs);

        for (i, block) in txs.into_iter().enumerate() {
            assert_eq!(state.owners.len(), state.memos.len());
            assert_eq!(state.validator.nullifiers_root, state.nullifiers.hash());
            MultiXfrTestState::update_timer(&mut state.outer_timer, |_| {
                println!(
                    "Block {}/{}, {} candidate txns",
                    i + 1,
                    num_txs,
                    block.len()
                )
            });

            // let block = block.into_iter().take(5).collect::<Vec<_>>();
            let txns = state.generate_transactions(i, block, num_txs).unwrap();

            let mut generation_time: f32 = 0.0;
            MultiXfrTestState::update_timer(&mut state.outer_timer, |t| {
                generation_time = t;
                println!("Block {}/{} txns generated: {}s", i + 1, num_txs, t)
            });

            let mut blk = ElaboratedBlock::default();
            for (ix, keys_and_memos, txn) in txns {
                let (owner_memos, kixs) = {
                    let mut owner_memos = vec![];
                    let mut kixs = vec![];

                    for (kix, memo) in keys_and_memos {
                        kixs.push(kix);
                        owner_memos.push(memo);
                    }
                    (owner_memos, kixs)
                };

                let _ = state.try_add_transaction(&mut blk, txn, i, ix, num_txs, owner_memos, kixs);
            }

            state
                .validate_and_apply(blk, i, num_txs, generation_time)
                .unwrap();
        }
    }

    /*
     * Test idea:
     *  - generate asset definitions somehow (tracing? probably not for now)
     *  - generate initial asset records
     *  - Repeatedly:
     *      - Pick (1? 2?) non-spent record(s)
     *      - Pick 1 or 2 recipients and the balance of outputs
     *      - build a transaction
     *      - apply that transaction
     */

    #[test]
    #[allow(clippy::eq_op)]
    fn it_works() {
        assert_eq!(2 + 2, 4);
    }

    #[test]
    fn test_paramsetup() {
        let mut prng = ChaChaRng::from_seed([0x8au8; 32]);
        println!("generating universal parameters");

        let univ = jf_txn::proof::universal_setup(
            compute_universal_param_size(NoteType::Transfer, 1, 1, MERKLE_HEIGHT).unwrap(),
            &mut prng,
        )
        .unwrap();
        let (_prove, _verif, _constraint_count) =
            jf_txn::proof::transfer::preprocess(&univ, 1, 1, MERKLE_HEIGHT).unwrap();

        println!("CRS set up");
    }

    #[test]
    fn test_verifier_key_commit_hash() {
        // Check that ValidatorStates with different verify_crs have different commits.
        let mut prng = ChaChaRng::from_seed([0x8au8; 32]);
        println!("generating universal parameters");

        let univ = get_universal_param(&mut prng);
        let (_, mint, _) = jf_txn::proof::mint::preprocess(&univ, MERKLE_HEIGHT).unwrap();
        let (_, xfr11, _) =
            jf_txn::proof::transfer::preprocess(&univ, 1, 1, MERKLE_HEIGHT).unwrap();
        let (_, xfr22, _) =
            jf_txn::proof::transfer::preprocess(&univ, 2, 2, MERKLE_HEIGHT).unwrap();
        let (_, freeze2, _) = jf_txn::proof::freeze::preprocess(&univ, 2, MERKLE_HEIGHT).unwrap();
        let (_, freeze3, _) = jf_txn::proof::freeze::preprocess(&univ, 3, MERKLE_HEIGHT).unwrap();
        println!("CRS set up");

        let validator = |xfrs: &[_], freezes: &[_]| {
            let record_merkle_tree = MerkleTree::new(MERKLE_HEIGHT).unwrap();
            ValidatorState::new(
                VerifierKey {
                    mint: TransactionVerifyingKey::Mint(mint.clone()),
                    xfr: KeySet::new(xfrs.iter().map(|size| {
                        (
                            *size,
                            TransactionVerifyingKey::Transfer(match size {
                                (1, 1) => xfr11.clone(),
                                (2, 2) => xfr22.clone(),
                                _ => panic!("invalid xfr size"),
                            }),
                        )
                    }))
                    .unwrap(),
                    freeze: KeySet::new(freezes.iter().map(|size| {
                        (
                            *size,
                            TransactionVerifyingKey::Freeze(match size {
                                2 => freeze2.clone(),
                                3 => freeze3.clone(),
                                _ => panic!("invalid freeze size"),
                            }),
                        )
                    }))
                    .unwrap(),
                },
                record_merkle_tree,
            )
        };

        let validator_xfr11_freeze2 = validator(&[(1, 1)], &[2]);
        let validator_xfr11_freeze3 = validator(&[(1, 1)], &[3]);
        let validator_xfr22_freeze2 = validator(&[(2, 2)], &[2]);
        let validator_xfr11_22_freeze2 = validator(&[(1, 1), (2, 2)], &[2]);
        let validator_xfr11_freeze2_3 = validator(&[(1, 1)], &[2, 3]);
        for (v1, v2) in [
            // Different xfr keys, same freeze keys
            (&validator_xfr11_freeze2, &validator_xfr22_freeze2),
            // Different freeze keys, same xfr keys
            (&validator_xfr11_freeze2, &validator_xfr11_freeze3),
            // Different number of xfr keys
            (&validator_xfr11_freeze2, &validator_xfr11_22_freeze2),
            // Different number of freeze keys
            (&validator_xfr11_freeze2, &validator_xfr11_freeze2_3),
        ] {
            assert_ne!(v1.commit(), v2.commit());
        }
    }

    #[test]
    fn test_record_history_commit_hash() {
        // Check that ValidatorStates with different record histories have different commits.
        let mut prng = ChaChaRng::from_seed([0x8au8; 32]);
        println!("generating universal parameters");

        let univ = get_universal_param(&mut prng);
        let (_, mint, _) = jf_txn::proof::mint::preprocess(&univ, MERKLE_HEIGHT).unwrap();
        let (_, xfr, _) = jf_txn::proof::transfer::preprocess(&univ, 1, 1, MERKLE_HEIGHT).unwrap();
        let (_, freeze, _) = jf_txn::proof::freeze::preprocess(&univ, 2, MERKLE_HEIGHT).unwrap();
        println!("CRS set up");

        let verif_crs = VerifierKey {
            mint: TransactionVerifyingKey::Mint(mint),
            xfr: KeySet::new(vec![((1, 1), TransactionVerifyingKey::Transfer(xfr))].into_iter())
                .unwrap(),
            freeze: KeySet::new(vec![(2, TransactionVerifyingKey::Freeze(freeze))].into_iter())
                .unwrap(),
        };
        let mut v1 = ValidatorState::new(verif_crs, MerkleTree::new(MERKLE_HEIGHT).unwrap());
        let mut v2 = v1.clone();

        // Test validators with different history lengths.
        v1.past_record_merkle_roots
            .push_front(merkle_tree::NodeValue::from(0));
        assert_ne!(v1.commit(), v2.commit());

        // Test validators with the same length, but different histories.
        v2.past_record_merkle_roots
            .push_front(merkle_tree::NodeValue::from(1));
        assert_ne!(v1.commit(), v2.commit());
    }

    #[test]
    #[allow(unused_variables)]
    fn test_2user() {
        let now = Instant::now();

        println!("generating params");

        let mut prng = ChaChaRng::from_seed([0x8au8; 32]);

        let univ_setup = jf_txn::proof::universal_setup(
            compute_universal_param_size(NoteType::Transfer, 1, 1, MERKLE_HEIGHT).unwrap(),
            &mut prng,
        )
        .unwrap();

        let (xfr_prove_key, xfr_verif_key, _) =
            jf_txn::proof::transfer::preprocess(&univ_setup, 1, 2, MERKLE_HEIGHT).unwrap();
        let (mint_prove_key, mint_verif_key, _) =
            jf_txn::proof::mint::preprocess(&univ_setup, MERKLE_HEIGHT).unwrap();
        let (freeze_prove_key, freeze_verif_key, _) =
            jf_txn::proof::freeze::preprocess(&univ_setup, 2, MERKLE_HEIGHT).unwrap();

        for (l, k) in vec![
            ("xfr", CanonicalBytes::from(xfr_verif_key.clone())),
            ("mint", CanonicalBytes::from(mint_verif_key.clone())),
            ("freeze", CanonicalBytes::from(freeze_verif_key.clone())),
        ] {
            println!("{}: {} bytes", l, k.0.len());
        }

        let prove_key = ProverKey {
            mint: mint_prove_key,
            xfr: KeySet::new(vec![((1, 2), xfr_prove_key)].into_iter()).unwrap(),
            freeze: KeySet::new(vec![(2, freeze_prove_key)].into_iter()).unwrap(),
        };

        let verif_key = VerifierKey {
            mint: TransactionVerifyingKey::Mint(mint_verif_key),
            xfr: KeySet::new(
                vec![((1, 2), TransactionVerifyingKey::Transfer(xfr_verif_key))].into_iter(),
            )
            .unwrap(),
            freeze: KeySet::new(
                vec![(2, TransactionVerifyingKey::Freeze(freeze_verif_key))].into_iter(),
            )
            .unwrap(),
        };

        println!("CRS set up: {}s", now.elapsed().as_secs_f32());
        let now = Instant::now();

        let alice_key = UserKeyPair::generate(&mut prng);
        let bob_key = UserKeyPair::generate(&mut prng);

        let coin = AssetDefinition::native();

        let alice_rec_builder = RecordOpening::new(
            &mut prng,
            2,
            coin.clone(),
            alice_key.pub_key(),
            FreezeFlag::Unfrozen,
        );

        let alice_rec1 = alice_rec_builder;

        let mut t = MerkleTree::new(MERKLE_HEIGHT).unwrap();
        assert_eq!(
            t.get_root_value(),
            MerkleTree::<RecordCommitment>::new(MERKLE_HEIGHT)
                .unwrap()
                .get_root_value()
        );
        let alice_rec_elem = RecordCommitment::from(&alice_rec1);
        // dbg!(&RecordCommitment::from(&alice_rec1));
        assert_eq!(
            RecordCommitment::from(&alice_rec1),
            RecordCommitment::from(&alice_rec1)
        );
        t.push(RecordCommitment::from(&alice_rec1));
        let alice_rec_path = t.get_leaf(0).expect_ok().unwrap().1;
        assert_eq!(alice_rec_path.nodes.len(), MERKLE_HEIGHT as usize);

        let mut nullifiers: SetMerkleTree = Default::default();

        println!("Tree set up: {}s", now.elapsed().as_secs_f32());
        let now = Instant::now();

        let first_root = t.get_root_value();

        let alice_rec_final = TransferNoteInput {
            ro: alice_rec1,
            owner_keypair: &alice_key,
            cred: None,
            acc_member_witness: AccMemberWitness {
                merkle_path: alice_rec_path.clone(),
                root: first_root,
                uid: 0,
            },
        };

        let mut wallet_merkle_tree = t.clone();
        let mut validator = ValidatorState::new(verif_key, t);

        println!("Validator set up: {}s", now.elapsed().as_secs_f32());
        let now = Instant::now();

        let comm = validator.commit();
        // assert_eq!(&comm.as_ref(),
        //     &[0x78, 0x35, 0x59, 0x80, 0x24, 0xab, 0xe2, 0x71, 0xbb, 0x26, 0x1d, 0xbd, 0x4f, 0xc0,
        //       0xfb, 0xb8, 0xc3, 0x01, 0x62, 0xae, 0x95, 0xf5, 0x8c, 0x20, 0xc5, 0xf6, 0x00, 0x14,
        //       0xbc, 0x3c, 0x79, 0xa6, 0x2d, 0xe6, 0xdc, 0x5d, 0xac, 0x36, 0x54, 0x9f, 0xad, 0x24,
        //       0xc6, 0x69, 0x59, 0xb0, 0x68, 0x85, 0x7f, 0x27, 0x1e, 0x77, 0xb7, 0xf8, 0xab, 0x0d,
        //       0x08, 0xe8, 0x00, 0x30, 0xfe, 0xc1, 0xa4, 0x86]);
        println!(
            "Validator has state {:x?}: {}s",
            comm,
            now.elapsed().as_secs_f32()
        );
        let now = Instant::now();

        MerkleTree::check_proof(
            validator.record_merkle_root,
            0,
            alice_rec_elem,
            &alice_rec_path,
        )
        .unwrap();

        println!("Path checked: {}s", now.elapsed().as_secs_f32());
        let now = Instant::now();

        let ((txn1, _, _), bob_rec) = {
            let bob_rec = RecordOpening::new(
                &mut prng,
                1, /* 1 less, for the transaction fee */
                coin,
                bob_key.pub_key(),
                FreezeFlag::Unfrozen,
            );

            let txn = TransferNote::generate_native(
                &mut prng,
                /* inputs:         */ vec![alice_rec_final],
                /* outputs:        */ &[bob_rec.clone()],
                /* fee:            */ 1,
                /* valid_until:    */ 2,
                /* proving_key:    */ prove_key.xfr.key_for_size((1, 2)).unwrap(),
            )
            .unwrap();
            (txn, bob_rec)
        };

        println!("Transfer has {} outputs", txn1.output_commitments.len());
        println!(
            "Transfer is {} bytes long",
            serde_cbor::ser::to_vec_packed(&txn1).unwrap().len()
        );

        println!("Transfer generated: {}s", now.elapsed().as_secs_f32());
        let now = Instant::now();

        let nullifier_pfs = txn1
            .inputs_nullifiers
            .iter()
            .map(|n| nullifiers.contains(*n).unwrap().1)
            .collect();
        for n in txn1.inputs_nullifiers.iter() {
            nullifiers.insert(*n);
        }

        println!(
            "Transfer nullifier proofs generated: {}",
            now.elapsed().as_secs_f32()
        );
        let now = Instant::now();

<<<<<<< HEAD
        let new_recs: Vec<_> = txn1.output_commitments.to_vec();
=======
        let new_recs = txn1.output_commitments.to_vec();
>>>>>>> 8a6d58a9

        let new_uids = validator
            .validate_and_apply(
                1,
                Block(vec![TransactionNote::Transfer(Box::new(txn1))]),
                vec![nullifier_pfs],
                false,
            )
            .unwrap();

        println!(
            "Transfer validated & applied: {}s",
            now.elapsed().as_secs_f32()
        );
        let now = Instant::now();

        assert_eq!(&new_uids[1..], &[2]);
        for r in new_recs {
            wallet_merkle_tree.push(r);
        }

        let bob_rec = TransferNoteInput {
            ro: bob_rec,
            owner_keypair: &bob_key,
            cred: None,
            acc_member_witness: AccMemberWitness {
                merkle_path: wallet_merkle_tree.get_leaf(2).expect_ok().unwrap().1,
                root: validator.record_merkle_frontier.get_root_value(),
                uid: 2,
            },
        };

        assert_eq!(nullifiers.hash(), validator.nullifiers_root);

        println!(
            "New record merkle path retrieved: {}s",
            now.elapsed().as_secs_f32()
        );
        let comm = validator.commit();
        println!(
            "Validator has state {:x?}: {}s",
            comm,
            now.elapsed().as_secs_f32()
        );
        let now = Instant::now();
    }

    /*
     * Test idea: simulate two wallets transferring funds back and forth. After initial
     * setup, the wallets only receive publicly visible information (e.g. block commitment
     * events and receiver memos posted on bulletin boards). Check that both wallets are
     * able to maintain accurate balance statements and enough state to construct new transfers.
     *
     * - Alice magically starts with some coins, Bob starts empty.
     * - Alice transfers some coins to Bob using exact change.
     * - Alice and Bob check their balances, then Bob transfers some coins back to Alice, in an
     *   amount that requires a fee change record.
     *
     * Limitations:
     * - Parts of the system are mocked (e.g. consensus is replaced by one omniscient validator,
     *   info event streams, query services, and bulletin boards is provided directly to the
     *   wallets by the test)
     */
    #[allow(unused_assignments)]
    fn test_two_wallets(native: bool) {
        let mut now = Instant::now();
        println!("generating params");

        let mut seed_generator = ChaChaRng::from_seed([0x8au8; 32]);
        let mut seed = || {
            let mut seed = [0u8; 32];
            seed_generator.fill_bytes(&mut seed);
            seed
        };

        // Each transaction in this test will be a transfer of 1 record, with an additional
        // fee change output. We need to fix the transfer arity because although the wallet
        // supports variable arities, the validator currently does not.
        let num_inputs = if native { 1 } else { 2 }; // non-native transfers have a separate fee input
        let num_outputs = if native { 2 } else { 3 }; // non-native transfers have an extra change output

        let mut prng = ChaChaRng::from_seed(seed());
        let univ_setup = jf_txn::proof::universal_setup(
            compute_universal_param_size(
                NoteType::Transfer,
                num_inputs,
                num_outputs,
                MERKLE_HEIGHT,
            )
            .unwrap(),
            &mut prng,
        )
        .unwrap();

        println!(
            "Universal params generated: {}s",
            now.elapsed().as_secs_f32()
        );
        now = Instant::now();

        // Give Alice an initial grant of 5 native coins. If using non-native transfers, give Bob an
        // initial grant with which to pay his transaction fee, since he will not be receiving any
        // native coins from Alice.
        let alice_grant = 5;
        let bob_grant = if native { 0 } else { 1 };
        let (mut validator, mut wallets) = create_test_network::<IssuerWallet>(
            &univ_setup,
            &[(num_inputs, num_outputs)],
            vec![alice_grant, bob_grant],
            &mut now,
        );
        let alice_address = wallets[0].address();
        let bob_address = wallets[1].address();

        // Verify initial wallet state.
        assert_ne!(alice_address, bob_address);
        assert_eq!(wallets[0].balance(&AssetCode::native()), alice_grant);
        assert_eq!(wallets[1].balance(&AssetCode::native()), bob_grant);

        let coin = if native {
            AssetDefinition::native()
        } else {
            let coin = wallets[0].define_asset("Alice's asset".as_bytes(), Default::default());
            // Alice gives herself an initial grant of 5 coins.
            let txn = wallets[0]
                .mint(1, &coin.code, 5, alice_address.clone())
                .unwrap();
            mock_validate(&mut validator, vec![txn], wallets.as_mut_slice(), &mut now).unwrap();
            println!("Asset minted: {}s", now.elapsed().as_secs_f32());
            now = Instant::now();

            assert_eq!(wallets[0].balance(&coin.code), 5);
            assert_eq!(wallets[1].balance(&coin.code), 0);

            coin
        };

        let alice_initial_native_balance = wallets[0].balance(&AssetCode::native());
        let bob_initial_native_balance = wallets[1].balance(&AssetCode::native());

        // Construct a transaction to transfer some coins from Alice to Bob.
        let txn = wallets[0].transfer(&coin, &[(bob_address, 3)], 1).unwrap();
        println!("Transfer generated: {}s", now.elapsed().as_secs_f32());
        now = Instant::now();

        // Validate the transaction and post it to the ledger, emitting an event which in a
        // real system would be streamed to all subscribed wallets.
        mock_validate(&mut validator, vec![txn], wallets.as_mut_slice(), &mut now).unwrap();
        println!(
            "Transfer validated & applied: {}s",
            now.elapsed().as_secs_f32()
        );
        now = Instant::now();

        // Check that both wallets reflect the new balances (less any fees).
        let check_balance =
            |wallet: &IssuerWallet, expected_coin_balance, starting_native_balance, fees_paid| {
                if native {
                    assert_eq!(
                        wallet.balance(&coin.code),
                        expected_coin_balance - fees_paid
                    );
                } else {
                    assert_eq!(wallet.balance(&coin.code), expected_coin_balance);
                    assert_eq!(
                        wallet.balance(&AssetCode::native()),
                        starting_native_balance - fees_paid
                    );
                }
            };
        check_balance(&wallets[0], 2, alice_initial_native_balance, 1);
        check_balance(&wallets[1], 3, bob_initial_native_balance, 0);

        // Check that Bob's wallet has sufficient information to access received funds by
        // transferring some back to Alice.
        //
        // This transaction should also result in a non-zero fee change record being
        // transferred back to Bob, since Bob's only sufficient record has an amount of 3 coins, but
        // the sum of the outputs and fee of this transaction is only 2.
        let txn = wallets[1]
            .transfer(&coin, &[(alice_address, 1)], 1)
            .unwrap();
        println!("Transfer generated: {}s", now.elapsed().as_secs_f32());
        now = Instant::now();

        mock_validate(&mut validator, vec![txn], wallets.as_mut_slice(), &mut now).unwrap();
        println!(
            "Transfer validated & applied: {}s",
            now.elapsed().as_secs_f32()
        );
        now = Instant::now();

        check_balance(&wallets[0], 3, alice_initial_native_balance, 1);
        check_balance(&wallets[1], 2, bob_initial_native_balance, 1);
    }

    #[test]
    fn test_two_wallets_native() {
        test_two_wallets(true);
    }

    #[test]
    fn test_two_wallets_non_native() {
        test_two_wallets(false);
    }

    // Test transactions that fail to complete.
    //
    // If `native`, the transaction is a native asset transfer.
    // If `!native && !mint`, the trnasaction is a non-native asset transfer.
    // If `!native && mint`, the transaction is a non-native asset mint.
    //
    // If `timeout`, the failed transaction times out with no explicit rejection event. Otherwise,
    // the failed transaction fails to verify and a Reject event is emitted.
    fn test_wallet_rejected(native: bool, mint: bool, timeout: bool) {
        assert!(!(native && mint));

        let mut now = Instant::now();
        println!("generating params");

        let mut rng = ChaChaRng::from_seed([0x8au8; 32]);

        // Native transfers have extra fee/change inputs/outputs.
        let num_inputs = if native { 1 } else { 2 };
        let num_outputs = if native { 2 } else { 3 };
        let univ_setup = jf_txn::proof::universal_setup(
            compute_universal_param_size(
                NoteType::Transfer,
                num_inputs,
                num_outputs,
                MERKLE_HEIGHT,
            )
            .unwrap(),
            &mut rng,
        )
        .unwrap();

        println!(
            "Universal params generated: {}s",
            now.elapsed().as_secs_f32()
        );
        now = Instant::now();

        // The sender wallet (wallets[0]) gets an initial grant of 2 for a transaction fee and a
        // payment (or, for non-native transfers, a transaction fee and a mint fee). wallets[1] will
        // act as the receiver, and wallets[2] will be a third party which generates
        // RECORD_HOLD_TIME transfers while a transfer from wallets[0] is pending, causing the
        // transfer to time out.
        let (mut validator, mut wallets) = create_test_network::<IssuerWallet>(
            &univ_setup,
            &[(num_inputs, num_outputs)],
            // If native, wallets[0] gets 1 coin to transfer and 1 for a transaction fee. Otherwise,
            // it gets
            //  * 1 transaction fee
            //  * 1 mint fee for its initial non-native record, if the test itself is not minting
            //    that record
            //  * 1 mint fee for wallets[2]'s initial non-native record in the timeout test.
            vec![
                if native {
                    2
                } else {
                    1 + !mint as u64 + timeout as u64
                },
                0,
                2 * RECORD_HOLD_TIME,
            ],
            &mut now,
        );

        let asset = if native {
            AssetDefinition::native()
        } else {
            let asset = wallets[0].define_asset("test asset".as_bytes(), Default::default());

            if !mint {
                // wallets[0] gets 1 coin to transfer to wallets[1]. We only need this if the test
                // itself is not minting the asset later on.
                let dst = wallets[0].address();
                let txn = wallets[0].mint(1, &asset.code, 1, dst).unwrap();
                mock_validate(&mut validator, vec![txn], wallets.as_mut_slice(), &mut now).unwrap();
            }

            if timeout {
                // If doing a timeout test, wallets[2] (the sender that will generate enough
                // transactions to cause wallets[0]'s transaction to timeout) gets RECORD_HOLD_TIME
                // coins.
                let dst = wallets[2].address();
                let txn = wallets[0]
                    .mint(1, &asset.code, RECORD_HOLD_TIME, dst)
                    .unwrap();
                mock_validate(&mut validator, vec![txn], wallets.as_mut_slice(), &mut now).unwrap();
            }

            asset
        };

        let make_txn = |src: &mut IssuerWallet, dst: &UserPubKey| {
            if mint {
                src.mint(1, &asset.code, 1, dst.clone()).unwrap()
            } else {
                src.transfer(&asset, &[(dst.clone(), 1)], 1).unwrap()
            }
        };

        // Start a transfer that will ultimately get rejected.
        println!(
            "generating a transfer which will fail: {}s",
            now.elapsed().as_secs_f32()
        );
        now = Instant::now();
        let receiver = wallets[1].address();
        let txn = make_txn(&mut wallets[0], &receiver);
        println!("transfer generated: {}s", now.elapsed().as_secs_f32());
        now = Instant::now();

        // Check that the sender's balance is on hold (for the fee and the payment).
        assert_eq!(wallets[0].balance(&AssetCode::native()), 0);
        assert_eq!(wallets[0].balance(&asset.code), 0);

        // Now do something that causes the sender's transaction to not go through
        if timeout {
            // Generated RECORD_HOLD_TIME transactions to cause `txn` to time out.
            println!(
                "generating {} transfers to time out the original transfer: {}s",
                RECORD_HOLD_TIME,
                now.elapsed().as_secs_f32()
            );
            now = Instant::now();
            for _ in 0..RECORD_HOLD_TIME {
                // Check that the sender's balance is still on hold.
                assert_eq!(wallets[0].balance(&AssetCode::native()), 0);
                assert_eq!(wallets[0].balance(&asset.code), 0);

                let txn = wallets[2]
                    .transfer(&asset, &[(receiver.clone(), 1)], 1)
                    .unwrap();
                mock_validate(&mut validator, vec![txn], wallets.as_mut_slice(), &mut now).unwrap();
            }
        } else {
            // Change the validator state, so that the wallet's transaction (built against the old
            // validator state) will fail to validate.
            let old_nullifiers_root = validator.nullifiers_root;
            validator.nullifiers_root = set_hash::elem_hash(Nullifier::random_for_test(&mut rng));

            println!(
                "validating invalid transaction: {}s",
                now.elapsed().as_secs_f32()
            );
            now = Instant::now();
            mock_validate(&mut validator, vec![txn], wallets.as_mut_slice(), &mut now).unwrap_err();

            // The sender gets back in sync with the validator after their transaction is rejected.
            validator.nullifiers_root = old_nullifiers_root;
        }

        // Check that the sender got their balance back.
        if native {
            assert_eq!(wallets[0].balance(&AssetCode::native()), 2);
        } else {
            assert_eq!(wallets[0].balance(&AssetCode::native()), 1);
            if !mint {
                // in the mint case we never had a non-native balance to start with
                assert_eq!(wallets[0].balance(&asset.code), 1);
            }
        }
        assert_eq!(
            wallets[1].balance(&asset.code),
            if timeout { RECORD_HOLD_TIME } else { 0 }
        );

        // Now check that they can use the un-held record if their state gets back in sync with the
        // validator.
        println!(
            "transferring un-held record: {}s",
            now.elapsed().as_secs_f32()
        );
        let txn = make_txn(&mut wallets[0], &receiver);
        mock_validate(&mut validator, vec![txn], wallets.as_mut_slice(), &mut now).unwrap();
        assert_eq!(wallets[0].balance(&AssetCode::native()), 0);
        assert_eq!(wallets[0].balance(&asset.code), 0);
        assert_eq!(
            wallets[1].balance(&asset.code),
            1 + if timeout { RECORD_HOLD_TIME } else { 0 }
        );
    }

    #[test]
    fn test_wallet_rejected_native_xfr_invalid() {
        test_wallet_rejected(true, false, false)
    }

    #[test]
    fn test_wallet_rejected_native_xfr_timeout() {
        test_wallet_rejected(true, false, true)
    }

    #[test]
    fn test_wallet_rejected_non_native_xfr_invalid() {
        test_wallet_rejected(false, false, false)
    }

    #[test]
    fn test_wallet_rejected_non_native_xfr_timeout() {
        test_wallet_rejected(false, false, true)
    }

    #[test]
    fn test_wallet_rejected_non_native_mint_invalid() {
        test_wallet_rejected(false, true, false)
    }

    #[test]
    fn test_wallet_rejected_non_native_mint_timeout() {
        test_wallet_rejected(false, true, true)
    }

    #[test]
    fn test_resubmit() {
        let mut now = Instant::now();
        println!("generating params");

        let mut rng = ChaChaRng::from_seed([0x8au8; 32]);

        let num_inputs = 1;
        let num_outputs = 2;
        let univ_setup = jf_txn::proof::universal_setup(
            compute_universal_param_size(
                NoteType::Transfer,
                num_inputs,
                num_outputs,
                MERKLE_HEIGHT,
            )
            .unwrap(),
            &mut rng,
        )
        .unwrap();

        println!(
            "Universal params generated: {}s",
            now.elapsed().as_secs_f32()
        );
        now = Instant::now();

        // The sender wallet (wallets[0]) gets an initial grant of 2 for a transaction fee and a
        // payment. wallets[1] will act as the receiver, and wallets[2] will be a third party
        // which generates RECORD_ROOT_HISTORY_SIZE-1 transfers while a transfer from wallets[0] is
        // pending, after which we will check if the pending transaction can be updated and
        // resubmitted.
        let (mut validator, mut wallets) = create_test_network::<IssuerWallet>(
            &univ_setup,
            &[(num_inputs, num_outputs)],
            vec![
                2,
                0,
                2 * (ValidatorState::RECORD_ROOT_HISTORY_SIZE - 1) as u64,
            ],
            &mut now,
        );

        println!("generating transaction: {}s", now.elapsed().as_secs_f32());
        now = Instant::now();
        let receiver = wallets[1].address();
        let mut txn = wallets[0]
            .transfer(&AssetDefinition::native(), &[(receiver.clone(), 1)], 1)
            .unwrap();
        println!("transfer generated: {}s", now.elapsed().as_secs_f32());
        now = Instant::now();

        // Generate a transaction, invalidating the pending transfer.
        println!(
            "generating {} transfers to invalidate the original transfer: {}s",
            ValidatorState::RECORD_ROOT_HISTORY_SIZE - 1,
            now.elapsed().as_secs_f32(),
        );
        now = Instant::now();
        for _ in 0..ValidatorState::RECORD_ROOT_HISTORY_SIZE - 1 {
            let other_txn = wallets[2]
                .transfer(&AssetDefinition::native(), &[(receiver.clone(), 1)], 1)
                .unwrap();
            mock_validate(
                &mut validator,
                vec![other_txn],
                wallets.as_mut_slice(),
                &mut now,
            )
            .unwrap();
        }

        // Check that the pending transaction fails validation as-is.
        println!(
            "submitting invalid transaction: {}s",
            now.elapsed().as_secs_f32()
        );
        now = Instant::now();
        mock_validate(&mut validator, vec![txn.clone()], &mut wallets, &mut now).unwrap_err();

        // Check that we can update the pending transaction and successfully resubmit it.
        println!("updating transaction: {}s", now.elapsed().as_secs_f32());
        now = Instant::now();
        wallets[0].update_nullifier_proofs(&mut txn.0).unwrap();

        println!("resubmitting transaction: {}s", now.elapsed().as_secs_f32());
        now = Instant::now();
        mock_validate(&mut validator, vec![txn], wallets.as_mut_slice(), &mut now).unwrap();
        assert_eq!(wallets[0].balance(&AssetCode::native()), 0);
        assert_eq!(
            wallets[1].balance(&AssetCode::native()),
            1 + (ValidatorState::RECORD_ROOT_HISTORY_SIZE - 1) as u64
        );
    }

    #[test]
    fn test_multixfr_wallet_simple() {
        let alice_grant = (0, 0, 3); // Alice gets 3 of coin 0 to start
        let bob_grant = (1, 1, 3); // Bob gets 3 of coin 1 to start
        let txns = vec![vec![
            (1, 0, 1, 2), // Alice sends 2 of coin 1 to Bob
            (2, 1, 0, 2), // Bob sends 2 of coin 2 to Alice
            (1, 1, 0, 1), // Bob sends 1 of coin 1 to Alice
        ]];
        test_multixfr_wallet(txns, 2, 2, alice_grant, vec![bob_grant])
    }

    #[test]
    fn test_multixfr_wallet_various_kinds() {
        let txns = vec![vec![
            (0, 0, 1, 1), // native asset transfer
            (1, 0, 1, 1), // non-native asset transfer with change output
            (1, 0, 2, 1), // non-native asset transfer with exact change
        ]];
        let native_grant = (0, 0, 1);
        let non_native_grant = (1, 0, 3);
        test_multixfr_wallet(txns, 2, 1, native_grant, vec![non_native_grant])
    }

    struct MultiXfrParams {
        max_txns: usize,
        max_blocks: usize,
        max_keys: u8,
        max_defs: u8,
        max_amt: u64,
        max_recs: usize,
    }

    impl MultiXfrParams {
        const fn new(txns: usize, max_amt: u64) -> Self {
            // divide txns into 5 blocks
            let max_txns = if txns > 5 { txns / 5 } else { 1 };
            let max_blocks = if txns > 5 { 5 } else { txns };
            // fewer users than txns so we get multiple txns with same key
            let max_keys = (txns / 2 + 2) as u8;
            // fewer defs than txns so we get multiple txns with same def
            let max_defs = (txns / 2 + 1) as u8;
            // enough records to give everyone 1 of each type, on average
            // Reasoning for /4:
            //      E[nkeys] = max_keys/2
            //      E[ndefs] = max_defs/2
            // So
            //      E[nkeys*ndefs] = max_keys*max_defs/4
            let max_recs = max_keys as usize * max_defs as usize / 4;

            MultiXfrParams {
                max_txns,
                max_blocks,
                max_keys,
                max_defs,
                max_amt,
                max_recs,
            }
        }

        fn def(&self) -> impl Strategy<Value = u8> {
            // range is inclusive because def 0 is the native asset, and other asset defs are
            // 1-indexed
            0..=self.max_defs
        }

        fn key(&self) -> impl Strategy<Value = u8> {
            0..self.max_keys
        }

        fn txn_amt(&self) -> impl Strategy<Value = u64> {
            // Transaction amounts are smaller than record amounts because we don't want to burn a
            // whole record in one transaction.
            1..=std::cmp::max(self.max_amt / 5, 2)
        }

        fn amt(&self) -> impl Strategy<Value = u64> {
            1..=self.max_amt
        }

        fn txs(&self) -> impl Strategy<Value = Vec<Vec<(u8, u8, u8, u64)>>> {
            vec(
                vec(
                    (self.def(), self.key(), self.key(), self.txn_amt()),
                    self.max_txns,
                ),
                self.max_blocks,
            )
        }

        fn nkeys(&self) -> impl Strategy<Value = u8> {
            2..=self.max_keys
        }

        fn ndefs(&self) -> impl Strategy<Value = u8> {
            1..=self.max_defs
        }

        fn rec(&self) -> impl Strategy<Value = (u8, u8, u64)> {
            (self.def(), self.key(), self.amt())
        }

        fn recs(&self) -> impl Strategy<Value = Vec<(u8, u8, u64)>> {
            vec(self.rec(), self.max_recs)
        }
    }

    const MULTI_XFR_SMALL: MultiXfrParams = MultiXfrParams::new(5, 1000);
    const MULTI_XFR_LARGE: MultiXfrParams = MultiXfrParams::new(50, 1000);

    proptest! {
        #![proptest_config(proptest::test_runner::Config {
            cases: 1,
            .. proptest::test_runner::Config::default()
        })]

        #[test]
        fn proptest_multixfr_wallet_small(
            txs in MULTI_XFR_SMALL.txs(),
            nkeys in MULTI_XFR_SMALL.nkeys(),
            ndefs in MULTI_XFR_SMALL.ndefs(),
            init_rec in MULTI_XFR_SMALL.rec(),
            init_recs in MULTI_XFR_SMALL.recs(),
        ) {
            test_multixfr_wallet(txs, nkeys, ndefs, init_rec, init_recs)
        }
    }

    proptest! {
        #![proptest_config(proptest::test_runner::Config {
            cases: 10,
            .. proptest::test_runner::Config::default()
        })]

        #[test]
        #[ignore]
        fn proptest_multixfr_wallet_many_small_tests(
            txs in MULTI_XFR_SMALL.txs(),
            nkeys in MULTI_XFR_SMALL.nkeys(),
            ndefs in MULTI_XFR_SMALL.ndefs(),
            init_rec in MULTI_XFR_SMALL.rec(),
            init_recs in MULTI_XFR_SMALL.recs(),
        ) {
            test_multixfr_wallet(txs, nkeys, ndefs, init_rec, init_recs)
        }
    }

    proptest! {
        #![proptest_config(proptest::test_runner::Config {
            cases: 1,
            .. proptest::test_runner::Config::default()
        })]

        #[test]
        #[ignore]
        fn proptest_multixfr_wallet_one_big_test(
            txs in MULTI_XFR_LARGE.txs(),
            nkeys in MULTI_XFR_LARGE.nkeys(),
            ndefs in MULTI_XFR_LARGE.ndefs(),
            init_rec in MULTI_XFR_LARGE.rec(),
            init_recs in MULTI_XFR_LARGE.recs(),
        ) {
            test_multixfr_wallet(txs, nkeys, ndefs, init_rec, init_recs)
        }
    }

    fn pow3(x: u64) -> u64 {
        let mut ret = 1u64;
        for i in (0..64).rev() {
            ret = ret.overflowing_mul(ret).0;
            if ((x >> i) & 1) == 1 {
                ret = ret.overflowing_mul(3).0;
            }
        }
        ret
    }

    fn test_merkle_tree(updates: Vec<Result<u64, usize>>) {
        println!("Iter: {} updates", updates.len());
        let (mut t1, mut t2) = (
            MerkleTree::<u64>::new(MERKLE_HEIGHT).unwrap(),
            MerkleTree::<u64>::new(MERKLE_HEIGHT).unwrap(),
        );
        for t in [&mut t1, &mut t2].iter_mut() {
            let mut map = Vec::new();
            for u in updates.iter() {
                match u {
                    Ok(val) => {
                        map.push(val);

                        t.push(pow3(*val));

                        // check_path(t.hasher.as_ref(), &path.unwrap(), &leaf_val,
                        //         &leaf_hash, MERKLE_HEIGHT, &t.root_hash)
                        //     .expect("Merkle3Tree generated an invalid proof");

                        // assert_eq!(old_val,old_tree_val.map(|x| x.1));
                    }
                    Err(i) => {
                        match (
                            map.get(*i).cloned().map(|x| pow3(*x as u64)),
                            t.get_leaf(*i as u64),
                        ) {
                            (None, LookupResult::EmptyLeaf) => {}
                            (Some(map_val), LookupResult::Ok(_tree_val, tree_proof)) => {
                                // assert_eq!(map_val,tree_val);
                                MerkleTree::check_proof(
                                    t.get_root_value(),
                                    *i as u64,
                                    map_val,
                                    &tree_proof,
                                )
                                .expect("Merkle path verification failed");
                            }
                            (l, r) => {
                                panic!("Mismatch: map_val = {:?}, tree_val,proof = {:?}", l, r);
                            }
                        }
                    }
                }
            }
        }

        assert_eq!(t1.get_root_value(), t2.get_root_value());
    }

    #[test]
    fn quickcheck_multixfr_regression1() {
        test_multixfr(vec![vec![]], 0, 0, (0, 0, 0), vec![])
    }
    #[test]
    fn quickcheck_multixfr_regression2() {
        test_multixfr(
            vec![vec![(true, 0, 0, 0, 0, -2), (true, 0, 0, 0, 0, 0)]],
            0,
            0,
            (0, 0, 0),
            vec![(0, 0, 0)],
        )
    }

    #[test]
    fn quickcheck_multixfr_regression3() {
        test_multixfr(vec![], 0, 0, (0, 0, 0), vec![(0, 3, 0)])
    }

    #[test]
    fn quickcheck_multixfr_regression4() {
        test_multixfr(vec![vec![(true, 3, 0, 0, 0, 0)]], 0, 0, (0, 0, 0), vec![])
    }

    #[test]
    fn quickcheck_multixfr_regression5() {
        test_multixfr(
            vec![vec![(true, 0, 0, 1, 1, 0)], vec![(true, 0, 0, 0, 0, 0)]],
            1,
            0,
            (0, 0, 0),
            vec![],
        )
    }

    #[test]
    fn quickcheck_multixfr_regression6() {
        // This test caused 0-amount records to be created by breaking single records into two using
        // single-input transactions. 0-amount records in turn lead to underflows when the test
        // tries to compute output amounts that are separated by a non-zero amt_diff and sum to 0.
        test_multixfr(
            vec![
                vec![(false, 0, 0, 1, 1, 0)],
                vec![(false, 0, 0, 1, 1, 0)],
                vec![(false, 0, 0, 1, 1, 0)],
            ],
            2,
            1,
            (0, 0, 2),
            vec![],
        )
    }

    #[test]
    fn test_multixfr_multi_arity() {
        test_multixfr(
            vec![vec![(true, 0, 1, 1, 1, 0)], vec![(false, 5, 0, 1, 1, 0)]],
            2,
            1,
            (0, 0, 2),
            vec![(0, 0, 2), (0, 0, 2)],
        )
    }

    #[test]
    #[ignore]
    fn quickcheck_multixfr() {
        QuickCheck::new()
            .tests(1)
            .quickcheck(test_multixfr as fn(Vec<_>, u8, u8, _, Vec<_>) -> ());
    }

    #[test]
    fn quickcheck_merkle_tree_map() {
        QuickCheck::new()
            .tests(10)
            .quickcheck(test_merkle_tree as fn(Vec<_>) -> ());
    }

    #[test]
    fn single_item_insert() {
        test_merkle_tree(vec![Ok(0)]);
    }

    #[test]
    fn double_item_insert() {
        test_merkle_tree(vec![Ok(0), Ok(1)]);
    }

    #[test]
    fn quickcheck_regressions() {}
}<|MERGE_RESOLUTION|>--- conflicted
+++ resolved
@@ -1808,27 +1808,9 @@
     // spending, decrypting, signing keys
     key_pair: UserKeyPair,
     // proving key for transfer transactions
-<<<<<<< HEAD
-    proving_key: TransferProvingKey<'a>,
-    // maximum number of input records permitted by `proving_key`
-    max_inputs: usize,
-    // maximum number of output records permitted by `proving_key`
-    max_outputs: usize,
+    proving_key: KeySet<(usize, usize), TransferProvingKey<'a>>,
     // all records we own
     owned_records: RecordDatabase,
-=======
-    proving_key: KeySet<(usize, usize), TransferProvingKey<'a>>,
-    // all records we own, indexed by uid
-    owned_records: HashMap<u64, OwnedRecord>,
-    // record (size, uid) indexed by asset type, for easy allocation as transfer inputs. The records
-    // for each asset are ordered by increasing size, which makes it easy to implement a worst-fit
-    // allocator that minimizes fragmentation.
-    asset_records: HashMap<AssetCode, BTreeSet<(u64, u64)>>,
-    // record uids indexed by nullifier, for easy removal when confirmed as transfer inputs
-    nullifier_records: HashMap<Nullifier, u64>,
-    // sparse record Merkle tree mirrored from validators
-    record_merkle_tree: MerkleTree<RecordCommitment>,
->>>>>>> 8a6d58a9
     // sparse nullifier set Merkle tree mirrored from validators
     nullifiers: SetMerkleTree,
 }
@@ -2029,21 +2011,6 @@
         amount: u64,
         max_records: Option<usize>,
     ) -> Result<(Vec<(RecordOpening, u64)>, u64), Box<dyn std::error::Error>> {
-<<<<<<< HEAD
-        let max_records = match max_records {
-            Some(bound) if bound > 0 => bound as usize,
-            Some(bound) => (self.max_inputs as isize + bound) as usize,
-            None => self.max_inputs,
-        };
-=======
-        let unspent_records = self.asset_records.get(asset).ok_or_else(|| {
-            Box::new(WalletError::InsufficientBalance {
-                asset: *asset,
-                required: amount,
-                actual: 0,
-            })
-        })?;
->>>>>>> 8a6d58a9
         let now = self.validator.prev_commit_time;
 
         // If we have a record with the exact size required, use it to avoid fragmenting big records
@@ -2065,36 +2032,12 @@
         // with something more sophisticated later.
         let mut result = vec![];
         let mut current_amount = 0u64;
-<<<<<<< HEAD
         for record in self.owned_records.spendable_records(asset, now) {
-            if result.len() >= max_records {
-                // Too much fragmentation: we can't make the required amount using few enough
-                // records. This should be less likely once we implement a better allocation
-                // strategy (or, any allocation strategy).
-                //
-                // In this case, we could either simply return an error, or we could
-                // automatically generate a merge transaction to defragment our assets.
-                // Automatically merging assets would implicitly incur extra transaction fees,
-                // so for now we do the simple, uncontroversial thing and error out.
-                return Err(Box::new(WalletError::Fragmentation {
-                    asset: *asset,
-                    amount,
-                    suggested_amount: current_amount,
-                    max_records,
-                }));
-=======
-        let mut all_records = unspent_records.range((0, 0)..(u64::MAX, u64::MAX));
-        while let Some((match_amount, uid)) = all_records.next_back() {
-            let record = &self.owned_records[uid];
-            assert_eq!(record.ro.amount, *match_amount);
-            if record.ro.amount == 0 || record.on_hold(now) {
-                // Skip useless dummy records and records that are on hold
-                continue;
-            }
             if let Some(max_records) = max_records {
                 if result.len() >= max_records {
                     // Too much fragmentation: we can't make the required amount using few enough
-                    // records.
+                    // records. This should be less likely once we implement a better allocation
+                    // strategy (or, any allocation strategy).
                     //
                     // In this case, we could either simply return an error, or we could
                     // automatically generate a merge transaction to defragment our assets.
@@ -2107,7 +2050,6 @@
                         max_records,
                     }));
                 }
->>>>>>> 8a6d58a9
             }
             current_amount += record.ro.amount;
             result.push((record.ro.clone(), record.uid));
@@ -2284,16 +2226,7 @@
             rng: ChaChaRng::from_seed(seed),
             key_pair,
             proving_key: proving_key.xfr,
-<<<<<<< HEAD
-            max_inputs,
-            max_outputs,
             owned_records: RecordDatabase::new(),
-=======
-            owned_records: HashMap::new(),
-            asset_records: HashMap::new(),
-            nullifier_records: HashMap::new(),
-            record_merkle_tree,
->>>>>>> 8a6d58a9
             nullifiers,
         };
 
@@ -3085,10 +3018,6 @@
      *      - build a transaction
      *      - apply that transaction
      */
-<<<<<<< HEAD
-=======
-
->>>>>>> 8a6d58a9
     #[allow(clippy::type_complexity)] //todo replace (bool, u16, u16, u8, u8, i32) with a struct TransactionSpec
     fn test_multixfr(
         /*
@@ -3487,11 +3416,7 @@
         );
         let now = Instant::now();
 
-<<<<<<< HEAD
-        let new_recs: Vec<_> = txn1.output_commitments.to_vec();
-=======
         let new_recs = txn1.output_commitments.to_vec();
->>>>>>> 8a6d58a9
 
         let new_uids = validator
             .validate_and_apply(

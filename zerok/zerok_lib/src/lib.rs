#![deny(warnings)]

#[cfg(test)]
#[macro_use]
extern crate proptest;

mod set_merkle_tree;
mod util;

use core::fmt::Debug;
use core::iter::once;
use jf_primitives::{jubjub_dsa::Signature, merkle_tree};
use jf_txn::{
    errors::TxnApiError,
<<<<<<< HEAD
    keys::{UserKeyPair, UserPubKey},
=======
    keys::{FreezerKeyPair, UserKeyPair, UserPubKey},
>>>>>>> 931c1d70
    mint::MintNote,
    proof::{freeze::FreezeProvingKey, mint::MintProvingKey, transfer::TransferProvingKey},
    sign_receiver_memos,
    structs::{
        AssetCode, AssetCodeSeed, AssetDefinition, AssetPolicy, BlindFactor, FeeInput, FreezeFlag,
<<<<<<< HEAD
        NoteType, Nullifier, ReceiverMemo, RecordCommitment, RecordOpening, TxnFeeInfo,
=======
        NoteType, Nullifier, ReceiverMemo, RecordCommitment, RecordOpening,
>>>>>>> 931c1d70
    },
    transfer::{TransferNote, TransferNoteInput},
    txn_batch_verify,
    utils::compute_universal_param_size,
    TransactionNote, TransactionVerifyingKey,
};
use jf_utils::serialize::CanonicalBytes;
use merkle_tree::{AccMemberWitness, MerkleTree};
use phaselock::BlockContents;
#[allow(unused_imports)]
use rand_chacha::rand_core::{RngCore, SeedableRng};
use rand_chacha::ChaChaRng;
use rayon::prelude::*;
use serde::{Deserialize, Serialize};
pub use set_merkle_tree::*;
use snafu::Snafu;
<<<<<<< HEAD
use std::collections::{BTreeSet, HashMap, HashSet};
=======
use std::collections::{BTreeSet, HashMap, HashSet, VecDeque};
>>>>>>> 931c1d70
use std::fs::File;
use std::io::{prelude::*, Read};
use std::path::Path;
use std::time::Instant;

pub const MERKLE_HEIGHT: u8 = 20 /*H*/;

// TODO
pub struct LedgerRecordCommitment(pub RecordCommitment);

// TODO
#[derive(Debug, Clone, Serialize, Deserialize, PartialEq, Eq, Hash)]
pub struct Transaction(pub TransactionNote);

#[derive(Debug, Clone, Serialize, Deserialize, PartialEq, Eq, Hash)]
pub struct ElaboratedTransaction {
    pub txn: TransactionNote,
    pub proofs: Vec<SetMerkleProof>,
}

#[derive(Default, Debug, Clone, Serialize, Deserialize, PartialEq, Eq, Hash)]
pub struct Block(pub Vec<TransactionNote>);

// A block with nullifier set non-membership proofs
#[derive(Default, Debug, Clone, Serialize, Deserialize, PartialEq, Eq, Hash)]
pub struct ElaboratedBlock {
    pub block: Block,
    pub proofs: Vec<Vec<SetMerkleProof>>,
}

impl BlockContents<64> for ElaboratedBlock {
    type State = ValidatorState;
    type Transaction = ElaboratedTransaction;
    type Error = ValidationError;

    fn next_block(_: &Self::State) -> Self {
        Default::default()
    }

    fn add_transaction(
        &self,
        _state: &ValidatorState,
        txn: &ElaboratedTransaction,
    ) -> Result<Self, ValidationError> {
        let mut ret = self.clone();

        let mut nulls = self
            .block
            .0
            .iter()
            .flat_map(|x| x.nullifiers().into_iter())
            .collect::<HashSet<_>>();
        for n in txn.txn.nullifiers().iter() {
            if nulls.contains(n) {
                return Err(ValidationError::ConflictingNullifiers {});
            }
            nulls.insert(*n);
        }

        ret.block.0.push(txn.txn.clone());
        ret.proofs.push(txn.proofs.clone());

        Ok(ret)
    }

    fn validate_block(&self, state: &ValidatorState) -> bool {
        state
            .validate_block(
                state.prev_commit_time + 1,
                self.block.clone(),
                self.proofs.clone(),
            )
            .is_ok()
    }
    fn append_to(&self, state: &ValidatorState) -> Result<ValidatorState, ValidationError> {
        let mut state = state.clone();
        state.validate_and_apply(
            state.prev_commit_time + 1,
            self.block.clone(),
            self.proofs.clone(),
        )?;
        Ok(state)
    }

    fn hash(&self) -> phaselock::BlockHash<64> {
        use blake2::crypto_mac::Mac;
        use std::convert::TryInto;
        let mut hasher = blake2::Blake2b::with_params(&[], &[], "ElaboratedBlock".as_bytes());
        hasher.update("Block contents".as_bytes());
        hasher.update(&block_comm::block_commit(&self.block));
        hasher.update("Block proofs".as_bytes());
        hasher.update(&bincode::serialize(&self.proofs).unwrap());
        phaselock::BlockHash::<64>::from_array(
            hasher
                .finalize()
                .into_bytes()
                .as_slice()
                .try_into()
                .unwrap(),
        )
    }

    fn hash_bytes(bytes: &[u8]) -> phaselock::BlockHash<64> {
        use blake2::crypto_mac::Mac;
        use std::convert::TryInto;
        let mut hasher = blake2::Blake2b::with_params(&[], &[], "PhaseLock bytes".as_bytes());
        hasher.update(bytes);
        phaselock::BlockHash::<64>::from_array(
            hasher
                .finalize()
                .into_bytes()
                .as_slice()
                .try_into()
                .unwrap(),
        )
    }

    fn hash_transaction(txn: &ElaboratedTransaction) -> phaselock::BlockHash<64> {
        use blake2::crypto_mac::Mac;
        use std::convert::TryInto;
        let mut hasher =
            blake2::Blake2b::with_params(&[], &[], "ElaboratedTransaction Hash".as_bytes());
        hasher.update("Txn contents".as_bytes());
        hasher.update(&txn_comm::txn_commit(&txn.txn));
        hasher.update("Txn proofs".as_bytes());
        hasher.update(&bincode::serialize(&txn.proofs).unwrap());
        phaselock::BlockHash::<64>::from_array(
            hasher
                .finalize()
                .into_bytes()
                .as_slice()
                .try_into()
                .unwrap(),
        )
    }
}

#[derive(Debug, Clone, Serialize, Deserialize)]
pub struct ProverKey<'a> {
    pub mint: MintProvingKey<'a>,
    pub xfr: TransferProvingKey<'a>,
    pub freeze: FreezeProvingKey<'a>,
}

#[derive(Debug, Clone, Serialize, Deserialize)]
pub struct VerifierKey {
    // TODO: is there a way to keep these types distinct?
    pub mint: TransactionVerifyingKey,
    pub xfr: TransactionVerifyingKey,
    pub freeze: TransactionVerifyingKey,
}

// TODO
#[derive(Debug, Snafu)]
#[snafu(visibility = "pub(crate)")]
pub enum ValidationError {
    NullifierAlreadyExists { nullifier: Nullifier },
    BadNullifierProof {},
    MissingNullifierProof {},
    ConflictingNullifiers {},
    Failed {},
    BadMerkleLength {},
    BadMerkleLeaf {},
    BadMerkleRoot {},
    BadMerklePath {},
    CryptoError { err: TxnApiError },
}

mod verif_crs_comm {
    use super::*;
    use blake2::crypto_mac::Mac;
    use generic_array::GenericArray;
    pub type VerifCRSCommitment = GenericArray<u8, <blake2::Blake2b as Mac>::OutputSize>;

    pub fn verif_crs_commit(p: &VerifierKey) -> VerifCRSCommitment {
        let mut hasher = blake2::Blake2b::with_params(&[], &[], "VerifCRS Comm".as_bytes());
        hasher.update(&bincode::serialize(&p).unwrap());
        hasher.finalize().into_bytes()
    }
}

mod txn_comm {
    use super::*;
    use blake2::crypto_mac::Mac;
    use generic_array::GenericArray;
    pub type TxnCommitment = GenericArray<u8, <blake2::Blake2b as Mac>::OutputSize>;

    pub fn txn_commit(p: &TransactionNote) -> TxnCommitment {
        let mut hasher = blake2::Blake2b::with_params(&[], &[], "Txn Comm".as_bytes());
        let byte_stream = bincode::serialize(&p).unwrap_or_else(|_| [].to_vec());
        hasher.update(&byte_stream);
        hasher.finalize().into_bytes()
    }
}

mod block_comm {
    use super::*;
    use blake2::crypto_mac::Mac;
    use generic_array::GenericArray;
    pub type BlockCommitment = GenericArray<u8, <blake2::Blake2b as Mac>::OutputSize>;

    pub fn block_commit(p: &Block) -> BlockCommitment {
        let mut hasher = blake2::Blake2b::with_params(&[], &[], "Block Comm".as_bytes());
        hasher.update(&p.0.len().to_le_bytes());
        for t in p.0.iter() {
            hasher.update(&txn_comm::txn_commit(t));
        }
        hasher.finalize().into_bytes()
    }
}

mod record_merkle_hist_comm {
    use super::*;
    use blake2::crypto_mac::Mac;
    use generic_array::GenericArray;
    pub type RecordMerkleHistCommitment = GenericArray<u8, <blake2::Blake2b as Mac>::OutputSize>;

    pub fn record_merkle_hist_commit(
        p: &VecDeque<merkle_tree::NodeValue>,
    ) -> RecordMerkleHistCommitment {
        let mut hasher = blake2::Blake2b::with_params(&[], &[], "Hist Comm".as_bytes());
        hasher.update(&p.len().to_le_bytes());
        for hash in p {
            hasher.update(&CanonicalBytes::from(*hash).0);
        }
        hasher.finalize().into_bytes()
    }
}

pub mod state_comm {
    use super::*;
    use blake2::crypto_mac::Mac;
    use generic_array::GenericArray;
    pub type LedgerStateCommitment = GenericArray<u8, <blake2::Blake2b as Mac>::OutputSize>;
    lazy_static::lazy_static! {
        pub static ref INITIAL_PREV_COMM: LedgerStateCommitment = GenericArray::<_,_>::default();
    }

    #[derive(Debug)]
    pub struct LedgerCommInputs {
        pub prev_commit_time: u64,
        pub prev_state: state_comm::LedgerStateCommitment,
        pub verif_crs: verif_crs_comm::VerifCRSCommitment,
        pub record_merkle_root: merkle_tree::NodeValue,
        pub past_record_merkle_roots: record_merkle_hist_comm::RecordMerkleHistCommitment,
        pub nullifiers: set_hash::Hash,
        pub next_uid: u64,
        pub prev_block: block_comm::BlockCommitment,
    }

    impl LedgerCommInputs {
        pub fn commit(&self) -> LedgerStateCommitment {
            let mut hasher = blake2::Blake2b::with_params(&[], &[], "Ledger Comm".as_bytes());
            hasher.update("prev_commit_time".as_bytes());
            hasher.update(&self.prev_commit_time.to_le_bytes());
            hasher.update("prev_state".as_bytes());
            hasher.update(&self.prev_state);
            hasher.update("verif_crs".as_bytes());
            hasher.update(&self.verif_crs);
            hasher.update("record_merkle_root".as_bytes());
            hasher.update(&CanonicalBytes::from(self.record_merkle_root).0);
<<<<<<< HEAD
            hasher.update("nullifiers".as_bytes());
=======
            hasher.update(&"past_record_merkle_roots".as_bytes());
            hasher.update(&self.past_record_merkle_roots);
            hasher.update(&"nullifiers".as_bytes());
>>>>>>> 931c1d70
            hasher.update(&self.nullifiers);
            hasher.update("next_uid".as_bytes());
            hasher.update(&self.next_uid.to_le_bytes());
            hasher.update("prev_block".as_bytes());
            hasher.update(&self.prev_block);

            hasher.finalize().into_bytes()
        }
    }
}

#[derive(Clone, Debug)]
pub struct ValidatorState {
    pub prev_commit_time: u64,
    pub prev_state: state_comm::LedgerStateCommitment,
    pub verif_crs: VerifierKey,
    // The current record Merkle root hash
    pub record_merkle_root: merkle_tree::NodeValue,
    // A list of recent record Merkle root hashes for validating slightly-out- of date transactions.
    pub past_record_merkle_roots: VecDeque<merkle_tree::NodeValue>,
    pub record_merkle_frontier: merkle_tree::MerkleTree<RecordCommitment>,
    pub nullifiers_root: set_hash::Hash,
    pub next_uid: u64,
    pub prev_block: Block,
}

impl ValidatorState {
    // How many previous record Merkle tree root hashes the validator should remember.
    //
    // Transactions can be validated without resubmitting or regenerating the ZKPs as long as they
    // were generated using a validator state that is at most RECORD_ROOT_HISTORY_SIZE states before
    // the current one.
    const RECORD_ROOT_HISTORY_SIZE: usize = 10;

    pub fn new(
        verif_crs: VerifierKey,
        record_merkle_frontier: MerkleTree<RecordCommitment>,
    ) -> Self {
        let nullifiers: SetMerkleTree = Default::default();
        let next_uid = record_merkle_frontier.num_leaves();

        Self {
            prev_commit_time: 0u64,
            prev_state: *state_comm::INITIAL_PREV_COMM,
            verif_crs,
            record_merkle_root: record_merkle_frontier.get_root_value(),
            past_record_merkle_roots: VecDeque::with_capacity(Self::RECORD_ROOT_HISTORY_SIZE),
            record_merkle_frontier,
            nullifiers_root: nullifiers.hash(),
            next_uid,
            prev_block: Default::default(),
        }
    }

    pub fn commit(&self) -> state_comm::LedgerStateCommitment {
        let inputs = state_comm::LedgerCommInputs {
            prev_commit_time: self.prev_commit_time,
            prev_state: self.prev_state,
            verif_crs: verif_crs_comm::verif_crs_commit(&self.verif_crs),
            record_merkle_root: self.record_merkle_root,
            // We need to include all the cached past record Merkle roots in the state commitment,
            // even though they are not part of the current ledger state, because they affect
            // validation: two validators with different caches will be able to validate different
            // blocks.
            //
            // Note that this requires correct validators to agree on the number of cached past root
            // hashes, since all the cached hashes are included in the state commitment and are thus
            // part of the observable state of the ledger. This prevents heavyweight validators from
            // caching extra past roots and thereby making it easier to verify transactions, but
            // because root hashes are small, it should be possible to find a value of
            // RECORD_ROOT_HISTORY_SIZE which strikes a balance between small space requirements (so
            // that lightweight validators can keep up with the cache) and covering enough of
            // history to make it easy for clients. If this is not possible, lightweight validators
            // could also store a sparse history, and when they encounter a root hash that they do
            // not have cached, they could ask a full validator for a proof that that hash was once
            // the root of the record Merkle tree.
            past_record_merkle_roots: record_merkle_hist_comm::record_merkle_hist_commit(
                &self.past_record_merkle_roots,
            ),
            nullifiers: self.nullifiers_root,
            next_uid: self.next_uid,
            prev_block: block_comm::block_commit(&self.prev_block),
        };
        // dbg!(&inputs);
        inputs.commit()
    }

    pub fn validate_block(
        &self,
        now: u64,
        txns: Block,
        null_pfs: Vec<Vec<SetMerkleProof>>,
    ) -> Result<(Block, Vec<Vec<SetMerkleProof>>), ValidationError> {
        let mut nulls = HashSet::new();
        use ValidationError::*;
        for (pf, n) in null_pfs
            .iter()
            .zip(txns.0.iter())
            .flat_map(|(pfs, txn)| pfs.iter().zip(txn.nullifiers().into_iter()))
        {
            if nulls.contains(&n)
                || pf
                    .check(n, &self.nullifiers_root)
                    .map_err(|_| BadNullifierProof {})?
            {
                return Err(NullifierAlreadyExists { nullifier: n });
            }

            nulls.insert(n);
        }

        let verif_keys: Vec<_> = txns
            .0
            .iter()
            .map(|txn| match txn {
                TransactionNote::Mint(_) => &self.verif_crs.mint,
                TransactionNote::Transfer(_) => &self.verif_crs.xfr,
                TransactionNote::Freeze(_) => &self.verif_crs.freeze,
            })
            .collect();

        if !txns.0.is_empty() {
            txn_batch_verify(
                &txns.0,
                &txns
                    .0
                    .iter()
                    .map(|note| {
                        // Only validate transactions if we can confirm that the record Merkle root
                        // they were generated with is a valid previous or current ledger state.
                        if self.record_merkle_root == note.merkle_root()
                            || self.past_record_merkle_roots.contains(&note.merkle_root())
                        {
                            Ok(note.merkle_root())
                        } else {
                            Err(BadMerkleRoot {})
                        }
                    })
                    .collect::<Result<Vec<_>, _>>()?,
                now,
                &verif_keys,
            )
            .map_err(|err| CryptoError { err })?;
        }

        Ok((txns, null_pfs))
    }

    pub fn validate_and_apply(
        &mut self,
        now: u64,
        txns: Block,
        null_pfs: Vec<Vec<SetMerkleProof>>,
    ) -> Result<Vec<u64> /* new uids */, ValidationError> {
        let (txns, _null_pfs) = self.validate_block(now, txns, null_pfs.clone())?;
        let comm = self.commit();
        self.prev_commit_time = now;
        self.prev_block = txns.clone();

        // TODO: getting this working requires getting something into the txn that allows nullifiers to be extracted.

        let nullifiers = txns
            .0
            .iter()
            .zip(null_pfs.into_iter())
            .flat_map(|(txn, null_pfs)| txn.nullifiers().into_iter().zip(null_pfs.into_iter()))
            .collect();

        self.nullifiers_root = set_merkle_lw_multi_insert(nullifiers, self.nullifiers_root)
            .map_err(|_| ValidationError::BadNullifierProof {})?
            .0;

        let mut ret = vec![];
        for o in txns
            .0
            .iter()
            .flat_map(|x| x.output_commitments().into_iter())
        {
            let uid = self.next_uid;
            self.record_merkle_frontier.push(o);
            self.record_merkle_frontier.forget(uid).expect_ok().unwrap();
            ret.push(uid);
            self.next_uid += 1;
            assert_eq!(self.next_uid, self.record_merkle_frontier.num_leaves());
        }

        if self.past_record_merkle_roots.len() >= Self::RECORD_ROOT_HISTORY_SIZE {
            self.past_record_merkle_roots.pop_back();
        }
        self.past_record_merkle_roots
            .push_front(self.record_merkle_root);
        self.record_merkle_root = self.record_merkle_frontier.get_root_value();
        self.prev_state = comm;
        Ok(ret)
    }
}

pub struct MultiXfrTestState {
    pub prng: ChaChaRng,

    pub univ_setup: &'static jf_txn::proof::UniversalParam,
    pub prove_key: ProverKey<'static>,
    pub verif_key: VerifierKey,

    pub native_token: AssetDefinition,

    pub keys: Vec<UserKeyPair>,

    pub asset_seeds: Vec<(AssetCodeSeed, Vec<u8>)>,
    pub asset_defs: Vec<AssetDefinition>,

    pub fee_records: Vec<u64>, // for each key
    pub owners: Vec<usize>,    // for each record
    pub memos: Vec<ReceiverMemo>,
    pub nullifiers: SetMerkleTree,
    pub record_merkle_tree: merkle_tree::MerkleTree<RecordCommitment>,
    // pub asset_defs: Vec<AssetDefinition>,
    pub validator: ValidatorState,

    pub outer_timer: Instant,
    pub inner_timer: Instant,
}

/// Generates universal parameter and store it to file.
pub fn set_universal_param(prng: &mut ChaChaRng) {
    let universal_param = jf_txn::proof::universal_setup(
        *[
            compute_universal_param_size(NoteType::Transfer, 3, 3, MERKLE_HEIGHT).unwrap_or_else(
                |err| {
                    panic!(
                        "Error while computing the universal parameter size for Transfer: {}",
                        err
                    )
                },
            ),
            compute_universal_param_size(NoteType::Mint, 0, 0, MERKLE_HEIGHT).unwrap_or_else(
                |err| {
                    panic!(
                        "Error while computing the universal parameter size for Mint: {}",
                        err
                    )
                },
            ),
            compute_universal_param_size(NoteType::Freeze, 2, 2, MERKLE_HEIGHT).unwrap_or_else(
                |err| {
                    panic!(
                        "Error while computing the universal parameter size for Freeze: {}",
                        err
                    )
                },
            ),
        ]
        .iter()
        .max()
        .unwrap(),
        prng,
    )
    .unwrap_or_else(|err| panic!("Error while setting up the universal parameter: {}", err));
    let param_bytes = bincode::serialize(&universal_param)
        .unwrap_or_else(|err| panic!("Error while serializing the universal parameter: {}", err));
    // TODO: Remove literal relative paths (https://gitlab.com/translucence/systems/system/-/issues/17)
<<<<<<< HEAD
    let mut file = File::create("../../zerok/zerok_lib/src/universal_param".to_string())
        .unwrap_or_else(|err| panic!("Error while creating a universal parameter file: {}", err));
    file.write_all(&param_bytes).unwrap_or_else(|err| {
=======
    let mut file = File::create(format!("../../zerok/zerok_lib/src/universal_param"))
        .unwrap_or_else(|err| panic!("Error while creating a universal parameter file: {}", err));
    file.write(&param_bytes).unwrap_or_else(|err| {
>>>>>>> 931c1d70
        panic!(
            "Error while writing to the universal parameter file: {}",
            err
        )
    });
}

/// Reads universal parameter from file if it exists. If not, generates the universal parameter, stores
/// it to file, and returns it.
pub fn get_universal_param(prng: &mut ChaChaRng) -> jf_txn::proof::UniversalParam {
    // TODO: Remove literal relative paths (https://gitlab.com/translucence/systems/system/-/issues/17)
<<<<<<< HEAD
    let path_str = "../../zerok/zerok_lib/src/universal_param".to_string();
=======
    let path_str = format!("../../zerok/zerok_lib/src/universal_param");
>>>>>>> 931c1d70
    let path = Path::new(&path_str);
    let mut file = match File::open(&path) {
        Ok(f) => f,
        Err(_) => {
            set_universal_param(prng);
            File::open(&path).unwrap_or_else(|_| {
                panic!(
                    "Cannot find the universal parameter file after generation: {}",
                    path.display()
                )
            })
        }
    };
    let mut param_bytes = Vec::new();
    file.read_to_end(&mut param_bytes)
        .unwrap_or_else(|err| panic!("Error while reading the universal parameter file: {}", err));
    bincode::deserialize(&param_bytes[..])
        .unwrap_or_else(|err| panic!("Error while deserializing the universal parameter: {}", err))
}

#[derive(Debug, Clone, Copy)]
pub struct MultiXfrRecordSpec {
    pub asset_def_ix: u8,
    pub owner_key_ix: u8,
    pub asset_amount: u64,
}

impl MultiXfrTestState {
    pub fn update_timer<F>(now: &mut Instant, print: F)
    where
        F: FnOnce(f32),
    {
        print(now.elapsed().as_secs_f32());
        *now = Instant::now();
    }

    /// Creates test state with initial records.
    ///
    /// Notes: `initial_records` must have at least one record, which is the first element of the tuple, `MultiXfrRecordSpec`.
    /// The second element, `Vec<MultiXfrRecordSpec>`, may store additional elements or be `None`.
    pub fn initialize(
        seed: [u8; 32],
        num_keys: u8,
        num_asset_defs: u8,
        initial_records: (MultiXfrRecordSpec, Vec<MultiXfrRecordSpec>),
    ) -> Result<Self, Box<dyn std::error::Error>> {
        let mut timer = Instant::now();
        Self::update_timer(&mut timer, |_| println!("Generating params"));
        let mut prng = ChaChaRng::from_seed(seed);

        let univ_setup = Box::leak(Box::new(get_universal_param(&mut prng)));
        let (xfr_prove_key, xfr_verif_key, _) =
            jf_txn::proof::transfer::preprocess(univ_setup, 3, 3, MERKLE_HEIGHT)?;
        let (mint_prove_key, mint_verif_key, _) =
            jf_txn::proof::mint::preprocess(univ_setup, MERKLE_HEIGHT)?;
        let (freeze_prove_key, freeze_verif_key, _) =
            jf_txn::proof::freeze::preprocess(univ_setup, 2, MERKLE_HEIGHT)?;

        let native_token = AssetDefinition::native();

        Self::update_timer(&mut timer, |t| println!("CRS set up: {}s", t));

        let keys: Vec<_> = (0..=(num_keys as usize + 1))
            .map(|_| UserKeyPair::generate(&mut prng))
            .collect();

        let asset_seeds: Vec<(AssetCodeSeed, Vec<u8>)> = (0..=(num_asset_defs as usize))
            .map(|i| {
                (
                    AssetCodeSeed::generate(&mut prng),
                    format!("Def {}", i).as_bytes().to_vec(),
                )
            })
            .collect();
        let asset_defs: Vec<AssetDefinition> = once(Ok(native_token.clone()))
            .chain(asset_seeds.iter().map(|(seed, desc)| {
                AssetDefinition::new(AssetCode::new(*seed, desc), Default::default())
            }))
            .collect::<Result<Vec<_>, _>>()?;

        let mut owners = vec![];
        let mut memos = vec![];

        Self::update_timer(&mut timer, |t| println!("Keys and defs: {}s", t));

        let mut t = MerkleTree::new(MERKLE_HEIGHT).ok_or(ValidationError::Failed {})?;

        let mut fee_records = vec![];

        for key in 0..keys.len() as u8 {
            let amt = 1u64 << 32;
            fee_records.push(t.num_leaves());
            let def = &asset_defs[0];
            let key = key as usize % keys.len();
            owners.push(key);
            let key = &keys[key];
            let rec = RecordOpening::new(
                &mut prng,
                amt,
                def.clone(),
                key.pub_key(),
                FreezeFlag::Unfrozen,
            );

            t.push(RecordCommitment::from(&rec));

            memos.push(ReceiverMemo::from_ro(&mut prng, &rec, &[])?);
        }

        Self::update_timer(&mut timer, |t| println!("Native token records: {}s", t));

        let nullifiers: SetMerkleTree = Default::default();

        let verif_key = VerifierKey {
            mint: TransactionVerifyingKey::Mint(mint_verif_key),
            xfr: TransactionVerifyingKey::Transfer(xfr_verif_key),
            freeze: TransactionVerifyingKey::Freeze(freeze_verif_key),
        };

        Self::update_timer(&mut timer, |t| println!("Verify Keys: {}s", t));

        let mut ret = Self {
            univ_setup,
            prng,
            prove_key: ProverKey {
                mint: mint_prove_key,
                xfr: xfr_prove_key,
                freeze: freeze_prove_key,
            },
            verif_key: verif_key.clone(),
            native_token,
            keys,
            fee_records,
            asset_seeds,
            asset_defs,
            owners,
            memos,
            nullifiers, /*asset_defs,*/
            record_merkle_tree: t.clone(),
            validator: ValidatorState::new(verif_key, t),
            outer_timer: timer,
            inner_timer: Instant::now(),
        };

        let mut setup_block = ElaboratedBlock::next_block(&ret.validator);

        let mut keys_in_block = HashSet::<usize>::new();

        let mut to_add = std::iter::once(initial_records.0)
            .chain((initial_records.1).into_iter())
            .flat_map(|x| vec![x, x].into_iter())
            .map(|spec| (spec.asset_def_ix, spec.owner_key_ix, spec.asset_amount))
            .collect::<Vec<_>>();

        while !to_add.is_empty() {
            let mut this_block = vec![];
            for (def_ix, key, amt) in core::mem::take(&mut to_add).into_iter() {
                let amt = if amt < 2 { 2 } else { amt };
                let def_ix = def_ix as usize % ret.asset_defs.len();
                // We can't mint native tokens
                let def_ix = if def_ix < 1 { 1 } else { def_ix };
                let kix = key as usize % ret.keys.len();

                if keys_in_block.contains(&kix) {
                    to_add.push((def_ix as u8, key, amt));
                    continue;
                } else {
                    keys_in_block.insert(kix);
                    this_block.push((def_ix as u8, key, amt));
                }
            }

            let this_block = this_block
                .into_iter()
                .map(|x| ChaChaRng::from_rng(&mut ret.prng).map(|y| (x, y)))
                .collect::<Result<Vec<_>, _>>()?;

            let txns = this_block
                .into_par_iter()
                .map(|((def_ix, key, amt), mut prng)| {
                    let amt = if amt < 2 { 2 } else { amt };
                    let def_ix = def_ix as usize % ret.asset_defs.len();
                    // We can't mint native tokens
                    let def_ix = if def_ix < 1 { 1 } else { def_ix };
                    let def = ret.asset_defs[def_ix].clone();
                    let kix = key as usize % ret.keys.len();

                    let key = &ret.keys[kix];

                    let rec = RecordOpening::new(
                        &mut prng,
                        amt,
                        def,
                        key.pub_key(),
                        FreezeFlag::Unfrozen,
                    );

                    /*
                                *
                                * pub fn generate<R>(
                        rng: &mut R,
                        mint_ro: RecordOpening,
                        ac_seed: AssetCodeSeed,
                        ac_description: &[u8],
                        fee_input: FeeInput<'_>,
                        fee: u64,
                        proving_key: &MintProvingKey<'_>
                    ) -> Result<(Self, [ReceiverMemo; 2], Signature, RecordOpening), TxnApiError>
                                */

                    let fee_ix = ret.fee_records[kix];
                    let fee_rec = {
                        let comm = ret
                            .record_merkle_tree
                            .get_leaf(fee_ix as u64)
                            .expect_ok()
                            .unwrap()
                            .0;
                        let memo = ret.memos[fee_ix as usize].clone();
                        let open_rec = memo.decrypt(key, &comm, &[]).unwrap();
                        let nullifier = key.nullify(
                            open_rec.asset_def.policy_ref().freezer_pub_key(),
                            fee_ix as u64,
                            &comm,
                        );
                        assert!(!ret.nullifiers.contains(nullifier).unwrap().0);
                        open_rec
                    };

                    assert_eq!(
                        ret.record_merkle_tree.get_root_value(),
                        ret.validator.record_merkle_frontier.get_root_value()
                    );
                    let fee_input = FeeInput {
                        ro: fee_rec,
                        owner_keypair: key,
                        acc_member_witness: AccMemberWitness {
                            merkle_path: ret
                                .record_merkle_tree
                                .get_leaf(fee_ix)
                                .expect_ok()
                                .unwrap()
                                .1,
                            root: ret.validator.record_merkle_frontier.get_root_value(),
                            uid: fee_ix,
                        },
                    };

                    let (fee_info, fee_out_rec) = TxnFeeInfo::new(&mut prng, fee_input, 1).unwrap();

                    let memos = vec![
                        ReceiverMemo::from_ro(&mut prng, &fee_out_rec, &[]).unwrap(),
                        ReceiverMemo::from_ro(&mut prng, &rec, &[]).unwrap(),
                    ];

                    // TODO: use and check the ReceiverMemo signature
                    let (note, _memo_kp) = MintNote::generate(
                        &mut prng,
                        rec,
                        ret.asset_seeds[def_ix - 1].0,
                        &ret.asset_seeds[def_ix - 1].1,
                        fee_info,
                        &ret.prove_key.mint,
                    )
                    .unwrap();

                    (kix, note, memos)
                })
                .collect::<Vec<_>>();

            for (kix, note, memos) in txns {
                let nul = ret.nullifiers.contains(note.input_nullifier).unwrap().1;

                let ix = setup_block.block.0.len();
                ret.try_add_transaction(
                    &mut setup_block,
                    ElaboratedTransaction {
                        txn: TransactionNote::Mint(Box::new(note)),
                        proofs: vec![nul],
                    },
                    0,
                    ix,
                    0,
                    memos,
                    vec![kix, kix],
                )
                .unwrap();
            }

            keys_in_block.clear();
            ret.validate_and_apply(core::mem::take(&mut setup_block), 0, 0, 0.0)
                .unwrap();

            setup_block = ElaboratedBlock::next_block(&ret.validator);
        }

        ret.validate_and_apply(core::mem::take(&mut setup_block), 0, 0, 0.0)
            .unwrap();

        Ok(ret)
    }

    /// Generates transactions with the specified block information.
    ///
    /// For each transaction `(rec1, rec2, key1, key2, diff)` in `block`,
    ///     takes the the records `rec1` and `rec2`, transfers them to `key1` and `key2`,
    ///     and tries to have the difference in value between the records be `diff`.
    ///
    /// Note: `round` and `num_txs` are for `println!`s only.
    // Issue: https://gitlab.com/translucence/systems/system/-/issues/16.
    #[allow(clippy::type_complexity)]
    pub fn generate_transactions(
        &mut self,
        round: usize,
        block: Vec<(u16, u16, u8, u8, i32)>,
        num_txs: usize,
    ) -> Result<
        Vec<(usize, Vec<(usize, ReceiverMemo)>, ElaboratedTransaction)>,
        Box<dyn std::error::Error>,
    > {
        let splits = block
            .into_iter()
            .enumerate()
            .map(|x| ChaChaRng::from_rng(&mut self.prng).map(|y| (x, y)))
            .collect::<Result<Vec<_>, _>>()?;

        let mut txns = splits
            .into_par_iter()
            .map(|((ix, (in1, in2, k1, k2, amt_diff)), mut prng)| {
                let now = Instant::now();

                println!("Txn {}.{}/{}", round + 1, ix, num_txs);

                let mut fee_rec = None;
                let mut rec1 = None;
                let mut rec2 = None;

                let mut in1 = in1 as usize % self.owners.len();
                let mut in2 = in2 as usize % self.owners.len();
                for i in (0..(self.owners.len() - in1)).rev() {
                    let memo = &self.memos[i];
                    let kix = self.owners[i];
                    // it's their fee wallet
                    if i as u64 == self.fee_records[kix] {
                        continue;
                    }

                    let key = &self.keys[kix];

                    let comm = self
                        .record_merkle_tree
                        .get_leaf(i as u64)
                        .expect_ok()
                        .unwrap()
                        .0;

                    let open_rec = memo.decrypt(key, &comm, &[]).unwrap();

                    let nullifier = key.nullify(
                        open_rec.asset_def.policy_ref().freezer_pub_key(),
                        i as u64,
                        &comm,
                    );
                    if !self.nullifiers.contains(nullifier).unwrap().0 {
                        in1 = i;
                        rec1 = Some((open_rec, kix));
                        let fee_ix = self.fee_records[kix];
                        fee_rec = Some((fee_ix, {
                            let comm = self
                                .record_merkle_tree
                                .get_leaf(fee_ix as u64)
                                .expect_ok()
                                .unwrap()
                                .0;
                            let memo = self.memos[fee_ix as usize].clone();
                            let open_rec = memo.decrypt(key, &comm, &[]).unwrap();
                            let nullifier = key.nullify(
                                open_rec.asset_def.policy_ref().freezer_pub_key(),
                                fee_ix as u64,
                                &comm,
                            );
                            assert!(!self.nullifiers.contains(nullifier).unwrap().0);
                            open_rec
                        }));
                        break;
                    }
                }

                // let owner_memos_key = schnorr::KeyPair::generate(&mut prng);

                // TODO; factor this into a local closure or something instead
                // of a pasted block
                for i in (0..(self.owners.len() - in2)).rev() {
                    if i == in1 {
                        continue;
                    }

                    let memo = &self.memos[i];
                    let kix = self.owners[i];
                    let key = &self.keys[kix];

                    if i as u64 == self.fee_records[kix] {
                        continue;
                    }

                    let comm = self
                        .record_merkle_tree
                        .get_leaf(i as u64)
                        .expect_ok()
                        .unwrap()
                        .0;

                    let open_rec = memo.decrypt(key, &comm, &[]).unwrap();

                    if let Some((rec1, _)) = rec1.as_ref() {
                        // TODO: re-add support for this when jellyfish supports multi-assets
                        // transfers and/or exchanges
                        if rec1.asset_def != open_rec.asset_def {
                            continue;
                        }
                    }

                    let nullifier = key.nullify(
                        open_rec.asset_def.policy_ref().freezer_pub_key(),
                        i as u64,
                        &comm,
                    );
                    if !self.nullifiers.contains(nullifier).unwrap().0 {
                        in2 = i;
                        rec2 = Some((open_rec, kix));
                        break;
                    }
                }

                if rec1.is_none() || rec2.is_none() {
                    println!(
                        "Txn {}.{}/{}: No records found, {}s",
                        round + 1,
                        ix,
                        num_txs,
                        now.elapsed().as_secs_f32()
                    );
                    return None;
                }

                let (fee_ix, fee_rec) = fee_rec?;
                let ((rec1, in_key1), (rec2, in_key2)) = (rec1?, rec2?);
                let in_key1_ix = in_key1;
                let in_key1 = &self.keys[in_key1];
                let in_key2 = &self.keys[in_key2];

                assert!(fee_ix != in1 as u64);
                assert!(fee_ix != in2 as u64);

                let k1 = k1 as usize % self.keys.len();
                let k1_ix = k1;
                let k1 = &self.keys[k1];
                let k2 = k2 as usize % self.keys.len();
                let k2_ix = k2;
                let k2 = &self.keys[k2];

                let out_def1 = rec1.asset_def.clone();
                let out_def2 = rec2.asset_def.clone();

                let (out_amt1, out_amt2) = {
                    if out_def1 == out_def2 {
                        let total = rec1.amount + rec2.amount;
                        let offset = (amt_diff as i64) / 2;
                        let midval = (total / 2) as i64;
                        let amt1 = midval + offset;
                        let amt1 = if amt1 < 1 {
                            1
                        } else if amt1 as u64 >= total {
                            total - 1
                        } else {
                            amt1 as u64
                        };
                        let amt2 = total - amt1;
                        (amt1, amt2)
                    } else {
                        (rec1.amount, rec2.amount)
                    }
                };

                // dbg!(&out_amt1);
                // dbg!(&out_amt2);
                // dbg!(&fee_rec.amount);

                let out_rec1 = RecordOpening::new(
                    &mut prng,
                    out_amt1,
                    out_def1,
                    k1.pub_key(),
                    FreezeFlag::Unfrozen,
                );

                let out_rec2 = RecordOpening::new(
                    &mut prng,
                    out_amt2,
                    out_def2,
                    k2.pub_key(),
                    FreezeFlag::Unfrozen,
                );

                // self.memos.push(ReceiverMemo::from_ro(&mut prng, &out_rec1, &[]).unwrap());
                // self.memos.push(ReceiverMemo::from_ro(&mut prng, &out_rec2, &[]).unwrap());

                println!(
                    "Txn {}.{}/{} inputs chosen: {}",
                    round + 1,
                    ix,
                    num_txs,
                    now.elapsed().as_secs_f32()
                );
                let now = Instant::now();

                let fee_input = FeeInput {
                    ro: fee_rec,
                    owner_keypair: in_key1,
                    acc_member_witness: AccMemberWitness {
                        merkle_path: self
                            .record_merkle_tree
                            .get_leaf(fee_ix)
                            .expect_ok()
                            .unwrap()
                            .1,
                        root: self.validator.record_merkle_frontier.get_root_value(),
                        uid: fee_ix,
                    },
                };

                let input1 = TransferNoteInput {
                    ro: rec1,
                    owner_keypair: in_key1,
                    cred: None,
                    acc_member_witness: AccMemberWitness {
                        merkle_path: self
                            .record_merkle_tree
                            .get_leaf(in1 as u64)
                            .expect_ok()
                            .unwrap()
                            .1,
                        root: self.validator.record_merkle_frontier.get_root_value(),
                        uid: in1 as u64,
                    },
                };

                let input2 = TransferNoteInput {
                    ro: rec2,
                    owner_keypair: in_key2,
                    cred: None,
                    acc_member_witness: AccMemberWitness {
                        merkle_path: self
                            .record_merkle_tree
                            .get_leaf(in2 as u64)
                            .expect_ok()
                            .unwrap()
                            .1,
                        root: self.validator.record_merkle_frontier.get_root_value(),
                        uid: in2 as u64,
                    },
                };

                println!(
                    "Txn {}.{}/{} inputs generated: {}",
                    round + 1,
                    ix,
                    num_txs,
                    now.elapsed().as_secs_f32()
                );
                let now = Instant::now();

                let (fee_info, fee_out_rec) = TxnFeeInfo::new(&mut prng, fee_input, 1).unwrap();

                let owner_memos = vec![&fee_out_rec, &out_rec1, &out_rec2]
                    .into_iter()
                    .map(|r| ReceiverMemo::from_ro(&mut prng, r, &[]))
                    .collect::<Result<Vec<_>, _>>()
                    .unwrap();

                let (txn, _owner_memo_kp) = TransferNote::generate_non_native(
                    &mut prng,
                    vec![input1, input2],
                    &[out_rec1, out_rec2],
                    fee_info,
                    self.validator.prev_commit_time + 1,
                    &self.prove_key.xfr,
                )
                .unwrap();

                // owner_memos_key
                // .verify(&helpers::get_owner_memos_digest(&owner_memos),
                //     &owner_memos_sig)?;
                println!(
                    "Txn {}.{}/{} note generated: {}",
                    round + 1,
                    ix,
                    num_txs,
                    now.elapsed().as_secs_f32()
                );
                let now = Instant::now();

                let nullifier_pfs = txn
                    .inputs_nullifiers
                    .iter()
                    .map(|n| self.nullifiers.contains(*n).unwrap().1)
                    .collect();

                println!(
                    "Txn {}.{}/{} nullifier proofs generated: {}s",
                    round + 1,
                    ix,
                    num_txs,
                    now.elapsed().as_secs_f32()
                );

                assert_eq!(owner_memos.len(), 3);
                let keys_and_memos = vec![in_key1_ix, k1_ix, k2_ix]
                    .into_iter()
                    .zip(owner_memos.into_iter())
                    .collect();

                Some((
                    ix,
                    keys_and_memos,
                    ElaboratedTransaction {
                        txn: TransactionNote::Transfer(Box::new(txn)),
                        proofs: nullifier_pfs,
                    },
                ))
            })
            .filter_map(|x| x)
            .collect::<Vec<_>>();

        txns.sort_by(|(i, _, _), (j, _, _)| i.cmp(j));
        Ok(txns)
    }

    /// Tries to add a transaction to a block.
    ///
    /// Note: `round` and `num_txs` are for `println!`s only.
    // Issue: https://gitlab.com/translucence/systems/system/-/issues/16.
    #[allow(clippy::too_many_arguments)]
    pub fn try_add_transaction(
        &mut self,
        blk: &mut ElaboratedBlock,
        txn: ElaboratedTransaction,
        round: usize,
        ix: usize,
        num_txs: usize,
        owner_memos: Vec<ReceiverMemo>,
        kixs: Vec<usize>,
    ) -> Result<(), ValidationError> {
        println!("Block {}/{} trying to add {}", round + 1, num_txs, ix);

        let base_ix = self.record_merkle_tree.num_leaves()
            + blk
                .block
                .0
                .iter()
                .map(|x| x.output_commitments().len() as u64)
                .sum::<u64>();
        let newblk = blk.add_transaction(&self.validator, &txn)?;
        println!("Block {}/{} adding {}", round + 1, num_txs, ix);
        self.memos.extend(owner_memos);
        self.fee_records[kixs[0]] = base_ix;
        self.owners.extend(kixs);

        *blk = newblk;
        Ok(())
    }

    /// Validates and applys a block.
    ///
    /// Note: `round` and `num_txs` are for `println!`s only.
    // Issue: https://gitlab.com/translucence/systems/system/-/issues/16.
    pub fn validate_and_apply(
        &mut self,
        blk: ElaboratedBlock,
        round: usize,
        num_txs: usize,
        generation_time: f32,
    ) -> Result<(), ValidationError> {
        Self::update_timer(&mut self.inner_timer, |_| ());

        if !blk.validate_block(&self.validator) {
            self.validator.validate_block(
                self.validator.prev_commit_time + 1,
                blk.block.clone(),
                blk.proofs,
            )?;
            return Err(ValidationError::Failed {});
        }
        let new_state = blk.append_to(&self.validator).unwrap();

        for n in blk.block.0.iter().flat_map(|x| x.nullifiers().into_iter()) {
            assert!(!self.nullifiers.contains(n).unwrap().0);
            self.nullifiers.insert(n);
        }
        for comm in blk
            .block
            .0
            .iter()
            .flat_map(|x| x.output_commitments().into_iter())
        {
            self.record_merkle_tree.push(comm);
        }

        self.validator = new_state;

        let mut checking_time: f32 = 0.0;
        Self::update_timer(&mut self.inner_timer, |t| {
            checking_time = t;
        });

        Self::update_timer(&mut self.outer_timer, |t| {
            println!(
                "Block {}/{}: {} transactions, {}s ({}s generation, {}s checking)",
                round + 1,
                num_txs,
                blk.block.0.len(),
                t,
                generation_time,
                checking_time
            )
        });

        assert_eq!(self.nullifiers.hash(), self.validator.nullifiers_root);
        Ok(())
    }
}

#[derive(Debug, Snafu)]
#[snafu(visibility = "pub(crate)")]
pub enum WalletError {
    InsufficientBalance {
        asset: AssetCode,
        required: u64,
        actual: u64,
    },
    Fragmentation {
        asset: AssetCode,
        amount: u64,
        suggested_amount: u64,
        max_records: usize,
    },
    TooManyOutputs {
        asset: AssetCode,
        max_records: usize,
        num_receivers: usize,
        num_change_records: usize,
    },
    UndefinedAsset {
        asset: AssetCode,
    },
    InvalidBlock {
        val_err: ValidationError,
    },
<<<<<<< HEAD
=======
    NullifierAlreadyPublished {
        nullifier: Nullifier,
    },
>>>>>>> 931c1d70
}

// Events consumed by the wallet produced by the backend (which potentially includes validators,
// query servers, bulletin boards, etc.). Eventually we may want the wallet to subscribe itself to
// these events transparently, but this part of the system is underspecified, so for now the wallet
// simply has a public method for receiving mocked versions of these events.
#[derive(Clone)]
pub enum LedgerEvent {
    Commit(ElaboratedBlock, Vec<Vec<ReceiverMemo>>),
    Reject(ElaboratedBlock),
}

pub trait Wallet<'a> {
    #[allow(clippy::too_many_arguments)]
    fn new(
        seed: [u8; 32],
        proving_key: ProverKey<'a>,
        max_inputs: usize,
        max_outputs: usize,
        key_pair: UserKeyPair,
        initial_grant: Vec<(RecordOpening, u64)>,
        record_merkle_tree: MerkleTree<RecordCommitment>,
        nullifiers: SetMerkleTree,
        validator: ValidatorState,
    ) -> Self;
    fn address(&self) -> UserPubKey;
    fn balance(&self, asset: &AssetCode) -> u64;
    fn handle_event(&mut self, event: LedgerEvent) -> Result<(), Box<dyn std::error::Error>>;
    fn transfer(
        &mut self,
        asset: &AssetDefinition,
        receivers: &[(UserPubKey, u64)],
        fee: u64,
    ) -> Result<(ElaboratedTransaction, Vec<ReceiverMemo>, Signature), Box<dyn std::error::Error>>;
<<<<<<< HEAD
=======

    /// If a transaction is rejected because the state of the ledger has changed since it was built,
    /// we may be able to resubmit it after just updating its nullifier proofs (which is cheap to
    /// do) since the validator can verify the ZKP even if it is out-of-date by up to
    /// RECORD_ROOT_HISTORY_SIZE states.
    ///
    /// Validators may also update the nullifier proofs automatically and re-verify the transactions
    /// without incurring an extra network round trip. However, the wallet should have the
    /// capability of doing this if needed because not all validators will store the entire
    /// nullifier set needed to do the proofs.
    ///
    /// Eventually, the wallet should do this and resubmit the transaction automatically (e.g.
    /// whenever it receives a relevant LedgerEvent::Reject), but in the current design the wallet
    /// has no way to talk directly to the validators.
    fn update_nullifier_proofs(
        &self,
        txn: &mut ElaboratedTransaction,
    ) -> Result<(), Box<dyn std::error::Error>>;
>>>>>>> 931c1d70
}

struct OwnedRecord {
    ro: RecordOpening,
    uid: u64,
    // if Some(t), this record is on hold until the validator timestamp surpasses `t`, because this
    // record has been used as an input to a transaction that is not yet confirmed.
    hold_until: Option<u64>,
}

impl OwnedRecord {
    fn on_hold(&self, now: u64) -> bool {
        matches!(self.hold_until, Some(t) if t > now)
    }
}

pub struct UserWallet<'a> {
    // wallets run validation in tandem with the validators, so that they do not have to trust new
    // blocks received from the event stream
    validator: ValidatorState,
    rng: ChaChaRng,
    // spending, decrypting, signing keys
    key_pair: UserKeyPair,
    // proving key for transfer transactions
    proving_key: TransferProvingKey<'a>,
    // maximum number of input records permitted by `proving_key`
    max_inputs: usize,
    // maximum number of output records permitted by `proving_key`
    max_outputs: usize,
    // all records we own, indexed by uid
    owned_records: HashMap<u64, OwnedRecord>,
    // record (size, uid) indexed by asset type, for easy allocation as transfer inputs. The records
    // for each asset are ordered by increasing size, which makes it easy to implement a worst-fit
    // allocator that minimizes fragmentation.
    asset_records: HashMap<AssetCode, BTreeSet<(u64, u64)>>,
    // record uids indexed by nullifier, for easy removal when confirmed as transfer inputs
    nullifier_records: HashMap<Nullifier, u64>,
    // sparse record Merkle tree mirrored from validators
    record_merkle_tree: MerkleTree<RecordCommitment>,
    // sparse nullifier set Merkle tree mirrored from validators
    nullifiers: SetMerkleTree,
}

// a never expired target
const UNEXPIRED_VALID_UNTIL: u64 = 2u64.pow(jf_txn::constants::MAX_TIMESTAMP_LEN as u32) - 1;
// how long (in number of validator states) a record used as an input to an unconfirmed transaction
// should be kept on hold before the transaction is considered timed out. This should be the number
// of validator states after which the transaction's proof can no longer be verified.
<<<<<<< HEAD
const RECORD_HOLD_TIME: u64 = 1;
=======
const RECORD_HOLD_TIME: u64 = ValidatorState::RECORD_ROOT_HISTORY_SIZE as u64;
>>>>>>> 931c1d70

impl<'a> UserWallet<'a> {
    pub fn transfer_native(
        &mut self,
        receivers: &[(UserPubKey, u64)],
        fee: u64,
    ) -> Result<(ElaboratedTransaction, Vec<ReceiverMemo>, Signature), Box<dyn std::error::Error>>
    {
        let total_output_amount: u64 =
            receivers.iter().fold(0, |sum, (_, amount)| sum + *amount) + fee;

        // find input records which account for at least the total amount, and possibly some change.
<<<<<<< HEAD
        let (input_records, _change) =
=======
        let (input_records, change) =
>>>>>>> 931c1d70
            self.find_records(&AssetCode::native(), total_output_amount, None)?;

        let num_outputs = receivers.len() + 1; // add output for fee change
        if num_outputs > self.max_outputs {
            return Err(Box::new(WalletError::TooManyOutputs {
                asset: AssetCode::native(),
                max_records: self.max_outputs,
                num_receivers: receivers.len(),
                num_change_records: 1,
            }));
        }

        // prepare inputs
        let mut inputs = vec![];
        for (ro, uid) in input_records {
            let acc_member_witness =
                AccMemberWitness::lookup_from_tree(&self.record_merkle_tree, uid)
                    .expect_ok()
                    .unwrap()
                    .1;
            inputs.push(TransferNoteInput {
                ro,
                acc_member_witness,
                owner_keypair: &self.key_pair,
                cred: None,
            });
        }
        assert!(inputs.len() <= self.max_inputs);
        if inputs.len() < self.max_inputs {
            // TODO pad with dummy inputs
            unimplemented!("dummy inputs");
        }

        // prepare output, include a fee change
<<<<<<< HEAD
        let mut outputs = vec![];
=======
        let mut outputs = vec![RecordOpening::new(
            &mut self.rng,
            change,
            AssetDefinition::native(),
            self.key_pair.pub_key(),
            FreezeFlag::Unfrozen,
        )];
>>>>>>> 931c1d70
        for (pub_key, amount) in receivers {
            outputs.push(RecordOpening::new(
                &mut self.rng,
                *amount,
                AssetDefinition::native(),
                pub_key.clone(),
                FreezeFlag::Unfrozen,
            ));
        }
<<<<<<< HEAD
        assert_eq!(num_outputs, outputs.len() + 1);
        assert!(outputs.len() < self.max_outputs);
        if outputs.len() + 1 < self.max_outputs {
=======
        assert_eq!(num_outputs, outputs.len());
        assert!(outputs.len() <= self.max_outputs);
        if outputs.len() < self.max_outputs {
>>>>>>> 931c1d70
            // TODO pad with dummy outputs
            unimplemented!("dummy outputs");
        }

        // generate transfer note and receiver memos
        let mut rng = self.rng.clone();
<<<<<<< HEAD
        let (note, kp, fee_change_ro) = TransferNote::generate_native(
            &mut rng,
            inputs,
            &outputs,
            1,
            UNEXPIRED_VALID_UNTIL,
            &self.proving_key,
        )?;

        let outputs: Vec<_> = vec![fee_change_ro]
            .into_iter()
            .chain(outputs.into_iter())
            .collect();

        let recv_memos: Vec<_> = outputs
            .iter()
            .map(|ro| ReceiverMemo::from_ro(&mut rng, ro, &[]))
            .collect::<Result<Vec<_>, _>>()
            .unwrap();
        let sig = sign_receiver_memos(&kp, &recv_memos).unwrap();

        let txn = self.submit_transaction(TransactionNote::Transfer(Box::new(note)));

        Ok((txn, recv_memos, sig))
    }

    pub fn transfer_non_native(
        &mut self,
        asset: &AssetDefinition,
        receivers: &[(UserPubKey, u64)],
        fee: u64,
    ) -> Result<(ElaboratedTransaction, Vec<ReceiverMemo>, Signature), Box<dyn std::error::Error>>
    {
        assert_ne!(
            *asset,
            AssetDefinition::native(),
            "call `transfer_native()` instead"
        );
        let total_output_amount: u64 = receivers.iter().fold(0, |sum, (_, amount)| sum + *amount);

        // find input records of the asset type to spend (this does not include the fee input)
        let (input_records, change) =
            self.find_records(&asset.code, total_output_amount, Some(-1))?;

        // prepare inputs
        let mut inputs = vec![];
        for (ro, uid) in input_records.into_iter() {
            let witness = AccMemberWitness::lookup_from_tree(&self.record_merkle_tree, uid)
                .expect_ok()
                .unwrap()
                .1;
            inputs.push(TransferNoteInput {
                ro,
                acc_member_witness: witness,
                owner_keypair: &self.key_pair,
                cred: None, // TODO support credentials
            })
        }
        assert!(inputs.len() < self.max_inputs); // leave room for fee input
        if inputs.len() < self.max_inputs - 1 {
            // TODO pad with dummy inputs
            unimplemented!("dummy inputs");
        }

        // prepare outputs, excluding fee change (which will be automatically generated)
        let me = self.address();
        let mut outputs = vec![];
        for (pub_key, amount) in receivers {
            outputs.push(RecordOpening::new(
                &mut self.rng,
                *amount,
                asset.clone(),
                pub_key.clone(),
                FreezeFlag::Unfrozen,
            ));
        }
        // change in the asset type being transfered (not fee change)
        if change > 0 {
            let change_ro = RecordOpening::new(
                &mut self.rng,
                change,
                asset.clone(),
                me.clone(),
                FreezeFlag::Unfrozen,
            );
            outputs.push(change_ro);
        }

        if outputs.len() >= self.max_outputs {
            // leave room for fee change
            return Err(Box::new(WalletError::TooManyOutputs {
                asset: asset.code,
                max_records: self.max_outputs,
                num_receivers: receivers.len(),
                num_change_records: 1 + (change > 0) as usize,
            }));
        } else if outputs.len() < self.max_outputs - 1 {
            // pad with dummy (0-amount) outputs
            while {
                outputs.push(RecordOpening::new(
                    &mut self.rng,
                    0,
                    asset.clone(),
                    me.clone(),
                    FreezeFlag::Unfrozen,
                ));
                outputs.len() < self.max_outputs - 1
            } {}
        }

        let mut local_rng = ChaChaRng::from_rng(&mut self.rng).unwrap();

        let (fee_ro, fee_uid) = self.find_record_for_fee(fee)?;
        let fee_input = FeeInput {
            ro: fee_ro,
            acc_member_witness: AccMemberWitness::lookup_from_tree(
                &self.record_merkle_tree,
                fee_uid,
            )
            .expect_ok()
            .unwrap()
            .1,
            owner_keypair: &self.key_pair,
        };

        let (fee_info, fee_out_rec) = TxnFeeInfo::new(&mut local_rng, fee_input, fee).unwrap();

        let recv_memos = vec![&fee_out_rec]
            .into_iter()
            .chain(outputs.iter())
            .map(|r| ReceiverMemo::from_ro(&mut local_rng, r, &[]))
            .collect::<Result<Vec<_>, _>>()
            .unwrap();

        // generate transfer note and receiver memos
        let (note, sig_key) = TransferNote::generate_non_native(
            &mut self.rng,
            inputs,
            &outputs,
            fee_info,
            UNEXPIRED_VALID_UNTIL,
            &self.proving_key,
        )?;
        let sig = sign_receiver_memos(&sig_key, &recv_memos).unwrap();
        let txn = self.submit_transaction(TransactionNote::Transfer(Box::new(note)));

        Ok((txn, recv_memos, sig))
    }

    #[allow(clippy::type_complexity)]
    fn find_records(
        &self,
        asset: &AssetCode,
        amount: u64,
        max_records: Option<isize>,
    ) -> Result<(Vec<(RecordOpening, u64)>, u64), Box<dyn std::error::Error>> {
        let unspent_records = self.asset_records.get(asset).ok_or_else(|| {
            Box::new(WalletError::InsufficientBalance {
                asset: *asset,
                required: amount,
                actual: 0,
            })
        })?;

=======
        let (note, recv_memos, sig) = TransferNote::generate_native(
            &mut rng,
            inputs,
            &outputs,
            UNEXPIRED_VALID_UNTIL,
            &self.proving_key,
        )?;
        let txn = self.submit_transaction(TransactionNote::Transfer(Box::new(note)));

        Ok((txn, recv_memos, sig))
    }

    pub fn transfer_non_native(
        &mut self,
        asset: &AssetDefinition,
        receivers: &[(UserPubKey, u64)],
        fee: u64,
    ) -> Result<(ElaboratedTransaction, Vec<ReceiverMemo>, Signature), Box<dyn std::error::Error>>
    {
        assert_ne!(
            *asset,
            AssetDefinition::native(),
            "call `transfer_native()` instead"
        );
        let total_output_amount: u64 = receivers.iter().fold(0, |sum, (_, amount)| sum + *amount);

        // find input records of the asset type to spend (this does not include the fee input)
        let (input_records, change) =
            self.find_records(&asset.code, total_output_amount, Some(-1))?;

        // prepare inputs
        let mut inputs = vec![];
        for (ro, uid) in input_records.into_iter() {
            let witness = AccMemberWitness::lookup_from_tree(&self.record_merkle_tree, uid)
                .expect_ok()
                .unwrap()
                .1;
            inputs.push(TransferNoteInput {
                ro,
                acc_member_witness: witness,
                owner_keypair: &self.key_pair,
                cred: None, // TODO support credentials
            })
        }
        assert!(inputs.len() < self.max_inputs); // leave room for fee input
        if inputs.len() < self.max_inputs - 1 {
            // TODO pad with dummy inputs
            unimplemented!("dummy inputs");
        }

        // prepare outputs, excluding fee change (which will be automatically generated)
        let me = self.address();
        let mut outputs = vec![];
        for (pub_key, amount) in receivers {
            outputs.push(RecordOpening::new(
                &mut self.rng,
                *amount,
                asset.clone(),
                pub_key.clone(),
                FreezeFlag::Unfrozen,
            ));
        }
        // change in the asset type being transfered (not fee change)
        if change > 0 {
            let change_ro = RecordOpening::new(
                &mut self.rng,
                change,
                asset.clone(),
                me.clone(),
                FreezeFlag::Unfrozen,
            );
            outputs.push(change_ro);
        }
        if outputs.len() >= self.max_outputs {
            // leave room for fee change
            return Err(Box::new(WalletError::TooManyOutputs {
                asset: asset.code,
                max_records: self.max_outputs,
                num_receivers: receivers.len(),
                num_change_records: 1 + (change > 0) as usize,
            }));
        } else if outputs.len() < self.max_outputs - 1 {
            // pad with dummy (0-amount) outputs
            while {
                outputs.push(RecordOpening::new(
                    &mut self.rng,
                    0,
                    asset.clone(),
                    me.clone(),
                    FreezeFlag::Unfrozen,
                ));
                outputs.len() < self.max_outputs - 1
            } {}
        }

        let (fee_ro, fee_uid) = self.find_record_for_fee(fee)?;
        let fee_input = FeeInput {
            ro: fee_ro,
            acc_member_witness: AccMemberWitness::lookup_from_tree(
                &self.record_merkle_tree,
                fee_uid,
            )
            .expect_ok()
            .unwrap()
            .1,
            owner_keypair: &self.key_pair,
        };

        // generate transfer note and receiver memos
        let (note, recv_memos, sig) = TransferNote::generate_non_native(
            &mut self.rng,
            inputs,
            &outputs,
            fee_input,
            fee,
            UNEXPIRED_VALID_UNTIL,
            &self.proving_key,
        )?;
        let txn = self.submit_transaction(TransactionNote::Transfer(Box::new(note)));

        Ok((txn, recv_memos, sig))
    }

    #[allow(clippy::type_complexity)]
    fn find_records(
        &self,
        asset: &AssetCode,
        amount: u64,
        max_records: Option<isize>,
    ) -> Result<(Vec<(RecordOpening, u64)>, u64), Box<dyn std::error::Error>> {
        let unspent_records = self.asset_records.get(asset).ok_or_else(|| {
            Box::new(WalletError::InsufficientBalance {
                asset: *asset,
                required: amount,
                actual: 0,
            })
        })?;

>>>>>>> 931c1d70
        let max_records = match max_records {
            Some(bound) if bound > 0 => bound as usize,
            Some(bound) => (self.max_inputs as isize + bound) as usize,
            None => self.max_inputs,
<<<<<<< HEAD
        };

        let now = self.validator.prev_commit_time;

        // If we have a record with the exact size required, use it to avoid fragmenting big records
        // into smaller change records.
        let exact_matches = unspent_records.range((amount, 0)..(amount + 1, 0));
        for (match_amount, uid) in exact_matches {
            assert_eq!(*match_amount, amount);
            let record = &self.owned_records[uid];
            assert_eq!(record.ro.amount, amount);
            if record.on_hold(now) {
                continue;
            }
            return Ok((vec![(record.ro.clone(), *uid)], 0));
        }

        // Take the biggest records we have until they exceed the required amount, as a heuristic to
        // try and get the biggest possible change record. This is a simple algorithm that
        // guarantees we will always return the minimum number of blocks, and thus we always succeed
        // in making a transaction if it is possible to do so within the allowed number of inputs.
        //
        // This algorithm is not optimal, though. For instance, it's possible we might be able to
        // make exact change using combinations of larger and smaller blocks. We can replace this
        // with something more sophisticated later.
        let mut result = vec![];
        let mut current_amount = 0u64;
        let mut all_records = unspent_records.range((0, 0)..(u64::MAX, u64::MAX));
        while let Some((match_amount, uid)) = all_records.next_back() {
            let record = &self.owned_records[uid];
            assert_eq!(record.ro.amount, *match_amount);
            if record.ro.amount == 0 || record.on_hold(now) {
                // Skip useless dummy records and records that are on hold
                continue;
            }
            if result.len() >= max_records {
                // Too much fragmentation: we can't make the required amount using few enough
                // records. This should be less likely once we implement a better allocation
                // strategy (or, any allocation strategy).
                //
                // In this case, we could either simply return an error, or we could
                // automatically generate a merge transaction to defragment our assets.
                // Automatically merging assets would implicitly incur extra transaction fees,
                // so for now we do the simple, uncontroversial thing and error out.
                return Err(Box::new(WalletError::Fragmentation {
                    asset: *asset,
                    amount,
                    suggested_amount: current_amount,
                    max_records,
                }));
            }
            current_amount += record.ro.amount;
            result.push((record.ro.clone(), record.uid));
            if current_amount >= amount {
                return Ok((result, current_amount - amount));
            }
        }

        Err(Box::new(WalletError::InsufficientBalance {
            asset: *asset,
            required: amount,
            actual: current_amount,
        }))
    }

    fn submit_transaction(&mut self, note: TransactionNote) -> ElaboratedTransaction {
        let now = self.validator.prev_commit_time;
        let nullifier_pfs = note
            .nullifiers()
            .iter()
            .map(|n| {
                // hold the record corresponding to this nullifier until the transaction is
                // committed, rejected, or expired.
                self.owned_records
                    .get_mut(&self.nullifier_records[n])
                    .unwrap()
                    .hold_until = Some(now + RECORD_HOLD_TIME);
                self.nullifiers.contains(*n).unwrap().1
            })
            .collect();
        ElaboratedTransaction {
            txn: note,
            proofs: nullifier_pfs,
        }
    }

    /// find a record and corresponding uid on the native asset type with enough
    /// funds to pay transaction fee
    fn find_record_for_fee(
        &self,
        fee: u64,
    ) -> Result<(RecordOpening, u64), Box<dyn std::error::Error>> {
        self.find_records(&AssetCode::native(), fee, Some(1))
            .map(|(ros, _change)| ros.into_iter().next().unwrap())
    }

    fn add_record_opening(&mut self, ro: RecordOpening, uid: u64) {
        self.asset_records
            .entry(ro.asset_def.code)
            .or_insert_with(BTreeSet::new)
            .insert((ro.amount, uid));
        self.nullifier_records.insert(self.nullify(&ro, uid), uid);
        self.owned_records.insert(
            uid,
            OwnedRecord {
                ro,
                uid,
                hold_until: None,
            },
        );
    }

    fn mark_spent_if_owned(&mut self, nullifier: Nullifier) {
        if let Some(uid) = self.nullifier_records.remove(&nullifier) {
            let record = self.owned_records.remove(&uid).unwrap();
            self.asset_records
                .get_mut(&record.ro.asset_def.code)
                .unwrap()
                .remove(&(record.ro.amount, uid));
        }
    }

    fn nullify(&self, record: &RecordOpening, uid: u64) -> Nullifier {
        self.key_pair.nullify(
            record.asset_def.policy_ref().freezer_pub_key(),
            uid,
            &RecordCommitment::from(record),
        )
    }
}

impl<'a> Wallet<'a> for UserWallet<'a> {
    #[allow(clippy::too_many_arguments)]
    fn new(
        seed: [u8; 32],
        proving_key: ProverKey<'a>,
        max_inputs: usize,
        max_outputs: usize,
        key_pair: UserKeyPair,
        initial_grant: Vec<(RecordOpening, u64)>,
        mut record_merkle_tree: MerkleTree<RecordCommitment>,
        nullifiers: SetMerkleTree,
        validator: ValidatorState,
    ) -> Self {
        // Forget everything from record_merkle_tree, and then remember only the things we care about
        let mut proofs = HashMap::new();
        for i in 0..record_merkle_tree.num_leaves() {
            let (comm, proof) = record_merkle_tree.forget(i).expect_ok().unwrap();
            proofs.insert(comm, proof);
        }
        for (ro, uid) in initial_grant.iter() {
            let comm = RecordCommitment::from(ro);
            let proof = &proofs[&comm];
            record_merkle_tree.remember(*uid, comm, proof).unwrap();
        }

        let mut wallet = UserWallet {
            validator,
            rng: ChaChaRng::from_seed(seed),
            key_pair,
            proving_key: proving_key.xfr,
            max_inputs,
            max_outputs,
            owned_records: HashMap::new(),
            asset_records: HashMap::new(),
            nullifier_records: HashMap::new(),
            record_merkle_tree,
            nullifiers,
        };

        for (ro, uid) in initial_grant {
            wallet.add_record_opening(ro, uid)
        }

        wallet
    }

    fn address(&self) -> UserPubKey {
        self.key_pair.pub_key()
    }

    fn balance(&self, asset: &AssetCode) -> u64 {
        let now = self.validator.prev_commit_time;
        self.asset_records
            .get(asset)
            .into_iter()
            .flatten()
            .map(|(amount, uid)| {
                let record = &self.owned_records[uid];
                assert_eq!(*amount, record.ro.amount);
                if record.on_hold(now) {
                    0
                } else {
                    *amount
                }
            })
            .sum()
    }

    fn handle_event(&mut self, event: LedgerEvent) -> Result<(), Box<dyn std::error::Error>> {
        match event {
            LedgerEvent::Commit(block, receiver_memos) => {
                // Don't trust the network connection that provided us this event; validate it
                // against our local mirror of the ledger and bail out if it is invalid.
                if let Err(val_err) = self.validator.validate_and_apply(
                    self.validator.prev_commit_time + 1,
                    block.block.clone(),
                    block.proofs,
                ) {
                    return Err(Box::new(WalletError::InvalidBlock { val_err }));
                }

                for (txn, receiver_memos) in block.block.0.iter().zip(receiver_memos) {
                    let output_commitments = match txn {
                        TransactionNote::Transfer(xfr) => xfr.output_commitments.clone(),
                        TransactionNote::Mint(mint) => vec![mint.chg_comm, mint.mint_comm],
                        TransactionNote::Freeze(freeze) => freeze.output_commitments.clone(),
                    };
                    assert_eq!(output_commitments.len(), receiver_memos.len());
                    for (record_commitment, memo) in
                        output_commitments.iter().zip(receiver_memos.iter())
                    {
                        let uid = self.record_merkle_tree.num_leaves();
                        self.record_merkle_tree.push(*record_commitment);

                        match memo.decrypt(&self.key_pair, record_commitment, &[]) {
                            Ok(record_opening) => {
                                // If this record is for us (i.e. its corresponding memo decrypts
                                // under our key) and it is unfrozen, then add it to our owned
                                // records.
                                match record_opening.freeze_flag {
                                    FreezeFlag::Unfrozen => {
                                        self.add_record_opening(record_opening, uid);
                                    }
                                    FreezeFlag::Frozen => {
                                        // We are the owner of this record, but it is frozen. We
                                        // will never be able to spend this record; we need to wait
                                        // for the freezer to create a new, unfrozen version. So we
                                        // can safely forget this commitment.
                                        self.record_merkle_tree.forget(uid);
                                    }
                                }
                            }
                            Err(_) => {
                                // Record is for somebody else, prune it.
                                self.record_merkle_tree.forget(uid);
                            }
                        }
                    }

                    for nullifier in txn.nullifiers().iter() {
                        self.nullifiers.insert(*nullifier);
                        // TODO prune nullifiers that we don't need for our non-inclusion proofs
                        self.mark_spent_if_owned(*nullifier);
                    }
                }
            }

            LedgerEvent::Reject(block) => {
                // Remove the hold on input nullifiers we own.
                for txn in block.block.0 {
                    for nullifier in txn.nullifiers().iter() {
                        if let Some(uid) = self.nullifier_records.get(nullifier) {
                            self.owned_records.get_mut(uid).unwrap().hold_until = None;
                        }
                    }
                }
            }
        };

        Ok(())
    }

    fn transfer(
        &mut self,
        asset: &AssetDefinition,
        receivers: &[(UserPubKey, u64)],
        fee: u64,
    ) -> Result<(ElaboratedTransaction, Vec<ReceiverMemo>, Signature), Box<dyn std::error::Error>>
    {
        if *asset == AssetDefinition::native() {
            self.transfer_native(receivers, fee)
        } else {
            self.transfer_non_native(asset, receivers, fee)
        }
    }
}

pub struct IssuerWallet<'a> {
    wallet: UserWallet<'a>,
    // proving key for generating mint transaction
    proving_key: MintProvingKey<'a>,
    // maps defined asset code to asset definition, seed and description of the asset
    defined_assets: HashMap<AssetCode, (AssetDefinition, AssetCodeSeed, Vec<u8>)>,
}

impl<'a> IssuerWallet<'a> {
    /// define a new asset and store secret info for minting
    pub fn define_asset(&mut self, description: &[u8], policy: AssetPolicy) -> AssetDefinition {
        let seed = AssetCodeSeed::generate(&mut self.wallet.rng);
        let code = AssetCode::new(seed, description);
        let asset_definition = AssetDefinition::new(code, policy).unwrap();
        self.defined_assets
            .insert(code, (asset_definition.clone(), seed, description.to_vec()));
        asset_definition
    }

    /// create a mint note that assign asset to an owner
    pub fn mint(
        &mut self,
        fee: u64,
        asset_code: &AssetCode,
        amount: u64,
        owner: UserPubKey,
    ) -> Result<
        (
            ElaboratedTransaction,
            Vec<ReceiverMemo>,
            jf_primitives::jubjub_dsa::Signature,
        ),
        Box<dyn std::error::Error>,
    > {
        let (fee_ro, uid) = self.wallet.find_record_for_fee(fee)?;
        let acc_member_witness =
            AccMemberWitness::lookup_from_tree(&self.wallet.record_merkle_tree, uid)
                .expect_ok()
                .unwrap()
                .1;
        let (asset_def, seed, asset_description) = self
            .defined_assets
            .get(asset_code)
            .ok_or(WalletError::UndefinedAsset { asset: *asset_code })?;
        let mint_record = RecordOpening {
            amount,
            asset_def: asset_def.clone(),
            pub_key: owner,
            freeze_flag: FreezeFlag::Unfrozen,
            blind: BlindFactor::rand(&mut self.wallet.rng),
        };

        let mut local_rng = ChaChaRng::from_rng(&mut self.wallet.rng).unwrap();

        let fee_input = FeeInput {
            ro: fee_ro,
            acc_member_witness,
            owner_keypair: &self.wallet.key_pair,
        };

        let (fee_info, fee_out_rec) = TxnFeeInfo::new(&mut local_rng, fee_input, fee).unwrap();

        let recv_memos = vec![&fee_out_rec, &mint_record]
            .into_iter()
            .map(|r| ReceiverMemo::from_ro(&mut local_rng, r, &[]))
            .collect::<Result<Vec<_>, _>>()
            .unwrap();

        let (mint_note, sig_key) = jf_txn::mint::MintNote::generate(
            &mut self.wallet.rng,
            mint_record,
            *seed,
            asset_description.as_slice(),
            fee_info,
            &self.proving_key,
        )?;
        let signature = sign_receiver_memos(&sig_key, &recv_memos).unwrap();
        let txn = self
            .wallet
            .submit_transaction(TransactionNote::Mint(Box::new(mint_note)));

        Ok((txn, recv_memos.to_vec(), signature))
    }
}

impl<'a> Wallet<'a> for IssuerWallet<'a> {
    fn new(
        seed: [u8; 32],
        prover_key: ProverKey<'a>,
        max_inputs: usize,
        max_outputs: usize,
        key_pair: UserKeyPair,
        initial_grant: Vec<(RecordOpening, u64)>,
        record_merkle_tree: MerkleTree<RecordCommitment>,
        nullifiers: SetMerkleTree,
        validator: ValidatorState,
    ) -> Self {
        let wallet = UserWallet::new(
            seed,
            prover_key.clone(),
            max_inputs,
            max_outputs,
            key_pair,
            initial_grant,
            record_merkle_tree,
            nullifiers,
            validator,
        );

        IssuerWallet {
            wallet,
            proving_key: prover_key.mint,
            defined_assets: HashMap::new(),
        }
    }

    fn address(&self) -> UserPubKey {
        self.wallet.address()
    }

    fn balance(&self, asset: &AssetCode) -> u64 {
        self.wallet.balance(asset)
    }

    fn handle_event(&mut self, event: LedgerEvent) -> Result<(), Box<dyn std::error::Error>> {
        self.wallet.handle_event(event)
    }

    fn transfer(
        &mut self,
        asset: &AssetDefinition,
        receivers: &[(UserPubKey, u64)],
        fee: u64,
    ) -> Result<(ElaboratedTransaction, Vec<ReceiverMemo>, Signature), Box<dyn std::error::Error>>
    {
        self.wallet.transfer(asset, receivers, fee)
    }
}

#[cfg(any(test, fuzzing))]
pub mod test_helpers {
    use super::*;

    pub fn mock_ceremony<'a, W>(
        univ_param: &'a jf_txn::proof::UniversalParam,
        num_inputs: usize,
        num_outputs: usize,
        initial_grants: Vec<u64>,
        now: &mut Instant,
    ) -> (ValidatorState, Vec<W>)
    where
        W: Wallet<'a>,
    {
        let mut rng = ChaChaRng::from_seed([42u8; 32]);

        // Populate the unpruned record merkle tree with an initial record commitment for each
        // non-zero initial grant. Collect user-specific info (keys and record openings
        // corresponding to grants) in `users`, which will be used to create the wallets later.
        let mut record_merkle_tree = MerkleTree::new(MERKLE_HEIGHT).unwrap();
        let mut users = vec![];
        for amount in initial_grants {
            let key = UserKeyPair::generate(&mut rng);
            if amount > 0 {
                let ro = RecordOpening::new(
                    &mut rng,
                    amount,
                    AssetDefinition::native(),
                    key.pub_key(),
                    FreezeFlag::Unfrozen,
                );
                let comm = RecordCommitment::from(&ro);
                let uid = record_merkle_tree.num_leaves();
                record_merkle_tree.push(comm);
                users.push((key, vec![(ro, uid)]));
            } else {
                users.push((key, vec![]));
            }
        }

        // Create the validator using the ledger state containing the initial grants, computed above.
        println!(
            "Generating validator keys: {}s",
            now.elapsed().as_secs_f32()
        );
        *now = Instant::now();

        let (xfr_prove_key, xfr_verif_key, _) =
            jf_txn::proof::transfer::preprocess(univ_param, num_inputs, num_outputs, MERKLE_HEIGHT)
                .unwrap();
        let (mint_prove_key, mint_verif_key, _) =
            jf_txn::proof::mint::preprocess(univ_param, MERKLE_HEIGHT).unwrap();
        let (freeze_prove_key, freeze_verif_key, _) =
            jf_txn::proof::freeze::preprocess(univ_param, 2, MERKLE_HEIGHT).unwrap();

        let nullifiers: SetMerkleTree = Default::default();
        let validator = ValidatorState {
            prev_commit_time: 0,
            prev_state: *state_comm::INITIAL_PREV_COMM,
            verif_crs: VerifierKey {
                xfr: TransactionVerifyingKey::Transfer(xfr_verif_key),
                mint: TransactionVerifyingKey::Mint(mint_verif_key),
                freeze: TransactionVerifyingKey::Freeze(freeze_verif_key),
            },
            record_merkle_root: record_merkle_tree.get_root_value(),
            record_merkle_frontier: record_merkle_tree.clone(),
            nullifiers_root: nullifiers.hash(),
            next_uid: record_merkle_tree.num_leaves(),
            prev_block: Default::default(),
        };

        let comm = validator.commit();
        println!(
            "Validator set up with state {:x?}: {}s",
            comm,
            now.elapsed().as_secs_f32()
        );
        *now = Instant::now();

        // Create a wallet for each user based on the validator and the per-user information
        // computed above.
        let prover_key = ProverKey {
            xfr: xfr_prove_key,
            mint: mint_prove_key,
            freeze: freeze_prove_key,
        };
        let wallets = users
            .into_iter()
            .map(|(key, grants)| {
                let mut seed = [0u8; 32];
                rng.fill_bytes(&mut seed);
                W::new(
                    seed,
                    prover_key.clone(),
                    num_inputs,
                    num_outputs,
                    key,
                    grants,
                    record_merkle_tree.clone(),
                    nullifiers.clone(),
                    validator.clone(),
                )
            })
            .collect();

        println!("Wallets set up: {}s", now.elapsed().as_secs_f32());
        *now = Instant::now();
        (validator, wallets)
    }

    pub fn mock_validate<'a>(
        validator: &mut ValidatorState,
        txn: Vec<(ElaboratedTransaction, Vec<ReceiverMemo>, Signature)>,
        subscribers: &mut [impl Wallet<'a>],
        now: &mut Instant,
    ) -> Result<(), Box<dyn std::error::Error>> {
        // Our mock validator.
        //
        // Validate the transaction and post the event that
        // would be emitted by a real validator, or by a separate query service mirroring
        // the ledger, or whatever.
        //
        // In a real system, the wallets would probably be subscribed to some stream that
        // generates these events, but for now the test driver will work as an intermediary
        // to pass the event from the validator to the wallets.

        // Validator logic
        let block = ElaboratedBlock {
            block: Block(txn.iter().map(|(txn, _, _)| txn.txn.clone()).collect()),
            proofs: txn.iter().map(|(txn, _, _)| txn.proofs.clone()).collect(),
        };
        if let Err(err) = validator.validate_and_apply(1, block.block.clone(), block.proofs.clone())
        {
            println!(
                "Validation failed: {:?}: {}s",
                err,
                now.elapsed().as_secs_f32()
            );
            *now = Instant::now();

            // Alert subscribes that the block was rejected.
            for subscriber in subscribers {
                subscriber
                    .handle_event(LedgerEvent::Reject(block.clone()))
                    .unwrap();
            }

            return Err(Box::new(err));
        }

        let comm = validator.commit();
        println!(
            "Validator has new state {:x?}, Merkle root {:?}: {}s",
            comm,
            validator.record_merkle_root,
            now.elapsed().as_secs_f32()
        );
        *now = Instant::now();

        // Bulletin board logic
        let memos: Vec<_> = txn.iter().map(|(_, memos, _)| memos.clone()).collect();
        let sigs: Vec<_> = txn.iter().map(|(_, _, sig)| sig).collect();
        for (_memo, _sig) in memos.iter().zip(sigs) {
            // TODO (should be added in next version of jellyfish)
            // txn.txn.verify_receiver_memos_signature(&memos, &sig);
        }

        // Simulate the event being posted asynchronously to all subscribed wallets.
        let event = LedgerEvent::Commit(block, memos);
        for subscriber in subscribers {
            subscriber.handle_event(event.clone()).unwrap();
        }
        println!("Ledger event processed: {}s", now.elapsed().as_secs_f32());
        Ok(())
    }

    /*
     * This test is very similar to test_two_wallets, but it is parameterized on the number of users,
     * number of asset types, initial ledger state, and transactions to do, so it can be used with
     * quickcheck or proptest to do randomized fuzzing.
     */
    #[allow(clippy::type_complexity)]
    pub fn test_multixfr_wallet(
        // List of blocks containing (def,key1,key2,amount) transfer specs
        txs: Vec<Vec<(u8, u8, u8, u64)>>,
        nkeys: u8,
        ndefs: u8,
        // (def,key,amount)
        init_rec: (u8, u8, u64),
        init_recs: Vec<(u8, u8, u64)>,
    ) {
        println!(
            "multixfr_wallet test: {} users, {} assets, {} records, {} transfers",
            nkeys,
            ndefs,
            init_recs.len() + 1,
            txs.iter().flatten().count()
        );

        let mut now = Instant::now();

        let num_inputs = 2; // non-native transfers have a separate fee input
        let num_outputs = 3; // non-native transfers have an extra change output

        let mut prng = ChaChaRng::from_seed([0x8au8; 32]);
        let univ_param = jf_txn::proof::universal_setup(
            compute_universal_param_size(
                NoteType::Transfer,
                num_inputs,
                num_outputs,
                MERKLE_HEIGHT,
            )
            .unwrap(),
            &mut prng,
        )
        .unwrap();

        println!(
            "universal params generated: {}s",
            now.elapsed().as_secs_f32()
        );
        now = Instant::now();

        let grants =
            // The issuer (wallet 0) gets 1 coin per initial record, to pay transaction fees while
            // it mints and distributes the records, and 1 coin per transaction, to pay transaction
            // fees while minting additional records if test wallets run out of balance during the test.
            once((1 + init_recs.len() + txs.iter().flatten().count()) as u64).chain(
                // The remaining wallets (the test wallets) get 1 coin for each transaction in which
                // they are the sender, to pay transaction fees.
                (0..nkeys)
                    .map(|i| {
                        txs.iter()
                            .flatten()
                            .map(|(_, sender, _, _)| {
                                if sender % nkeys == i {1} else {0}
                            })
                            .sum()
                    })
            ).collect();

        let (mut validator, mut wallets) =
            mock_ceremony::<IssuerWallet>(&univ_param, num_inputs, num_outputs, grants, &mut now);

        println!(
            "ceremony complete, minting initial records: {}s",
            now.elapsed().as_secs_f32()
        );
        now = Instant::now();

        // Define all of the test assets and mint initial records.
        let assets: Vec<AssetDefinition> = (0..ndefs)
            .map(|i| wallets[0].define_asset(format!("Asset {}", i).as_bytes(), Default::default()))
            .collect();
        let mut balances = vec![vec![0; ndefs as usize]; nkeys as usize];
        for (asset, owner, amount) in once(init_rec).chain(init_recs) {
            let address = wallets[(owner % nkeys) as usize + 1].address();
            balances[(owner % nkeys) as usize][(asset % ndefs) as usize] += amount;
            let txn = wallets[0]
                .mint(1, &assets[(asset % ndefs) as usize].code, amount, address)
                .unwrap();
            mock_validate(&mut validator, vec![txn], wallets.as_mut_slice(), &mut now).unwrap();
        }

        println!("assets minted: {}s", now.elapsed().as_secs_f32());
        now = Instant::now();

        // Check initial balances
        let check_balances = |wallets: &Vec<IssuerWallet>, balances: &Vec<Vec<u64>>| {
            for i in 0..nkeys {
                let wallet = &wallets[i as usize + 1];
                let balance = &balances[i as usize];
                for j in 0..ndefs {
                    assert_eq!(
                        wallet.balance(&assets[j as usize].code),
                        balance[j as usize]
                    );
                }
            }
        };
        check_balances(&wallets, &balances);

        // Run the test transactions.
        for (i, block) in txs.iter().enumerate() {
            println!(
                "Starting block {}/{}: {}s",
                i + 1,
                txs.len(),
                now.elapsed().as_secs_f32()
            );
            now = Instant::now();

            // TODO process block as a batch. For now, do txs one by one.
            for (j, (asset_ix, sender_ix, receiver_ix, amount)) in block.iter().enumerate() {
                println!(
                    "Starting txn {}.{}/{}:{:?}: {}s",
                    i + 1,
                    j + 1,
                    block.len(),
                    (asset_ix, sender_ix, receiver_ix, amount),
                    now.elapsed().as_secs_f32()
                );

                let asset_ix = (asset_ix % ndefs) as usize;
                let sender_ix = (sender_ix % nkeys) as usize;
                let receiver_ix = (receiver_ix % nkeys) as usize;
                let asset = &assets[asset_ix];
                let receiver = wallets[receiver_ix + 1].address();
                let sender_address = wallets[sender_ix + 1].address();
                let sender_balance = wallets[sender_ix + 1].balance(&asset.code);

                let mut amount = if *amount <= sender_balance {
                    *amount
                } else if sender_balance > 0 {
                    // If we don't have enough to make the whole transfer, but we have some,
                    // transfer half of what we have.
                    let new_amount = std::cmp::max(sender_balance / 2, 1);
                    println!(
                        "decreasing transfer amount due to insufficient balance: {} -> {}: {}s",
                        *amount,
                        new_amount,
                        now.elapsed().as_secs_f32()
                    );
                    now = Instant::now();
                    new_amount
                } else {
                    // If we don't have any of this asset type, mint more.
                    println!(
                        "minting {} more of asset {:?}: {}s",
                        *amount,
                        &asset.code,
                        now.elapsed().as_secs_f32()
                    );
                    now = Instant::now();
                    let txn = wallets[0]
                        .mint(1, &asset.code, 2 * amount, sender_address)
                        .unwrap();
                    balances[sender_ix][asset_ix] += 2 * amount;
                    mock_validate(&mut validator, vec![txn], wallets.as_mut_slice(), &mut now)
                        .unwrap();

                    println!("asset minted: {}s", now.elapsed().as_secs_f32());
                    now = Instant::now();
                    *amount
                };

                let sender = &mut wallets[sender_ix + 1];
                let txn = match sender.transfer(asset, &[(receiver.clone(), amount)], 1) {
                    Ok(txn) => txn,
                    Err(err) => match err.downcast_ref::<WalletError>() {
                        Some(WalletError::Fragmentation {
                            suggested_amount, ..
                        }) => {
                            // Allow fragmentation. Without merge transactions, there's not much we
                            // can do to prevent it, and merge transactions require multiple
                            // transaction arities, which requires either dummy records or multiple
                            // verifier keys in the validator.
                            if *suggested_amount > 0 {
                                // If the wallet suggested a transaction amount that it _can_
                                // process, try again with that amount.
                                println!("decreasing transfer amount due to fragmentation: {} -> {}: {}s",
                                    amount, suggested_amount, now.elapsed().as_secs_f32());
                                now = Instant::now();

                                amount = *suggested_amount;
                                sender.transfer(asset, &[(receiver, amount)], 1).unwrap()
                            } else {
                                println!(
                                    "skipping transfer due to fragmentation: {}s",
                                    now.elapsed().as_secs_f32()
                                );
                                now = Instant::now();
                                continue;
                            }
                        }
                        _ => {
                            panic!("transaction failed: {:?}", err)
                        }
                    },
                };
                println!("transaction generated: {}s", now.elapsed().as_secs_f32());
                now = Instant::now();

                balances[sender_ix][asset_ix] -= amount;
                balances[receiver_ix][asset_ix] += amount;

                // The sending wallet should report the new balance immediately, even before a
                // validator has confirmed the transaction, because the transferred records are
                // placed on hold until the transfer is confirmed or rejected.
                //
                // Note that the sender may report less than the final balance if it is waiting on a
                // change output to be confirmed.
                assert!(sender.balance(&asset.code) <= balances[sender_ix][asset_ix]);

                mock_validate(&mut validator, vec![txn], wallets.as_mut_slice(), &mut now).unwrap();
                check_balances(&wallets, &balances);

                println!(
                    "Finished txn {}.{}/{}: {}s",
                    i + 1,
                    j + 1,
                    block.len(),
                    now.elapsed().as_secs_f32()
                );
            }
        }
    }
}

// TODO(joe): proper Err returns
#[cfg(test)]
mod tests {
    use super::*;
    use test_helpers::*;

    // use jf_txn::proof::transfer::TransferProvingKey;
    use merkle_tree::LookupResult;
    use proptest::collection::vec;
    use proptest::strategy::Strategy;
    use quickcheck::QuickCheck;

    /*
     * Test idea:
     *  - generate asset definitions somehow (tracing? probably not for now)
     *  - generate initial asset records
     *  - Repeatedly:
     *      - Pick (1? 2?) non-spent record(s)
     *      - Pick 1 or 2 recipients and the balance of outputs
     *      - build a transaction
     *      - apply that transaction
     */

    fn test_multixfr(
        /* rec1,rec2 (0-indexed back in time),
         * key1, key2, diff in outputs (out1-out2) if diff
         * can't be achieved with those records, it will
         * saturate the other to zero.
         */
        txs: Vec<Vec<(u16, u16, u8, u8, i32)>>,
        nkeys: u8,
        ndefs: u8,
        init_rec: (u8, u8, u64),
        init_recs: Vec<(u8, u8, u64)>, // (def,key) -> amount
    ) {
        let mut state = MultiXfrTestState::initialize(
            [0x7au8; 32],
            nkeys,
            ndefs,
            (
                MultiXfrRecordSpec {
                    asset_def_ix: init_rec.0,
                    owner_key_ix: init_rec.1,
                    asset_amount: init_rec.2,
                },
                init_recs
                    .into_iter()
                    .map(
                        |(asset_def_ix, owner_key_ix, asset_amount)| MultiXfrRecordSpec {
                            asset_def_ix,
                            owner_key_ix,
                            asset_amount,
                        },
                    )
                    .collect(),
            ),
        )
        .unwrap();

        // let mut prng = ChaChaRng::from_entropy();

        let num_txs = txs.len();

        println!("{} blocks", num_txs);

        for (i, block) in txs.into_iter().enumerate() {
            assert_eq!(state.owners.len(), state.memos.len());
            assert_eq!(state.validator.nullifiers_root, state.nullifiers.hash());
            MultiXfrTestState::update_timer(&mut state.outer_timer, |_| {
                println!(
                    "Block {}/{}, {} candidate txns",
                    i + 1,
                    num_txs,
                    block.len()
                )
            });

            // let block = block.into_iter().take(5).collect::<Vec<_>>();
            let txns = state.generate_transactions(i, block, num_txs).unwrap();

            let mut generation_time: f32 = 0.0;
            MultiXfrTestState::update_timer(&mut state.outer_timer, |t| {
                generation_time = t;
                println!("Block {}/{} txns generated: {}s", i + 1, num_txs, t)
            });

            let mut blk = ElaboratedBlock::default();
            for (ix, keys_and_memos, txn) in txns {
                let (owner_memos, kixs) = {
                    let mut owner_memos = vec![];
                    let mut kixs = vec![];

                    for (kix, memo) in keys_and_memos {
                        kixs.push(kix);
                        owner_memos.push(memo);
                    }
                    (owner_memos, kixs)
                };

                let _ = state.try_add_transaction(&mut blk, txn, i, ix, num_txs, owner_memos, kixs);
            }

            state
                .validate_and_apply(blk, i, num_txs, generation_time)
                .unwrap();
        }
    }

    /*
     * Test idea:
     *  - generate asset definitions somehow (tracing? probably not for now)
     *  - generate initial asset records
     *  - Repeatedly:
     *      - Pick (1? 2?) non-spent record(s)
     *      - Pick 1 or 2 recipients and the balance of outputs
     *      - build a transaction
     *      - apply that transaction
     */

    #[test]
    fn it_works() {
        assert_eq!(2 + 2, 4);
    }

    #[test]
    fn test_paramsetup() {
        let mut prng = ChaChaRng::from_seed([0x8au8; 32]);
        println!("generating universal parameters");

        let univ = jf_txn::proof::universal_setup(
            compute_universal_param_size(NoteType::Transfer, 1, 1, MERKLE_HEIGHT).unwrap(),
            &mut prng,
        )
        .unwrap();
        let (_prove, _verif, _constraint_count) =
            jf_txn::proof::transfer::preprocess(&univ, 1, 1, MERKLE_HEIGHT).unwrap();

        println!("CRS set up");
    }

    #[test]
    #[allow(unused_variables)]
    fn test_2user() {
        let now = Instant::now();

        println!("generating params");

        let mut prng = ChaChaRng::from_seed([0x8au8; 32]);

        let univ_setup = jf_txn::proof::universal_setup(
            compute_universal_param_size(NoteType::Transfer, 1, 1, MERKLE_HEIGHT).unwrap(),
            &mut prng,
        )
        .unwrap();

        let (xfr_prove_key, xfr_verif_key, _) =
            jf_txn::proof::transfer::preprocess(&univ_setup, 1, 2, MERKLE_HEIGHT).unwrap();
        let (mint_prove_key, mint_verif_key, _) =
            jf_txn::proof::mint::preprocess(&univ_setup, MERKLE_HEIGHT).unwrap();
        let (freeze_prove_key, freeze_verif_key, _) =
            jf_txn::proof::freeze::preprocess(&univ_setup, 2, MERKLE_HEIGHT).unwrap();

        for k in vec![
            CanonicalBytes::from(xfr_verif_key.clone()),
            CanonicalBytes::from(mint_verif_key.clone()),
            CanonicalBytes::from(freeze_verif_key.clone()),
        ] {
            println!("{}", k.0.len());
        }

        let prove_key = ProverKey {
            mint: mint_prove_key,
            xfr: xfr_prove_key,
            freeze: freeze_prove_key,
        };

        let verif_key = VerifierKey {
            mint: TransactionVerifyingKey::Mint(mint_verif_key),
            xfr: TransactionVerifyingKey::Transfer(xfr_verif_key),
            freeze: TransactionVerifyingKey::Freeze(freeze_verif_key),
=======
>>>>>>> 931c1d70
        };

        let now = self.validator.prev_commit_time;

        // If we have a record with the exact size required, use it to avoid fragmenting big records
        // into smaller change records.
        let exact_matches = unspent_records.range((amount, 0)..(amount + 1, 0));
        for (match_amount, uid) in exact_matches {
            assert_eq!(*match_amount, amount);
            let record = &self.owned_records[uid];
            assert_eq!(record.ro.amount, amount);
            if record.on_hold(now) {
                continue;
            }
            return Ok((vec![(record.ro.clone(), *uid)], 0));
        }

        // Take the biggest records we have until they exceed the required amount, as a heuristic to
        // try and get the biggest possible change record. This is a simple algorithm that
        // guarantees we will always return the minimum number of blocks, and thus we always succeed
        // in making a transaction if it is possible to do so within the allowed number of inputs.
        //
        // This algorithm is not optimal, though. For instance, it's possible we might be able to
        // make exact change using combinations of larger and smaller blocks. We can replace this
        // with something more sophisticated later.
        let mut result = vec![];
        let mut current_amount = 0u64;
        let mut all_records = unspent_records.range((0, 0)..(u64::MAX, u64::MAX));
        while let Some((match_amount, uid)) = all_records.next_back() {
            let record = &self.owned_records[uid];
            assert_eq!(record.ro.amount, *match_amount);
            if record.ro.amount == 0 || record.on_hold(now) {
                // Skip useless dummy records and records that are on hold
                continue;
            }
            if result.len() >= max_records {
                // Too much fragmentation: we can't make the required amount using few enough
                // records. This should be less likely once we implement a better allocation
                // strategy (or, any allocation strategy).
                //
                // In this case, we could either simply return an error, or we could
                // automatically generate a merge transaction to defragment our assets.
                // Automatically merging assets would implicitly incur extra transaction fees,
                // so for now we do the simple, uncontroversial thing and error out.
                return Err(Box::new(WalletError::Fragmentation {
                    asset: *asset,
                    amount,
                    suggested_amount: current_amount,
                    max_records,
                }));
            }
            current_amount += record.ro.amount;
            result.push((record.ro.clone(), record.uid));
            if current_amount >= amount {
                return Ok((result, current_amount - amount));
            }
        }

        Err(Box::new(WalletError::InsufficientBalance {
            asset: *asset,
            required: amount,
            actual: current_amount,
        }))
    }

    fn submit_transaction(&mut self, note: TransactionNote) -> ElaboratedTransaction {
        let now = self.validator.prev_commit_time;
        let nullifier_pfs = note
            .nullifiers()
            .iter()
            .map(|n| {
                // hold the record corresponding to this nullifier until the transaction is
                // committed, rejected, or expired.
                self.owned_records
                    .get_mut(&self.nullifier_records[n])
                    .unwrap()
                    .hold_until = Some(now + RECORD_HOLD_TIME);
                self.nullifiers.contains(*n).unwrap().1
            })
            .collect();
        ElaboratedTransaction {
            txn: note,
            proofs: nullifier_pfs,
        }
    }

    /// find a record and corresponding uid on the native asset type with enough
    /// funds to pay transaction fee
    fn find_record_for_fee(
        &self,
        fee: u64,
    ) -> Result<(RecordOpening, u64), Box<dyn std::error::Error>> {
        self.find_records(&AssetCode::native(), fee, Some(1))
            .map(|(ros, _change)| ros.into_iter().next().unwrap())
    }

    fn add_record_opening(&mut self, ro: RecordOpening, uid: u64) {
        self.asset_records
            .entry(ro.asset_def.code)
            .or_insert_with(BTreeSet::new)
            .insert((ro.amount, uid));
        self.nullifier_records.insert(self.nullify(&ro, uid), uid);
        self.owned_records.insert(
            uid,
            OwnedRecord {
                ro,
                uid,
                hold_until: None,
            },
        );
    }

    fn mark_spent_if_owned(&mut self, nullifier: Nullifier) {
        if let Some(uid) = self.nullifier_records.remove(&nullifier) {
            let record = self.owned_records.remove(&uid).unwrap();
            self.asset_records
                .get_mut(&record.ro.asset_def.code)
                .unwrap()
                .remove(&(record.ro.amount, uid));
        }
    }

    fn nullify(&self, record: &RecordOpening, uid: u64) -> Nullifier {
        self.key_pair.nullify(
            record.asset_def.policy_ref().freezer_pub_key(),
            uid,
            &RecordCommitment::from(record),
        )
    }
}

impl<'a> Wallet<'a> for UserWallet<'a> {
    #[allow(clippy::too_many_arguments)]
    fn new(
        seed: [u8; 32],
        proving_key: ProverKey<'a>,
        max_inputs: usize,
        max_outputs: usize,
        key_pair: UserKeyPair,
        initial_grant: Vec<(RecordOpening, u64)>,
        mut record_merkle_tree: MerkleTree<RecordCommitment>,
        nullifiers: SetMerkleTree,
        validator: ValidatorState,
    ) -> Self {
        // Forget everything from record_merkle_tree, and then remember only the things we care about
        let mut proofs = HashMap::new();
        for i in 0..record_merkle_tree.num_leaves() {
            let (comm, proof) = record_merkle_tree.forget(i).expect_ok().unwrap();
            proofs.insert(comm, proof);
        }
        for (ro, uid) in initial_grant.iter() {
            let comm = RecordCommitment::from(ro);
            let proof = &proofs[&comm];
            record_merkle_tree.remember(*uid, comm, proof).unwrap();
        }

        let mut wallet = UserWallet {
            validator,
            rng: ChaChaRng::from_seed(seed),
            key_pair,
            proving_key: proving_key.xfr,
            max_inputs,
            max_outputs,
            owned_records: HashMap::new(),
            asset_records: HashMap::new(),
            nullifier_records: HashMap::new(),
            record_merkle_tree,
            nullifiers,
        };

        for (ro, uid) in initial_grant {
            wallet.add_record_opening(ro, uid)
        }

        wallet
    }

    fn address(&self) -> UserPubKey {
        self.key_pair.pub_key()
    }

    fn balance(&self, asset: &AssetCode) -> u64 {
        let now = self.validator.prev_commit_time;
        self.asset_records
            .get(asset)
            .into_iter()
            .flatten()
            .map(|(amount, uid)| {
                let record = &self.owned_records[uid];
                assert_eq!(*amount, record.ro.amount);
                if record.on_hold(now) {
                    0
                } else {
                    *amount
                }
            })
            .sum()
    }

    fn handle_event(&mut self, event: LedgerEvent) -> Result<(), Box<dyn std::error::Error>> {
        match event {
            LedgerEvent::Commit(block, receiver_memos) => {
                // Don't trust the network connection that provided us this event; validate it
                // against our local mirror of the ledger and bail out if it is invalid.
                if let Err(val_err) = self.validator.validate_and_apply(
                    self.validator.prev_commit_time + 1,
                    block.block.clone(),
                    block.proofs,
                ) {
                    return Err(Box::new(WalletError::InvalidBlock { val_err }));
                }

                for (txn, receiver_memos) in block.block.0.iter().zip(receiver_memos) {
                    let output_commitments = match txn {
                        TransactionNote::Transfer(xfr) => xfr.output_commitments.clone(),
                        TransactionNote::Mint(mint) => vec![mint.chg_comm, mint.mint_comm],
                        TransactionNote::Freeze(freeze) => freeze.output_commitments.clone(),
                    };
                    assert_eq!(output_commitments.len(), receiver_memos.len());
                    for (record_commitment, memo) in
                        output_commitments.iter().zip(receiver_memos.iter())
                    {
                        let uid = self.record_merkle_tree.num_leaves();
                        self.record_merkle_tree.push(*record_commitment);

                        match memo.decrypt(&self.key_pair, record_commitment, &[]) {
                            Ok(record_opening) => {
                                // If this record is for us (i.e. its corresponding memo decrypts
                                // under our key) and it is unfrozen, then add it to our owned
                                // records.
                                match record_opening.freeze_flag {
                                    FreezeFlag::Unfrozen => {
                                        self.add_record_opening(record_opening, uid);
                                    }
                                    FreezeFlag::Frozen => {
                                        // We are the owner of this record, but it is frozen. We
                                        // will never be able to spend this record; we need to wait
                                        // for the freezer to create a new, unfrozen version. So we
                                        // can safely forget this commitment.
                                        self.record_merkle_tree.forget(uid);
                                    }
                                }
                            }
                            Err(_) => {
                                // Record is for somebody else, prune it.
                                self.record_merkle_tree.forget(uid);
                            }
                        }
                    }

                    for nullifier in txn.nullifiers().iter() {
                        self.nullifiers.insert(*nullifier);
                        // TODO prune nullifiers that we don't need for our non-inclusion proofs
                        self.mark_spent_if_owned(*nullifier);
                    }
                }
            }

            LedgerEvent::Reject(block) => {
                // Remove the hold on input nullifiers we own.
                for txn in block.block.0 {
                    for nullifier in txn.nullifiers().iter() {
                        if let Some(uid) = self.nullifier_records.get(nullifier) {
                            self.owned_records.get_mut(uid).unwrap().hold_until = None;
                        }
                    }
                }
            }
        };

        Ok(())
    }

    fn transfer(
        &mut self,
        asset: &AssetDefinition,
        receivers: &[(UserPubKey, u64)],
        fee: u64,
    ) -> Result<(ElaboratedTransaction, Vec<ReceiverMemo>, Signature), Box<dyn std::error::Error>>
    {
        if *asset == AssetDefinition::native() {
            self.transfer_native(receivers, fee)
        } else {
            self.transfer_non_native(asset, receivers, fee)
        }
    }

    fn update_nullifier_proofs(
        &self,
        txn: &mut ElaboratedTransaction,
    ) -> Result<(), Box<dyn std::error::Error>> {
        txn.proofs = txn
            .txn
            .nullifiers()
            .iter()
            .map(|n| {
                let (contains, proof) = self.nullifiers.contains(*n).unwrap();
                if contains {
                    Err(WalletError::NullifierAlreadyPublished { nullifier: *n })
                } else {
                    Ok(proof)
                }
            })
            .collect::<Result<Vec<_>, _>>()?;
        Ok(())
    }
}

pub struct IssuerWallet<'a> {
    wallet: UserWallet<'a>,
    // proving key for generating mint transaction
    proving_key: MintProvingKey<'a>,
    // maps defined asset code to asset definition, seed and description of the asset
    defined_assets: HashMap<AssetCode, (AssetDefinition, AssetCodeSeed, Vec<u8>)>,
}

impl<'a> IssuerWallet<'a> {
    /// define a new asset and store secret info for minting
    pub fn define_asset(&mut self, description: &[u8], policy: AssetPolicy) -> AssetDefinition {
        let seed = AssetCodeSeed::generate(&mut self.wallet.rng);
        let code = AssetCode::new(seed, description);
        let asset_definition = AssetDefinition::new(code, policy).unwrap();
        self.defined_assets
            .insert(code, (asset_definition.clone(), seed, description.to_vec()));
        asset_definition
    }

    /// create a mint note that assign asset to an owner
    pub fn mint(
        &mut self,
        fee: u64,
        asset_code: &AssetCode,
        amount: u64,
        owner: UserPubKey,
    ) -> Result<
        (
            ElaboratedTransaction,
            Vec<ReceiverMemo>,
            jf_primitives::jubjub_dsa::Signature,
        ),
        Box<dyn std::error::Error>,
    > {
        let (fee_ro, uid) = self.wallet.find_record_for_fee(fee)?;
        let acc_member_witness =
            AccMemberWitness::lookup_from_tree(&self.wallet.record_merkle_tree, uid)
                .expect_ok()
                .unwrap()
                .1;
        let (asset_def, seed, asset_description) = self
            .defined_assets
            .get(asset_code)
            .ok_or(WalletError::UndefinedAsset { asset: *asset_code })?;
        let mint_record = RecordOpening {
            amount,
            asset_def: asset_def.clone(),
            pub_key: owner,
            freeze_flag: FreezeFlag::Unfrozen,
            blind: BlindFactor::rand(&mut self.wallet.rng),
        };
        let fee_input = FeeInput {
            ro: fee_ro,
            acc_member_witness,
            owner_keypair: &self.wallet.key_pair,
        };
        let (mint_note, recv_memos, signature, _) = jf_txn::mint::MintNote::generate(
            &mut self.wallet.rng,
            mint_record,
            *seed,
            asset_description.as_slice(),
            fee_input,
            fee,
            &self.proving_key,
        )?;
        let txn = self
            .wallet
            .submit_transaction(TransactionNote::Mint(Box::new(mint_note)));

        Ok((txn, recv_memos.to_vec(), signature))
    }
}

impl<'a> Wallet<'a> for IssuerWallet<'a> {
    fn new(
        seed: [u8; 32],
        prover_key: ProverKey<'a>,
        max_inputs: usize,
        max_outputs: usize,
        key_pair: UserKeyPair,
        initial_grant: Vec<(RecordOpening, u64)>,
        record_merkle_tree: MerkleTree<RecordCommitment>,
        nullifiers: SetMerkleTree,
        validator: ValidatorState,
    ) -> Self {
        let wallet = UserWallet::new(
            seed,
            prover_key.clone(),
            max_inputs,
            max_outputs,
            key_pair,
            initial_grant,
            record_merkle_tree,
            nullifiers,
            validator,
        );

        IssuerWallet {
            wallet,
            proving_key: prover_key.mint,
            defined_assets: HashMap::new(),
        }
    }

    fn address(&self) -> UserPubKey {
        self.wallet.address()
    }

    fn balance(&self, asset: &AssetCode) -> u64 {
        self.wallet.balance(asset)
    }

    fn handle_event(&mut self, event: LedgerEvent) -> Result<(), Box<dyn std::error::Error>> {
        self.wallet.handle_event(event)
    }

    fn transfer(
        &mut self,
        asset: &AssetDefinition,
        receivers: &[(UserPubKey, u64)],
        fee: u64,
    ) -> Result<(ElaboratedTransaction, Vec<ReceiverMemo>, Signature), Box<dyn std::error::Error>>
    {
        self.wallet.transfer(asset, receivers, fee)
    }

    fn update_nullifier_proofs(
        &self,
        txn: &mut ElaboratedTransaction,
    ) -> Result<(), Box<dyn std::error::Error>> {
        self.wallet.update_nullifier_proofs(txn)
    }
}

#[cfg(any(test, fuzzing))]
pub mod test_helpers {
    use super::*;

    pub fn mock_ceremony<'a, W>(
        univ_param: &'a jf_txn::proof::UniversalParam,
        num_inputs: usize,
        num_outputs: usize,
        initial_grants: Vec<u64>,
        now: &mut Instant,
    ) -> (ValidatorState, Vec<W>)
    where
        W: Wallet<'a>,
    {
        let mut rng = ChaChaRng::from_seed([42u8; 32]);

        // Populate the unpruned record merkle tree with an initial record commitment for each
        // non-zero initial grant. Collect user-specific info (keys and record openings
        // corresponding to grants) in `users`, which will be used to create the wallets later.
        let mut record_merkle_tree = MerkleTree::new(MERKLE_HEIGHT).unwrap();
        let mut users = vec![];
        for amount in initial_grants {
            let key = UserKeyPair::generate(&mut rng);
            if amount > 0 {
                let ro = RecordOpening::new(
                    &mut rng,
                    amount,
                    AssetDefinition::native(),
                    key.pub_key(),
                    FreezeFlag::Unfrozen,
                );
                let comm = RecordCommitment::from(&ro);
                let uid = record_merkle_tree.num_leaves();
                record_merkle_tree.push(comm);
                users.push((key, vec![(ro, uid)]));
            } else {
                users.push((key, vec![]));
            }
        }

        // Create the validator using the ledger state containing the initial grants, computed above.
        println!(
            "Generating validator keys: {}s",
            now.elapsed().as_secs_f32()
        );
        *now = Instant::now();

        let (xfr_prove_key, xfr_verif_key, _) =
            jf_txn::proof::transfer::preprocess(univ_param, num_inputs, num_outputs, MERKLE_HEIGHT)
                .unwrap();
        let (mint_prove_key, mint_verif_key, _) =
            jf_txn::proof::mint::preprocess(univ_param, MERKLE_HEIGHT).unwrap();
        let (freeze_prove_key, freeze_verif_key, _) =
            jf_txn::proof::freeze::preprocess(univ_param, 2, MERKLE_HEIGHT).unwrap();

        let nullifiers: SetMerkleTree = Default::default();
        let validator = ValidatorState::new(
            VerifierKey {
                xfr: TransactionVerifyingKey::Transfer(xfr_verif_key),
                mint: TransactionVerifyingKey::Mint(mint_verif_key),
                freeze: TransactionVerifyingKey::Freeze(freeze_verif_key),
            },
            record_merkle_tree.clone(),
        );

        let comm = validator.commit();
        println!(
            "Validator set up with state {:x?}: {}s",
            comm,
            now.elapsed().as_secs_f32()
        );
        *now = Instant::now();

        // Create a wallet for each user based on the validator and the per-user information
        // computed above.
        let prover_key = ProverKey {
            xfr: xfr_prove_key,
            mint: mint_prove_key,
            freeze: freeze_prove_key,
        };
        let wallets = users
            .into_iter()
            .map(|(key, grants)| {
                let mut seed = [0u8; 32];
                rng.fill_bytes(&mut seed);
                W::new(
                    seed,
                    prover_key.clone(),
                    num_inputs,
                    num_outputs,
                    key,
                    grants,
                    record_merkle_tree.clone(),
                    nullifiers.clone(),
                    validator.clone(),
                )
            })
            .collect();

        println!("Wallets set up: {}s", now.elapsed().as_secs_f32());
        *now = Instant::now();
        (validator, wallets)
    }

    pub fn mock_validate<'a>(
        validator: &mut ValidatorState,
        txn: Vec<(ElaboratedTransaction, Vec<ReceiverMemo>, Signature)>,
        subscribers: &mut [impl Wallet<'a>],
        now: &mut Instant,
    ) -> Result<(), Box<dyn std::error::Error>> {
        // Our mock validator.
        //
        // Validate the transaction and post the event that
        // would be emitted by a real validator, or by a separate query service mirroring
        // the ledger, or whatever.
        //
        // In a real system, the wallets would probably be subscribed to some stream that
        // generates these events, but for now the test driver will work as an intermediary
        // to pass the event from the validator to the wallets.

        // Validator logic
        let block = ElaboratedBlock {
            block: Block(txn.iter().map(|(txn, _, _)| txn.txn.clone()).collect()),
            proofs: txn.iter().map(|(txn, _, _)| txn.proofs.clone()).collect(),
        };
        if let Err(err) = validator.validate_and_apply(1, block.block.clone(), block.proofs.clone())
        {
            println!(
                "Validation failed: {:?}: {}s",
                err,
                now.elapsed().as_secs_f32()
            );
            *now = Instant::now();

            // Alert subscribes that the block was rejected.
            for subscriber in subscribers {
                subscriber
                    .handle_event(LedgerEvent::Reject(block.clone()))
                    .unwrap();
            }

            return Err(Box::new(err));
        }

        let comm = validator.commit();
        println!(
            "Validator has new state {:x?}, Merkle root {:?}: {}s",
            comm,
            validator.record_merkle_root,
            now.elapsed().as_secs_f32()
        );
        *now = Instant::now();

        // Bulletin board logic
        let memos: Vec<_> = txn.iter().map(|(_, memos, _)| memos.clone()).collect();
        let sigs: Vec<_> = txn.iter().map(|(_, _, sig)| sig).collect();
        for (_memo, _sig) in memos.iter().zip(sigs) {
            // TODO (should be added in next version of jellyfish)
            // txn.txn.verify_receiver_memos_signature(&memos, &sig);
        }

        // Simulate the event being posted asynchronously to all subscribed wallets.
        let event = LedgerEvent::Commit(block, memos);
        for subscriber in subscribers {
            subscriber.handle_event(event.clone()).unwrap();
        }
        println!("Ledger event processed: {}s", now.elapsed().as_secs_f32());
        Ok(())
    }

    /*
     * This test is very similar to test_two_wallets, but it is parameterized on the number of users,
     * number of asset types, initial ledger state, and transactions to do, so it can be used with
     * quickcheck or proptest to do randomized fuzzing.
     */
    #[allow(clippy::type_complexity)]
    pub fn test_multixfr_wallet(
        // List of blocks containing (def,key1,key2,amount) transfer specs
        txs: Vec<Vec<(u8, u8, u8, u64)>>,
        nkeys: u8,
        ndefs: u8,
        // (def,key,amount)
        init_rec: (u8, u8, u64),
        init_recs: Vec<(u8, u8, u64)>,
    ) {
        println!(
            "multixfr_wallet test: {} users, {} assets, {} records, {} transfers",
            nkeys,
            ndefs,
            init_recs.len() + 1,
            txs.iter().flatten().count()
        );

        let mut now = Instant::now();

        let num_inputs = 2; // non-native transfers have a separate fee input
        let num_outputs = 3; // non-native transfers have an extra change output

        let mut prng = ChaChaRng::from_seed([0x8au8; 32]);
        let univ_param = jf_txn::proof::universal_setup(
            compute_universal_param_size(
                NoteType::Transfer,
                num_inputs,
                num_outputs,
                MERKLE_HEIGHT,
            )
            .unwrap(),
            &mut prng,
        )
        .unwrap();

        println!(
            "universal params generated: {}s",
            now.elapsed().as_secs_f32()
        );
        now = Instant::now();

        let grants =
            // The issuer (wallet 0) gets 1 coin per initial record, to pay transaction fees while
            // it mints and distributes the records, and 1 coin per transaction, to pay transaction
            // fees while minting additional records if test wallets run out of balance during the test.
            once((1 + init_recs.len() + txs.iter().flatten().count()) as u64).chain(
                // The remaining wallets (the test wallets) get 1 coin for each transaction in which
                // they are the sender, to pay transaction fees.
                (0..nkeys)
                    .map(|i| {
                        txs.iter()
                            .flatten()
                            .map(|(_, sender, _, _)| {
                                if sender % nkeys == i {1} else {0}
                            })
                            .sum()
                    })
            ).collect();

        let (mut validator, mut wallets) =
            mock_ceremony::<IssuerWallet>(&univ_param, num_inputs, num_outputs, grants, &mut now);

        println!(
            "ceremony complete, minting initial records: {}s",
            now.elapsed().as_secs_f32()
        );
        now = Instant::now();

        // Define all of the test assets and mint initial records.
        let assets: Vec<AssetDefinition> = (0..ndefs)
            .map(|i| wallets[0].define_asset(format!("Asset {}", i).as_bytes(), Default::default()))
            .collect();
        let mut balances = vec![vec![0; ndefs as usize]; nkeys as usize];
        for (asset, owner, amount) in once(init_rec).chain(init_recs) {
            let address = wallets[(owner % nkeys) as usize + 1].address();
            balances[(owner % nkeys) as usize][(asset % ndefs) as usize] += amount;
            let txn = wallets[0]
                .mint(1, &assets[(asset % ndefs) as usize].code, amount, address)
                .unwrap();
            mock_validate(&mut validator, vec![txn], wallets.as_mut_slice(), &mut now).unwrap();
        }

        println!("assets minted: {}s", now.elapsed().as_secs_f32());
        now = Instant::now();

        // Check initial balances
        let check_balances = |wallets: &Vec<IssuerWallet>, balances: &Vec<Vec<u64>>| {
            for i in 0..nkeys {
                let wallet = &wallets[i as usize + 1];
                let balance = &balances[i as usize];
                for j in 0..ndefs {
                    assert_eq!(
                        wallet.balance(&assets[j as usize].code),
                        balance[j as usize]
                    );
                }
            }
        };
        check_balances(&wallets, &balances);

        // Run the test transactions.
        for (i, block) in txs.iter().enumerate() {
            println!(
                "Starting block {}/{}: {}s",
                i + 1,
                txs.len(),
                now.elapsed().as_secs_f32()
            );
            now = Instant::now();

            // TODO process block as a batch. For now, do txs one by one.
            for (j, (asset_ix, sender_ix, receiver_ix, amount)) in block.iter().enumerate() {
                println!(
                    "Starting txn {}.{}/{}:{:?}: {}s",
                    i + 1,
                    j + 1,
                    block.len(),
                    (asset_ix, sender_ix, receiver_ix, amount),
                    now.elapsed().as_secs_f32()
                );

                let asset_ix = (asset_ix % ndefs) as usize;
                let sender_ix = (sender_ix % nkeys) as usize;
                let receiver_ix = (receiver_ix % nkeys) as usize;
                let asset = &assets[asset_ix];
                let receiver = wallets[receiver_ix + 1].address();
                let sender_address = wallets[sender_ix + 1].address();
                let sender_balance = wallets[sender_ix + 1].balance(&asset.code);

                let mut amount = if *amount <= sender_balance {
                    *amount
                } else if sender_balance > 0 {
                    // If we don't have enough to make the whole transfer, but we have some,
                    // transfer half of what we have.
                    let new_amount = std::cmp::max(sender_balance / 2, 1);
                    println!(
                        "decreasing transfer amount due to insufficient balance: {} -> {}: {}s",
                        *amount,
                        new_amount,
                        now.elapsed().as_secs_f32()
                    );
                    now = Instant::now();
                    new_amount
                } else {
                    // If we don't have any of this asset type, mint more.
                    println!(
                        "minting {} more of asset {:?}: {}s",
                        *amount,
                        &asset.code,
                        now.elapsed().as_secs_f32()
                    );
                    now = Instant::now();
                    let txn = wallets[0]
                        .mint(1, &asset.code, 2 * amount, sender_address)
                        .unwrap();
                    balances[sender_ix][asset_ix] += 2 * amount;
                    mock_validate(&mut validator, vec![txn], wallets.as_mut_slice(), &mut now)
                        .unwrap();

                    println!("asset minted: {}s", now.elapsed().as_secs_f32());
                    now = Instant::now();
                    *amount
                };

                let sender = &mut wallets[sender_ix + 1];
                let txn = match sender.transfer(asset, &[(receiver.clone(), amount)], 1) {
                    Ok(txn) => txn,
                    Err(err) => match err.downcast_ref::<WalletError>() {
                        Some(WalletError::Fragmentation {
                            suggested_amount, ..
                        }) => {
                            // Allow fragmentation. Without merge transactions, there's not much we
                            // can do to prevent it, and merge transactions require multiple
                            // transaction arities, which requires either dummy records or multiple
                            // verifier keys in the validator.
                            if *suggested_amount > 0 {
                                // If the wallet suggested a transaction amount that it _can_
                                // process, try again with that amount.
                                println!("decreasing transfer amount due to fragmentation: {} -> {}: {}s",
                                    amount, suggested_amount, now.elapsed().as_secs_f32());
                                now = Instant::now();

                                amount = *suggested_amount;
                                sender.transfer(asset, &[(receiver, amount)], 1).unwrap()
                            } else {
                                println!(
                                    "skipping transfer due to fragmentation: {}s",
                                    now.elapsed().as_secs_f32()
                                );
                                now = Instant::now();
                                continue;
                            }
                        }
                        _ => {
                            panic!("transaction failed: {:?}", err)
                        }
                    },
                };
                println!("transaction generated: {}s", now.elapsed().as_secs_f32());
                now = Instant::now();

                balances[sender_ix][asset_ix] -= amount;
                balances[receiver_ix][asset_ix] += amount;

                // The sending wallet should report the new balance immediately, even before a
                // validator has confirmed the transaction, because the transferred records are
                // placed on hold until the transfer is confirmed or rejected.
                //
                // Note that the sender may report less than the final balance if it is waiting on a
                // change output to be confirmed.
                assert!(sender.balance(&asset.code) <= balances[sender_ix][asset_ix]);

                mock_validate(&mut validator, vec![txn], wallets.as_mut_slice(), &mut now).unwrap();
                check_balances(&wallets, &balances);

                println!(
                    "Finished txn {}.{}/{}: {}s",
                    i + 1,
                    j + 1,
                    block.len(),
                    now.elapsed().as_secs_f32()
                );
            }
        }
    }
}

// TODO(joe): proper Err returns
#[cfg(test)]
mod tests {
    use super::*;
    use test_helpers::*;

    // use jf_txn::proof::transfer::TransferProvingKey;
    use merkle_tree::LookupResult;
    use proptest::collection::vec;
    use proptest::strategy::Strategy;
    use quickcheck::QuickCheck;

    /*
     * Test idea:
     *  - generate asset definitions somehow (tracing? probably not for now)
     *  - generate initial asset records
     *  - Repeatedly:
     *      - Pick (1? 2?) non-spent record(s)
     *      - Pick 1 or 2 recipients and the balance of outputs
     *      - build a transaction
     *      - apply that transaction
     */

    fn test_multixfr(
        /* rec1,rec2 (0-indexed back in time),
         * key1, key2, diff in outputs (out1-out2) if diff
         * can't be achieved with those records, it will
         * saturate the other to zero.
         */
        txs: Vec<Vec<(u16, u16, u8, u8, i32)>>,
        nkeys: u8,
        ndefs: u8,
        init_rec: (u8, u8, u64),
        init_recs: Vec<(u8, u8, u64)>, // (def,key) -> amount
    ) {
        let mut state = MultiXfrTestState::initialize(
            [0x7au8; 32],
            nkeys,
            ndefs,
            (
                MultiXfrRecordSpec {
                    asset_def_ix: init_rec.0,
                    owner_key_ix: init_rec.1,
                    asset_amount: init_rec.2,
                },
                init_recs
                    .into_iter()
                    .map(
                        |(asset_def_ix, owner_key_ix, asset_amount)| MultiXfrRecordSpec {
                            asset_def_ix,
                            owner_key_ix,
                            asset_amount,
                        },
                    )
                    .collect(),
            ),
        )
        .unwrap();

        // let mut prng = ChaChaRng::from_entropy();

        let num_txs = txs.len();

        println!("{} blocks", num_txs);

        for (i, block) in txs.into_iter().enumerate() {
            assert_eq!(state.owners.len(), state.memos.len());
            assert_eq!(state.validator.nullifiers_root, state.nullifiers.hash());
            MultiXfrTestState::update_timer(&mut state.outer_timer, |_| {
                println!(
                    "Block {}/{}, {} candidate txns",
                    i + 1,
                    num_txs,
                    block.len()
                )
            });

            // let block = block.into_iter().take(5).collect::<Vec<_>>();
            let txns = state.generate_transactions(i, block, num_txs).unwrap();

            let mut generation_time: f32 = 0.0;
            MultiXfrTestState::update_timer(&mut state.outer_timer, |t| {
                generation_time = t;
                println!("Block {}/{} txns generated: {}s", i + 1, num_txs, t)
            });

            let mut blk = ElaboratedBlock::default();
            for (ix, (owner_memos, k1_ix, k2_ix), txn) in txns {
                let _ = state.try_add_transaction(
                    &mut blk,
                    txn,
                    i,
                    ix,
                    num_txs,
                    owner_memos,
                    vec![k1_ix, k1_ix, k2_ix],
                );
            }

            state
                .validate_and_apply(blk, i, num_txs, generation_time)
                .unwrap();
        }
    }

    /*
     * Test idea:
     *  - generate asset definitions somehow (tracing? probably not for now)
     *  - generate initial asset records
     *  - Repeatedly:
     *      - Pick (1? 2?) non-spent record(s)
     *      - Pick 1 or 2 recipients and the balance of outputs
     *      - build a transaction
     *      - apply that transaction
     */

    #[test]
    fn it_works() {
        assert_eq!(2 + 2, 4);
    }

    #[test]
    fn test_paramsetup() {
        let mut prng = ChaChaRng::from_seed([0x8au8; 32]);
        println!("generating universal parameters");

        let univ = jf_txn::proof::universal_setup(
            compute_universal_param_size(NoteType::Transfer, 1, 1, MERKLE_HEIGHT).unwrap(),
            &mut prng,
        )
        .unwrap();
        let (_prove, _verif, _constraint_count) =
            jf_txn::proof::transfer::preprocess(&univ, 1, 1, MERKLE_HEIGHT).unwrap();

        println!("CRS set up");
    }

    #[test]
    fn test_record_history_commit_hash() {
        // Check that ValidatorStates with different record histories have different commits.
        let mut prng = ChaChaRng::from_seed([0x8au8; 32]);
        println!("generating universal parameters");

        let univ = jf_txn::proof::universal_setup(
            compute_universal_param_size(NoteType::Transfer, 2, 2, MERKLE_HEIGHT).unwrap(),
            &mut prng,
        )
        .unwrap();
        let (_, mint, _) = jf_txn::proof::mint::preprocess(&univ, MERKLE_HEIGHT).unwrap();
        let (_, xfr, _) = jf_txn::proof::transfer::preprocess(&univ, 1, 1, MERKLE_HEIGHT).unwrap();
        let (_, freeze, _) = jf_txn::proof::freeze::preprocess(&univ, 2, MERKLE_HEIGHT).unwrap();
        println!("CRS set up");

        let verif_crs = VerifierKey {
            mint: TransactionVerifyingKey::Mint(mint),
            xfr: TransactionVerifyingKey::Transfer(xfr),
            freeze: TransactionVerifyingKey::Freeze(freeze),
        };
        let mut v1 = ValidatorState::new(verif_crs, MerkleTree::new(MERKLE_HEIGHT).unwrap());
        let mut v2 = v1.clone();

        // Test validators with different history lengths.
        v1.past_record_merkle_roots
            .push_front(merkle_tree::NodeValue::from(0));
        assert_ne!(v1.commit(), v2.commit());

        // Test validators with the same length, but different histories.
        v2.past_record_merkle_roots
            .push_front(merkle_tree::NodeValue::from(1));
        assert_ne!(v1.commit(), v2.commit());
    }

    #[test]
    #[allow(unused_variables)]
    fn test_2user() {
        let now = Instant::now();

        println!("generating params");

        let mut prng = ChaChaRng::from_seed([0x8au8; 32]);

        let univ_setup = jf_txn::proof::universal_setup(
            compute_universal_param_size(NoteType::Transfer, 1, 1, MERKLE_HEIGHT).unwrap(),
            &mut prng,
        )
        .unwrap();

        let (xfr_prove_key, xfr_verif_key, _) =
            jf_txn::proof::transfer::preprocess(&univ_setup, 1, 1, MERKLE_HEIGHT).unwrap();
        let (mint_prove_key, mint_verif_key, _) =
            jf_txn::proof::mint::preprocess(&univ_setup, MERKLE_HEIGHT).unwrap();
        let (freeze_prove_key, freeze_verif_key, _) =
            jf_txn::proof::freeze::preprocess(&univ_setup, 2, MERKLE_HEIGHT).unwrap();

        let prove_key = ProverKey {
            mint: mint_prove_key,
            xfr: xfr_prove_key,
            freeze: freeze_prove_key,
        };

        let verif_key = VerifierKey {
            mint: TransactionVerifyingKey::Mint(mint_verif_key),
            xfr: TransactionVerifyingKey::Transfer(xfr_verif_key),
            freeze: TransactionVerifyingKey::Freeze(freeze_verif_key),
        };

        println!("CRS set up: {}s", now.elapsed().as_secs_f32());
        let now = Instant::now();

        let alice_key = UserKeyPair::generate(&mut prng);
        let bob_key = UserKeyPair::generate(&mut prng);

        let coin = AssetDefinition::native();

        let alice_rec_builder = RecordOpening::new(
            &mut prng,
            2,
            coin.clone(),
            alice_key.pub_key(),
            FreezeFlag::Unfrozen,
        );

        let alice_rec1 = alice_rec_builder;

        let mut t = MerkleTree::new(MERKLE_HEIGHT).unwrap();
        assert_eq!(
            t.get_root_value(),
            MerkleTree::<RecordCommitment>::new(MERKLE_HEIGHT)
                .unwrap()
                .get_root_value()
        );
        let alice_rec_elem = RecordCommitment::from(&alice_rec1);
        // dbg!(&RecordCommitment::from(&alice_rec1));
        assert_eq!(
            RecordCommitment::from(&alice_rec1),
            RecordCommitment::from(&alice_rec1)
        );
        t.push(RecordCommitment::from(&alice_rec1));
        let alice_rec_path = t.get_leaf(0).expect_ok().unwrap().1;
        assert_eq!(alice_rec_path.nodes.len(), MERKLE_HEIGHT as usize);

        let mut nullifiers: SetMerkleTree = Default::default();

        println!("Tree set up: {}s", now.elapsed().as_secs_f32());
        let now = Instant::now();

        let first_root = t.get_root_value();

        let alice_rec_final = TransferNoteInput {
            ro: alice_rec1.clone(),
            owner_keypair: &alice_key,
            cred: None,
            acc_member_witness: AccMemberWitness {
                merkle_path: alice_rec_path.clone(),
                root: first_root.clone(),
                uid: 0,
            },
        };

        let mut wallet_merkle_tree = t.clone();
        let mut validator = ValidatorState::new(verif_key, t);

        println!("Validator set up: {}s", now.elapsed().as_secs_f32());
        let now = Instant::now();

        let comm = validator.commit();
        // assert_eq!(&comm.as_ref(),
        //     &[0x78, 0x35, 0x59, 0x80, 0x24, 0xab, 0xe2, 0x71, 0xbb, 0x26, 0x1d, 0xbd, 0x4f, 0xc0,
        //       0xfb, 0xb8, 0xc3, 0x01, 0x62, 0xae, 0x95, 0xf5, 0x8c, 0x20, 0xc5, 0xf6, 0x00, 0x14,
        //       0xbc, 0x3c, 0x79, 0xa6, 0x2d, 0xe6, 0xdc, 0x5d, 0xac, 0x36, 0x54, 0x9f, 0xad, 0x24,
        //       0xc6, 0x69, 0x59, 0xb0, 0x68, 0x85, 0x7f, 0x27, 0x1e, 0x77, 0xb7, 0xf8, 0xab, 0x0d,
        //       0x08, 0xe8, 0x00, 0x30, 0xfe, 0xc1, 0xa4, 0x86]);
        println!(
            "Validator has state {:x?}: {}s",
            comm,
            now.elapsed().as_secs_f32()
        );
        let now = Instant::now();

        MerkleTree::check_proof(
            validator.record_merkle_root,
            0,
            alice_rec_elem,
            &alice_rec_path,
        )
        .unwrap();

        println!("Path checked: {}s", now.elapsed().as_secs_f32());
        let now = Instant::now();

        let ((txn1, _, _), bob_rec) = {
            let bob_rec = RecordOpening::new(
                &mut prng,
                1, /* 1 less, for the transaction fee */
                coin,
                bob_key.pub_key(),
                FreezeFlag::Unfrozen,
            );

            let txn = TransferNote::generate_native(
                &mut prng,
                /* inputs:         */ vec![alice_rec_final],
                /* outputs:        */ &[bob_rec.clone()],
                /* fee:            */ 1,
                /* valid_until:    */ 2,
                /* proving_key:    */ &prove_key.xfr,
            )
            .unwrap();
            (txn, bob_rec)
        };

        println!("Transfer has {} outputs", txn1.output_commitments.len());
        println!(
            "Transfer is {} bytes long",
            serde_cbor::ser::to_vec_packed(&txn1).unwrap().len()
        );

        println!("Transfer generated: {}s", now.elapsed().as_secs_f32());
        let now = Instant::now();

        let nullifier_pfs = txn1
            .inputs_nullifiers
            .iter()
            .map(|n| nullifiers.contains(*n).unwrap().1)
            .collect();
        for n in txn1.inputs_nullifiers.iter() {
            nullifiers.insert(*n);
        }

        println!(
            "Transfer nullifier proofs generated: {}",
            now.elapsed().as_secs_f32()
        );
        let now = Instant::now();

        let new_recs: Vec<_> = txn1.output_commitments.iter().cloned().collect();

        let new_uids = validator
            .validate_and_apply(
                1,
                Block(vec![TransactionNote::Transfer(Box::new(txn1))]),
                vec![nullifier_pfs],
            )
            .unwrap();

        println!(
            "Transfer validated & applied: {}s",
            now.elapsed().as_secs_f32()
        );
        let now = Instant::now();

        assert_eq!(&new_uids[1..], &[2]);
        for r in new_recs {
            wallet_merkle_tree.push(r);
        }

        let bob_rec = TransferNoteInput {
            ro: bob_rec,
            owner_keypair: &bob_key,
            cred: None,
            acc_member_witness: AccMemberWitness {
                merkle_path: wallet_merkle_tree.get_leaf(2).expect_ok().unwrap().1,
                root: validator.record_merkle_frontier.get_root_value(),
                uid: 2,
            },
        };

        assert_eq!(nullifiers.hash(), validator.nullifiers_root);

        println!(
            "New record merkle path retrieved: {}s",
            now.elapsed().as_secs_f32()
        );
        let comm = validator.commit();
        println!(
            "Validator has state {:x?}: {}s",
            comm,
            now.elapsed().as_secs_f32()
        );
        let now = Instant::now();
    }

    /*
     * Test idea: simulate two wallets transferring funds back and forth. After initial
     * setup, the wallets only receive publicly visible information (e.g. block commitment
     * events and receiver memos posted on bulletin boards). Check that both wallets are
     * able to maintain accurate balance statements and enough state to construct new transfers.
     *
     * - Alice magically starts with some coins, Bob starts empty.
     * - Alice transfers some coins to Bob using exact change.
     * - Alice and Bob check their balances, then Bob transfers some coins back to Alice, in an
     *   amount that requires a fee change record.
     *
     * Limitations:
     * - Parts of the system are mocked (e.g. consensus is replaced by one omniscient validator,
     *   info event streams, query services, and bulletin boards is provided directly to the
     *   wallets by the test)
     */
    #[allow(unused_assignments)]
    fn test_two_wallets(native: bool) {
        let mut now = Instant::now();
        println!("generating params");

        let mut seed_generator = ChaChaRng::from_seed([0x8au8; 32]);
        let mut seed = || {
            let mut seed = [0u8; 32];
            seed_generator.fill_bytes(&mut seed);
            seed
        };

        // Each transaction in this test will be a transfer of 1 record, with an additional
        // fee change output. We need to fix the transfer arity because although the wallet
        // supports variable arities, the validator currently does not.
        let num_inputs = if native { 1 } else { 2 }; // non-native transfers have a separate fee input
        let num_outputs = if native { 2 } else { 3 }; // non-native transfers have an extra change output

        let mut prng = ChaChaRng::from_seed(seed());
        let univ_setup = jf_txn::proof::universal_setup(
            compute_universal_param_size(
                NoteType::Transfer,
                num_inputs,
                num_outputs,
                MERKLE_HEIGHT,
            )
            .unwrap(),
            &mut prng,
        )
        .unwrap();

        println!(
            "Universal params generated: {}s",
            now.elapsed().as_secs_f32()
        );
        now = Instant::now();

        // Give Alice an initial grant of 5 native coins. If using non-native transfers, give Bob an
        // initial grant with which to pay his transaction fee, since he will not be receiving any
        // native coins from Alice.
        let alice_grant = 5;
        let bob_grant = if native { 0 } else { 1 };
        let (mut validator, mut wallets) = mock_ceremony::<IssuerWallet>(
            &univ_setup,
            num_inputs,
            num_outputs,
            vec![alice_grant, bob_grant],
            &mut now,
        );
        let alice_address = wallets[0].address();
        let bob_address = wallets[1].address();

        // Verify initial wallet state.
        assert_ne!(alice_address, bob_address);
        assert_eq!(wallets[0].balance(&AssetCode::native()), alice_grant);
        assert_eq!(wallets[1].balance(&AssetCode::native()), bob_grant);

        let coin = if native {
            AssetDefinition::native()
        } else {
            let coin = wallets[0].define_asset("Alice's asset".as_bytes(), Default::default());
            // Alice gives herself an initial grant of 5 coins.
            let txn = wallets[0]
                .mint(1, &coin.code, 5, alice_address.clone())
                .unwrap();
            mock_validate(&mut validator, vec![txn], wallets.as_mut_slice(), &mut now).unwrap();
            println!("Asset minted: {}s", now.elapsed().as_secs_f32());
            now = Instant::now();

            assert_eq!(wallets[0].balance(&coin.code), 5);
            assert_eq!(wallets[1].balance(&coin.code), 0);

            coin
        };

        let alice_initial_native_balance = wallets[0].balance(&AssetCode::native());
        let bob_initial_native_balance = wallets[1].balance(&AssetCode::native());

        // Construct a transaction to transfer some coins from Alice to Bob.
        let txn = wallets[0].transfer(&coin, &[(bob_address, 3)], 1).unwrap();
        println!("Transfer generated: {}s", now.elapsed().as_secs_f32());
        now = Instant::now();

        // Validate the transaction and post it to the ledger, emitting an event which in a
        // real system would be streamed to all subscribed wallets.
        mock_validate(&mut validator, vec![txn], wallets.as_mut_slice(), &mut now).unwrap();
        println!(
            "Transfer validated & applied: {}s",
            now.elapsed().as_secs_f32()
        );
        now = Instant::now();

        // Check that both wallets reflect the new balances (less any fees).
        let check_balance =
            |wallet: &IssuerWallet, expected_coin_balance, starting_native_balance, fees_paid| {
                if native {
                    assert_eq!(
                        wallet.balance(&coin.code),
                        expected_coin_balance - fees_paid
                    );
                } else {
                    assert_eq!(wallet.balance(&coin.code), expected_coin_balance);
                    assert_eq!(
                        wallet.balance(&AssetCode::native()),
                        starting_native_balance - fees_paid
                    );
                }
            };
        check_balance(&wallets[0], 2, alice_initial_native_balance, 1);
        check_balance(&wallets[1], 3, bob_initial_native_balance, 0);

        // Check that Bob's wallet has sufficient information to access received funds by
        // transferring some back to Alice.
        //
        // This transaction should also result in a non-zero fee change record being
        // transferred back to Bob, since Bob's only sufficient record has an amount of 3 coins, but
        // the sum of the outputs and fee of this transaction is only 2.
        let txn = wallets[1]
            .transfer(&coin, &[(alice_address, 1)], 1)
            .unwrap();
        println!("Transfer generated: {}s", now.elapsed().as_secs_f32());
        now = Instant::now();

        mock_validate(&mut validator, vec![txn], wallets.as_mut_slice(), &mut now).unwrap();
        println!(
            "Transfer validated & applied: {}s",
            now.elapsed().as_secs_f32()
        );
        now = Instant::now();

        check_balance(&wallets[0], 3, alice_initial_native_balance, 1);
        check_balance(&wallets[1], 2, bob_initial_native_balance, 1);
    }

    #[test]
    fn test_two_wallets_native() {
        test_two_wallets(true);
    }

    #[test]
    fn test_two_wallets_non_native() {
        test_two_wallets(false);
    }

    // Test transactions that fail to complete.
    //
    // If `native`, the transaction is a native asset transfer.
    // If `!native && !mint`, the trnasaction is a non-native asset transfer.
    // If `!native && mint`, the transaction is a non-native asset mint.
    //
    // If `timeout`, the failed transaction times out with no explicit rejection event. Otherwise,
    // the failed transaction fails to verify and a Reject event is emitted.
    fn test_wallet_rejected(native: bool, mint: bool, timeout: bool) {
        assert!(!(native && mint));

        let mut now = Instant::now();
        println!("generating params");

        let mut rng = ChaChaRng::from_seed([0x8au8; 32]);

        // Native transfers have extra fee/change inputs/outputs.
        let num_inputs = if native { 1 } else { 2 };
        let num_outputs = if native { 2 } else { 3 };
        let univ_setup = jf_txn::proof::universal_setup(
            compute_universal_param_size(
                NoteType::Transfer,
                num_inputs,
                num_outputs,
                MERKLE_HEIGHT,
            )
            .unwrap(),
            &mut rng,
        )
        .unwrap();

        println!(
            "Universal params generated: {}s",
            now.elapsed().as_secs_f32()
        );
        now = Instant::now();

        // The sender wallet (wallets[0]) gets an initial grant of 2 for a transaction fee and a
        // payment (or, for non-native transfers, a transaction fee and a mint fee). wallets[1] will
        // act as the receiver, and wallets[2] will be a third party which generates
        // RECORD_HOLD_TIME transfers while a transfer from wallets[0] is pending, causing the
        // transfer to time out.
        let (mut validator, mut wallets) = mock_ceremony::<IssuerWallet>(
            &univ_setup,
            num_inputs,
            num_outputs,
            // If native, wallets[0] gets 1 coin to transfer and 1 for a transaction fee. Otherwise,
            // it gets
            //  * 1 transaction fee
            //  * 1 mint fee for its initial non-native record, if the test itself is not minting
            //    that record
            //  * 1 mint fee for wallets[2]'s initial non-native record in the timeout test.
            vec![
                if native {
                    2
                } else {
                    1 + !mint as u64 + timeout as u64
                },
                0,
                2 * RECORD_HOLD_TIME,
            ],
            &mut now,
        );

        let asset = if native {
            AssetDefinition::native()
        } else {
            let asset = wallets[0].define_asset("test asset".as_bytes(), Default::default());

            if !mint {
                // wallets[0] gets 1 coin to transfer to wallets[1]. We only need this if the test
                // itself is not minting the asset later on.
                let dst = wallets[0].address();
                let txn = wallets[0].mint(1, &asset.code, 1, dst).unwrap();
                mock_validate(&mut validator, vec![txn], wallets.as_mut_slice(), &mut now).unwrap();
            }

            if timeout {
                // If doing a timeout test, wallets[2] (the sender that will generate enough
                // transactions to cause wallets[0]'s transaction to timeout) gets RECORD_HOLD_TIME
                // coins.
                let dst = wallets[2].address();
                let txn = wallets[0]
                    .mint(1, &asset.code, RECORD_HOLD_TIME, dst)
                    .unwrap();
                mock_validate(&mut validator, vec![txn], wallets.as_mut_slice(), &mut now).unwrap();
            }

            asset
        };

        let make_txn = |src: &mut IssuerWallet, dst: &UserPubKey| {
            if mint {
                src.mint(1, &asset.code, 1, dst.clone()).unwrap()
            } else {
                src.transfer(&asset, &[(dst.clone(), 1)], 1).unwrap()
            }
        };

        // Start a transfer that will ultimately get rejected.
        println!(
            "generating a transfer which will fail: {}s",
            now.elapsed().as_secs_f32()
        );
        now = Instant::now();
        let receiver = wallets[1].address();
        let txn = make_txn(&mut wallets[0], &receiver);
        println!("transfer generated: {}s", now.elapsed().as_secs_f32());
        now = Instant::now();

        // Check that the sender's balance is on hold (for the fee and the payment).
        assert_eq!(wallets[0].balance(&AssetCode::native()), 0);
        assert_eq!(wallets[0].balance(&asset.code), 0);

        // Now do something that causes the sender's transaction to not go through
        if timeout {
            // Generated RECORD_HOLD_TIME transactions to cause `txn` to time out.
            println!(
                "generating {} transfers to time out the original transfer: {}s",
                RECORD_HOLD_TIME,
                now.elapsed().as_secs_f32()
            );
            now = Instant::now();
            for _ in 0..RECORD_HOLD_TIME {
                // Check that the sender's balance is still on hold.
                assert_eq!(wallets[0].balance(&AssetCode::native()), 0);
                assert_eq!(wallets[0].balance(&asset.code), 0);

                let txn = wallets[2]
                    .transfer(&asset, &[(receiver.clone(), 1)], 1)
                    .unwrap();
                mock_validate(&mut validator, vec![txn], wallets.as_mut_slice(), &mut now).unwrap();
            }
        } else {
            // Change the validator state, so that the wallet's transaction (built against the old
            // validator state) will fail to validate.
            let old_nullifiers_root = validator.nullifiers_root;
            validator.nullifiers_root = set_hash::elem_hash(Nullifier::random_for_test(&mut rng));

            println!(
                "validating invalid transaction: {}s",
                now.elapsed().as_secs_f32()
            );
            now = Instant::now();
            mock_validate(&mut validator, vec![txn], wallets.as_mut_slice(), &mut now).unwrap_err();

            // The sender gets back in sync with the validator after their transaction is rejected.
            validator.nullifiers_root = old_nullifiers_root;
        }

        // Check that the sender got their balance back.
        if native {
            assert_eq!(wallets[0].balance(&AssetCode::native()), 2);
        } else {
            assert_eq!(wallets[0].balance(&AssetCode::native()), 1);
            if !mint {
                // in the mint case we never had a non-native balance to start with
                assert_eq!(wallets[0].balance(&asset.code), 1);
            }
        }
        assert_eq!(
            wallets[1].balance(&asset.code),
            if timeout { RECORD_HOLD_TIME } else { 0 }
        );

        // Now check that they can use the un-held record if their state gets back in sync with the
        // validator.
        println!(
            "transferring un-held record: {}s",
            now.elapsed().as_secs_f32()
        );
        let txn = make_txn(&mut wallets[0], &receiver);
        mock_validate(&mut validator, vec![txn], wallets.as_mut_slice(), &mut now).unwrap();
        assert_eq!(wallets[0].balance(&AssetCode::native()), 0);
        assert_eq!(wallets[0].balance(&asset.code), 0);
        assert_eq!(
            wallets[1].balance(&asset.code),
            1 + if timeout { RECORD_HOLD_TIME } else { 0 }
        );
    }

    #[test]
    fn test_wallet_rejected_native_xfr_invalid() {
        test_wallet_rejected(true, false, false)
    }

    #[test]
    fn test_wallet_rejected_native_xfr_timeout() {
        test_wallet_rejected(true, false, true)
    }

    #[test]
    fn test_wallet_rejected_non_native_xfr_invalid() {
        test_wallet_rejected(false, false, false)
    }

    #[test]
    fn test_wallet_rejected_non_native_xfr_timeout() {
        test_wallet_rejected(false, false, true)
    }

    #[test]
    fn test_wallet_rejected_non_native_mint_invalid() {
        test_wallet_rejected(false, true, false)
    }

    #[test]
    fn test_wallet_rejected_non_native_mint_timeout() {
        test_wallet_rejected(false, true, true)
    }

    #[test]
<<<<<<< HEAD
=======
    fn test_resubmit() {
        let mut now = Instant::now();
        println!("generating params");

        let mut rng = ChaChaRng::from_seed([0x8au8; 32]);

        let num_inputs = 1;
        let num_outputs = 2;
        let univ_setup = jf_txn::proof::universal_setup(
            compute_universal_param_size(
                NoteType::Transfer,
                num_inputs,
                num_outputs,
                MERKLE_HEIGHT,
            )
            .unwrap(),
            &mut rng,
        )
        .unwrap();

        println!(
            "Universal params generated: {}s",
            now.elapsed().as_secs_f32()
        );
        now = Instant::now();

        // The sender wallet (wallets[0]) gets an initial grant of 2 for a transaction fee and a
        // payment. wallets[1] will act as the receiver, and wallets[2] will be a third party
        // which generates RECORD_ROOT_HISTORY_SIZE-1 transfers while a transfer from wallets[0] is
        // pending, after which we will check if the pending transaction can be updated and
        // resubmitted.
        let (mut validator, mut wallets) = mock_ceremony::<IssuerWallet>(
            &univ_setup,
            num_inputs,
            num_outputs,
            vec![
                2,
                0,
                2 * (ValidatorState::RECORD_ROOT_HISTORY_SIZE - 1) as u64,
            ],
            &mut now,
        );

        println!("generating transaction: {}s", now.elapsed().as_secs_f32());
        now = Instant::now();
        let receiver = wallets[1].address();
        let mut txn = wallets[0]
            .transfer(&AssetDefinition::native(), &[(receiver.clone(), 1)], 1)
            .unwrap();
        println!("transfer generated: {}s", now.elapsed().as_secs_f32());
        now = Instant::now();

        // Generate a transaction, invalidating the pending transfer.
        println!(
            "generating {} transfers to invalidate the original transfer: {}s",
            ValidatorState::RECORD_ROOT_HISTORY_SIZE - 1,
            now.elapsed().as_secs_f32(),
        );
        now = Instant::now();
        for _ in 0..ValidatorState::RECORD_ROOT_HISTORY_SIZE - 1 {
            let other_txn = wallets[2]
                .transfer(&AssetDefinition::native(), &[(receiver.clone(), 1)], 1)
                .unwrap();
            mock_validate(
                &mut validator,
                vec![other_txn],
                wallets.as_mut_slice(),
                &mut now,
            )
            .unwrap();
        }

        // Check that the pending transaction fails validation as-is.
        println!(
            "submitting invalid transaction: {}s",
            now.elapsed().as_secs_f32()
        );
        now = Instant::now();
        mock_validate(&mut validator, vec![txn.clone()], &mut wallets, &mut now).unwrap_err();

        // Check that we can update the pending transaction and successfully resubmit it.
        println!("updating transaction: {}s", now.elapsed().as_secs_f32());
        now = Instant::now();
        wallets[0].update_nullifier_proofs(&mut txn.0).unwrap();

        println!("resubmitting transaction: {}s", now.elapsed().as_secs_f32());
        now = Instant::now();
        mock_validate(&mut validator, vec![txn], wallets.as_mut_slice(), &mut now).unwrap();
        assert_eq!(wallets[0].balance(&AssetCode::native()), 0);
        assert_eq!(
            wallets[1].balance(&AssetCode::native()),
            1 + (ValidatorState::RECORD_ROOT_HISTORY_SIZE - 1) as u64
        );
    }

    #[test]
>>>>>>> 931c1d70
    fn test_multixfr_wallet_simple() {
        let alice_grant = (0, 0, 3); // Alice gets 3 of coin 0 to start
        let bob_grant = (1, 1, 3); // Bob gets 3 of coin 1 to start
        let txns = vec![vec![
            (0, 0, 1, 2), // Alice sends 2 of coin 0 to Bob
            (1, 1, 0, 2), // Bob sends 2 of coin 1 to Alice
            (0, 1, 0, 1), // Bob sends 1 of coin 0 to Alice
        ]];
        test_multixfr_wallet(txns, 2, 2, alice_grant, vec![bob_grant])
    }

    struct MultiXfrParams {
        max_txns: usize,
        max_blocks: usize,
        max_keys: u8,
        max_defs: u8,
        max_amt: u64,
        max_recs: usize,
    }

    impl MultiXfrParams {
        const fn new(txns: usize, max_amt: u64) -> Self {
            // divide txns into 5 blocks
            let max_txns = if txns > 5 { txns / 5 } else { 1 };
            let max_blocks = if txns > 5 { 5 } else { txns };
            // fewer users than txns so we get multiple txns with same key
            let max_keys = (txns / 2 + 2) as u8;
            // fewer defs than txns so we get multiple txns with same def
            let max_defs = (txns / 2 + 1) as u8;
            // enough records to give everyone 1 of each type, on average
            // Reasoning for /4:
            //      E[nkeys] = max_keys/2
            //      E[ndefs] = max_defs/2
            // So
            //      E[nkeys*ndefs] = max_keys*max_defs/4
            let max_recs = max_keys as usize * max_defs as usize / 4;

            MultiXfrParams {
                max_txns,
                max_blocks,
                max_keys,
                max_defs,
                max_amt,
                max_recs,
            }
        }

        fn def(&self) -> impl Strategy<Value = u8> {
            0..self.max_defs - 1
        }

        fn key(&self) -> impl Strategy<Value = u8> {
            0..self.max_keys - 1
        }

        fn txn_amt(&self) -> impl Strategy<Value = u64> {
            // Transaction amounts are smaller than record amounts because we don't want to burn a
            // whole record in one transaction.
            1..std::cmp::max(self.max_amt / 5, 2)
        }

        fn amt(&self) -> impl Strategy<Value = u64> {
            1..self.max_amt
        }

        fn txs(&self) -> impl Strategy<Value = Vec<Vec<(u8, u8, u8, u64)>>> {
            vec(
                vec(
                    (self.def(), self.key(), self.key(), self.txn_amt()),
                    self.max_txns,
                ),
                self.max_blocks,
            )
        }

        fn nkeys(&self) -> impl Strategy<Value = u8> {
            2..self.max_keys
        }

        fn ndefs(&self) -> impl Strategy<Value = u8> {
            1..self.max_defs
        }

        fn rec(&self) -> impl Strategy<Value = (u8, u8, u64)> {
            (self.def(), self.key(), self.amt())
        }

        fn recs(&self) -> impl Strategy<Value = Vec<(u8, u8, u64)>> {
            vec(self.rec(), self.max_recs)
        }
    }

    const MULTI_XFR_SMALL: MultiXfrParams = MultiXfrParams::new(5, 1000);
    const MULTI_XFR_LARGE: MultiXfrParams = MultiXfrParams::new(50, 1000);

    proptest! {
        #![proptest_config(proptest::test_runner::Config {
            cases: 1,
            .. proptest::test_runner::Config::default()
        })]

        #[test]
        fn proptest_multixfr_wallet_small(
            txs in MULTI_XFR_SMALL.txs(),
            nkeys in MULTI_XFR_SMALL.nkeys(),
            ndefs in MULTI_XFR_SMALL.ndefs(),
            init_rec in MULTI_XFR_SMALL.rec(),
            init_recs in MULTI_XFR_SMALL.recs(),
        ) {
            test_multixfr_wallet(txs, nkeys, ndefs, init_rec, init_recs)
        }
    }

    proptest! {
        #![proptest_config(proptest::test_runner::Config {
            cases: 10,
            .. proptest::test_runner::Config::default()
        })]

        #[test]
        #[ignore]
        fn proptest_multixfr_wallet_many_small_tests(
            txs in MULTI_XFR_SMALL.txs(),
            nkeys in MULTI_XFR_SMALL.nkeys(),
            ndefs in MULTI_XFR_SMALL.ndefs(),
            init_rec in MULTI_XFR_SMALL.rec(),
            init_recs in MULTI_XFR_SMALL.recs(),
        ) {
            test_multixfr_wallet(txs, nkeys, ndefs, init_rec, init_recs)
        }
    }

    proptest! {
        #![proptest_config(proptest::test_runner::Config {
            cases: 1,
            .. proptest::test_runner::Config::default()
        })]

        #[test]
        #[ignore]
        fn proptest_multixfr_wallet_one_big_test(
            txs in MULTI_XFR_LARGE.txs(),
            nkeys in MULTI_XFR_LARGE.nkeys(),
            ndefs in MULTI_XFR_LARGE.ndefs(),
            init_rec in MULTI_XFR_LARGE.rec(),
            init_recs in MULTI_XFR_LARGE.recs(),
        ) {
            test_multixfr_wallet(txs, nkeys, ndefs, init_rec, init_recs)
        }
    }

    fn pow3(x: u64) -> u64 {
        let mut ret = 1u64;
        for i in (0..64).rev() {
            ret = ret.overflowing_mul(ret).0;
            if ((x >> i) & 1) == 1 {
                ret = ret.overflowing_mul(3).0;
            }
        }
        ret
    }

    fn test_merkle_tree(updates: Vec<Result<u64, usize>>) {
        println!("Iter: {} updates", updates.len());
        let (mut t1, mut t2) = (
            MerkleTree::<u64>::new(MERKLE_HEIGHT).unwrap(),
            MerkleTree::<u64>::new(MERKLE_HEIGHT).unwrap(),
        );
        for t in [&mut t1, &mut t2].iter_mut() {
            let mut map = Vec::new();
            for u in updates.iter() {
                match u {
                    Ok(val) => {
                        map.push(val);

                        t.push(pow3(*val));

                        // check_path(t.hasher.as_ref(), &path.unwrap(), &leaf_val,
                        //         &leaf_hash, MERKLE_HEIGHT, &t.root_hash)
                        //     .expect("Merkle3Tree generated an invalid proof");

                        // assert_eq!(old_val,old_tree_val.map(|x| x.1));
                    }
                    Err(i) => {
                        match (
                            map.get(*i).cloned().map(|x| pow3(*x as u64)),
                            t.get_leaf(*i as u64),
                        ) {
                            (None, LookupResult::EmptyLeaf) => {}
                            (Some(map_val), LookupResult::Ok(_tree_val, tree_proof)) => {
                                // assert_eq!(map_val,tree_val);
                                MerkleTree::check_proof(
                                    t.get_root_value(),
                                    *i as u64,
                                    map_val,
                                    &tree_proof,
                                )
                                .expect("Merkle path verification failed");
                            }
                            (l, r) => {
                                panic!("Mismatch: map_val = {:?}, tree_val,proof = {:?}", l, r);
                            }
                        }
                    }
                }
            }
        }

        assert_eq!(t1.get_root_value(), t2.get_root_value());
    }

    #[test]
    fn quickcheck_multixfr_regression1() {
        test_multixfr(vec![vec![]], 0, 0, (0, 0, 0), vec![])
    }
    #[test]
    fn quickcheck_multixfr_regression2() {
        test_multixfr(
            vec![vec![(0, 0, 0, 0, -2), (0, 0, 0, 0, 0)]],
            0,
            0,
            (0, 0, 0),
            vec![(0, 0, 0)],
        )
    }

    #[test]
    fn quickcheck_multixfr_regression3() {
        test_multixfr(vec![], 0, 0, (0, 0, 0), vec![(0, 3, 0)])
    }

    #[test]
    fn quickcheck_multixfr_regression4() {
        test_multixfr(vec![vec![(3, 0, 0, 0, 0)]], 0, 0, (0, 0, 0), vec![])
    }

    #[test]
    fn quickcheck_multixfr_regression5() {
        test_multixfr(
            vec![vec![(0, 0, 1, 1, 0)], vec![(0, 0, 0, 0, 0)]],
            1,
            0,
            (0, 0, 0),
            vec![],
        )
    }

    #[test]
    #[ignore]
    fn quickcheck_multixfr() {
        QuickCheck::new()
            .tests(1)
            .quickcheck(test_multixfr as fn(Vec<_>, u8, u8, _, Vec<_>) -> ());
    }

    #[test]
    fn quickcheck_merkle_tree_map() {
        QuickCheck::new()
            .tests(10)
            .quickcheck(test_merkle_tree as fn(Vec<_>) -> ());
    }

    #[test]
    fn single_item_insert() {
        test_merkle_tree(vec![Ok(0)]);
    }

    #[test]
    fn double_item_insert() {
        test_merkle_tree(vec![Ok(0), Ok(1)]);
    }

    #[test]
    fn quickcheck_regressions() {}
}<|MERGE_RESOLUTION|>--- conflicted
+++ resolved
@@ -12,21 +12,13 @@
 use jf_primitives::{jubjub_dsa::Signature, merkle_tree};
 use jf_txn::{
     errors::TxnApiError,
-<<<<<<< HEAD
     keys::{UserKeyPair, UserPubKey},
-=======
-    keys::{FreezerKeyPair, UserKeyPair, UserPubKey},
->>>>>>> 931c1d70
     mint::MintNote,
     proof::{freeze::FreezeProvingKey, mint::MintProvingKey, transfer::TransferProvingKey},
     sign_receiver_memos,
     structs::{
         AssetCode, AssetCodeSeed, AssetDefinition, AssetPolicy, BlindFactor, FeeInput, FreezeFlag,
-<<<<<<< HEAD
         NoteType, Nullifier, ReceiverMemo, RecordCommitment, RecordOpening, TxnFeeInfo,
-=======
-        NoteType, Nullifier, ReceiverMemo, RecordCommitment, RecordOpening,
->>>>>>> 931c1d70
     },
     transfer::{TransferNote, TransferNoteInput},
     txn_batch_verify,
@@ -43,11 +35,7 @@
 use serde::{Deserialize, Serialize};
 pub use set_merkle_tree::*;
 use snafu::Snafu;
-<<<<<<< HEAD
-use std::collections::{BTreeSet, HashMap, HashSet};
-=======
 use std::collections::{BTreeSet, HashMap, HashSet, VecDeque};
->>>>>>> 931c1d70
 use std::fs::File;
 use std::io::{prelude::*, Read};
 use std::path::Path;
@@ -309,13 +297,9 @@
             hasher.update(&self.verif_crs);
             hasher.update("record_merkle_root".as_bytes());
             hasher.update(&CanonicalBytes::from(self.record_merkle_root).0);
-<<<<<<< HEAD
+            hasher.update("past_record_merkle_roots".as_bytes());
+            hasher.update(&self.past_record_merkle_roots);
             hasher.update("nullifiers".as_bytes());
-=======
-            hasher.update(&"past_record_merkle_roots".as_bytes());
-            hasher.update(&self.past_record_merkle_roots);
-            hasher.update(&"nullifiers".as_bytes());
->>>>>>> 931c1d70
             hasher.update(&self.nullifiers);
             hasher.update("next_uid".as_bytes());
             hasher.update(&self.next_uid.to_le_bytes());
@@ -577,15 +561,9 @@
     let param_bytes = bincode::serialize(&universal_param)
         .unwrap_or_else(|err| panic!("Error while serializing the universal parameter: {}", err));
     // TODO: Remove literal relative paths (https://gitlab.com/translucence/systems/system/-/issues/17)
-<<<<<<< HEAD
     let mut file = File::create("../../zerok/zerok_lib/src/universal_param".to_string())
         .unwrap_or_else(|err| panic!("Error while creating a universal parameter file: {}", err));
     file.write_all(&param_bytes).unwrap_or_else(|err| {
-=======
-    let mut file = File::create(format!("../../zerok/zerok_lib/src/universal_param"))
-        .unwrap_or_else(|err| panic!("Error while creating a universal parameter file: {}", err));
-    file.write(&param_bytes).unwrap_or_else(|err| {
->>>>>>> 931c1d70
         panic!(
             "Error while writing to the universal parameter file: {}",
             err
@@ -597,11 +575,7 @@
 /// it to file, and returns it.
 pub fn get_universal_param(prng: &mut ChaChaRng) -> jf_txn::proof::UniversalParam {
     // TODO: Remove literal relative paths (https://gitlab.com/translucence/systems/system/-/issues/17)
-<<<<<<< HEAD
     let path_str = "../../zerok/zerok_lib/src/universal_param".to_string();
-=======
-    let path_str = format!("../../zerok/zerok_lib/src/universal_param");
->>>>>>> 931c1d70
     let path = Path::new(&path_str);
     let mut file = match File::open(&path) {
         Ok(f) => f,
@@ -1360,12 +1334,9 @@
     InvalidBlock {
         val_err: ValidationError,
     },
-<<<<<<< HEAD
-=======
     NullifierAlreadyPublished {
         nullifier: Nullifier,
     },
->>>>>>> 931c1d70
 }
 
 // Events consumed by the wallet produced by the backend (which potentially includes validators,
@@ -1400,8 +1371,6 @@
         receivers: &[(UserPubKey, u64)],
         fee: u64,
     ) -> Result<(ElaboratedTransaction, Vec<ReceiverMemo>, Signature), Box<dyn std::error::Error>>;
-<<<<<<< HEAD
-=======
 
     /// If a transaction is rejected because the state of the ledger has changed since it was built,
     /// we may be able to resubmit it after just updating its nullifier proofs (which is cheap to
@@ -1420,7 +1389,6 @@
         &self,
         txn: &mut ElaboratedTransaction,
     ) -> Result<(), Box<dyn std::error::Error>>;
->>>>>>> 931c1d70
 }
 
 struct OwnedRecord {
@@ -1469,11 +1437,7 @@
 // how long (in number of validator states) a record used as an input to an unconfirmed transaction
 // should be kept on hold before the transaction is considered timed out. This should be the number
 // of validator states after which the transaction's proof can no longer be verified.
-<<<<<<< HEAD
-const RECORD_HOLD_TIME: u64 = 1;
-=======
 const RECORD_HOLD_TIME: u64 = ValidatorState::RECORD_ROOT_HISTORY_SIZE as u64;
->>>>>>> 931c1d70
 
 impl<'a> UserWallet<'a> {
     pub fn transfer_native(
@@ -1486,11 +1450,7 @@
             receivers.iter().fold(0, |sum, (_, amount)| sum + *amount) + fee;
 
         // find input records which account for at least the total amount, and possibly some change.
-<<<<<<< HEAD
         let (input_records, _change) =
-=======
-        let (input_records, change) =
->>>>>>> 931c1d70
             self.find_records(&AssetCode::native(), total_output_amount, None)?;
 
         let num_outputs = receivers.len() + 1; // add output for fee change
@@ -1525,17 +1485,7 @@
         }
 
         // prepare output, include a fee change
-<<<<<<< HEAD
         let mut outputs = vec![];
-=======
-        let mut outputs = vec![RecordOpening::new(
-            &mut self.rng,
-            change,
-            AssetDefinition::native(),
-            self.key_pair.pub_key(),
-            FreezeFlag::Unfrozen,
-        )];
->>>>>>> 931c1d70
         for (pub_key, amount) in receivers {
             outputs.push(RecordOpening::new(
                 &mut self.rng,
@@ -1545,22 +1495,15 @@
                 FreezeFlag::Unfrozen,
             ));
         }
-<<<<<<< HEAD
         assert_eq!(num_outputs, outputs.len() + 1);
         assert!(outputs.len() < self.max_outputs);
         if outputs.len() + 1 < self.max_outputs {
-=======
-        assert_eq!(num_outputs, outputs.len());
-        assert!(outputs.len() <= self.max_outputs);
-        if outputs.len() < self.max_outputs {
->>>>>>> 931c1d70
             // TODO pad with dummy outputs
             unimplemented!("dummy outputs");
         }
 
         // generate transfer note and receiver memos
         let mut rng = self.rng.clone();
-<<<<<<< HEAD
         let (note, kp, fee_change_ro) = TransferNote::generate_native(
             &mut rng,
             inputs,
@@ -1725,151 +1668,10 @@
             })
         })?;
 
-=======
-        let (note, recv_memos, sig) = TransferNote::generate_native(
-            &mut rng,
-            inputs,
-            &outputs,
-            UNEXPIRED_VALID_UNTIL,
-            &self.proving_key,
-        )?;
-        let txn = self.submit_transaction(TransactionNote::Transfer(Box::new(note)));
-
-        Ok((txn, recv_memos, sig))
-    }
-
-    pub fn transfer_non_native(
-        &mut self,
-        asset: &AssetDefinition,
-        receivers: &[(UserPubKey, u64)],
-        fee: u64,
-    ) -> Result<(ElaboratedTransaction, Vec<ReceiverMemo>, Signature), Box<dyn std::error::Error>>
-    {
-        assert_ne!(
-            *asset,
-            AssetDefinition::native(),
-            "call `transfer_native()` instead"
-        );
-        let total_output_amount: u64 = receivers.iter().fold(0, |sum, (_, amount)| sum + *amount);
-
-        // find input records of the asset type to spend (this does not include the fee input)
-        let (input_records, change) =
-            self.find_records(&asset.code, total_output_amount, Some(-1))?;
-
-        // prepare inputs
-        let mut inputs = vec![];
-        for (ro, uid) in input_records.into_iter() {
-            let witness = AccMemberWitness::lookup_from_tree(&self.record_merkle_tree, uid)
-                .expect_ok()
-                .unwrap()
-                .1;
-            inputs.push(TransferNoteInput {
-                ro,
-                acc_member_witness: witness,
-                owner_keypair: &self.key_pair,
-                cred: None, // TODO support credentials
-            })
-        }
-        assert!(inputs.len() < self.max_inputs); // leave room for fee input
-        if inputs.len() < self.max_inputs - 1 {
-            // TODO pad with dummy inputs
-            unimplemented!("dummy inputs");
-        }
-
-        // prepare outputs, excluding fee change (which will be automatically generated)
-        let me = self.address();
-        let mut outputs = vec![];
-        for (pub_key, amount) in receivers {
-            outputs.push(RecordOpening::new(
-                &mut self.rng,
-                *amount,
-                asset.clone(),
-                pub_key.clone(),
-                FreezeFlag::Unfrozen,
-            ));
-        }
-        // change in the asset type being transfered (not fee change)
-        if change > 0 {
-            let change_ro = RecordOpening::new(
-                &mut self.rng,
-                change,
-                asset.clone(),
-                me.clone(),
-                FreezeFlag::Unfrozen,
-            );
-            outputs.push(change_ro);
-        }
-        if outputs.len() >= self.max_outputs {
-            // leave room for fee change
-            return Err(Box::new(WalletError::TooManyOutputs {
-                asset: asset.code,
-                max_records: self.max_outputs,
-                num_receivers: receivers.len(),
-                num_change_records: 1 + (change > 0) as usize,
-            }));
-        } else if outputs.len() < self.max_outputs - 1 {
-            // pad with dummy (0-amount) outputs
-            while {
-                outputs.push(RecordOpening::new(
-                    &mut self.rng,
-                    0,
-                    asset.clone(),
-                    me.clone(),
-                    FreezeFlag::Unfrozen,
-                ));
-                outputs.len() < self.max_outputs - 1
-            } {}
-        }
-
-        let (fee_ro, fee_uid) = self.find_record_for_fee(fee)?;
-        let fee_input = FeeInput {
-            ro: fee_ro,
-            acc_member_witness: AccMemberWitness::lookup_from_tree(
-                &self.record_merkle_tree,
-                fee_uid,
-            )
-            .expect_ok()
-            .unwrap()
-            .1,
-            owner_keypair: &self.key_pair,
-        };
-
-        // generate transfer note and receiver memos
-        let (note, recv_memos, sig) = TransferNote::generate_non_native(
-            &mut self.rng,
-            inputs,
-            &outputs,
-            fee_input,
-            fee,
-            UNEXPIRED_VALID_UNTIL,
-            &self.proving_key,
-        )?;
-        let txn = self.submit_transaction(TransactionNote::Transfer(Box::new(note)));
-
-        Ok((txn, recv_memos, sig))
-    }
-
-    #[allow(clippy::type_complexity)]
-    fn find_records(
-        &self,
-        asset: &AssetCode,
-        amount: u64,
-        max_records: Option<isize>,
-    ) -> Result<(Vec<(RecordOpening, u64)>, u64), Box<dyn std::error::Error>> {
-        let unspent_records = self.asset_records.get(asset).ok_or_else(|| {
-            Box::new(WalletError::InsufficientBalance {
-                asset: *asset,
-                required: amount,
-                actual: 0,
-            })
-        })?;
-
->>>>>>> 931c1d70
         let max_records = match max_records {
             Some(bound) if bound > 0 => bound as usize,
             Some(bound) => (self.max_inputs as isize + bound) as usize,
             None => self.max_inputs,
-<<<<<<< HEAD
         };
 
         let now = self.validator.prev_commit_time;
@@ -2156,6 +1958,26 @@
             self.transfer_non_native(asset, receivers, fee)
         }
     }
+
+    fn update_nullifier_proofs(
+        &self,
+        txn: &mut ElaboratedTransaction,
+    ) -> Result<(), Box<dyn std::error::Error>> {
+        txn.proofs = txn
+            .txn
+            .nullifiers()
+            .iter()
+            .map(|n| {
+                let (contains, proof) = self.nullifiers.contains(*n).unwrap();
+                if contains {
+                    Err(WalletError::NullifierAlreadyPublished { nullifier: *n })
+                } else {
+                    Ok(proof)
+                }
+            })
+            .collect::<Result<Vec<_>, _>>()?;
+        Ok(())
+    }
 }
 
 pub struct IssuerWallet<'a> {
@@ -2295,6 +2117,13 @@
     {
         self.wallet.transfer(asset, receivers, fee)
     }
+
+    fn update_nullifier_proofs(
+        &self,
+        txn: &mut ElaboratedTransaction,
+    ) -> Result<(), Box<dyn std::error::Error>> {
+        self.wallet.update_nullifier_proofs(txn)
+    }
 }
 
 #[cfg(any(test, fuzzing))]
@@ -2353,20 +2182,14 @@
             jf_txn::proof::freeze::preprocess(univ_param, 2, MERKLE_HEIGHT).unwrap();
 
         let nullifiers: SetMerkleTree = Default::default();
-        let validator = ValidatorState {
-            prev_commit_time: 0,
-            prev_state: *state_comm::INITIAL_PREV_COMM,
-            verif_crs: VerifierKey {
+        let validator = ValidatorState::new(
+            VerifierKey {
                 xfr: TransactionVerifyingKey::Transfer(xfr_verif_key),
                 mint: TransactionVerifyingKey::Mint(mint_verif_key),
                 freeze: TransactionVerifyingKey::Freeze(freeze_verif_key),
             },
-            record_merkle_root: record_merkle_tree.get_root_value(),
-            record_merkle_frontier: record_merkle_tree.clone(),
-            nullifiers_root: nullifiers.hash(),
-            next_uid: record_merkle_tree.num_leaves(),
-            prev_block: Default::default(),
-        };
+            record_merkle_tree.clone(),
+        );
 
         let comm = validator.commit();
         println!(
@@ -2847,1030 +2670,6 @@
     }
 
     #[test]
-    #[allow(unused_variables)]
-    fn test_2user() {
-        let now = Instant::now();
-
-        println!("generating params");
-
-        let mut prng = ChaChaRng::from_seed([0x8au8; 32]);
-
-        let univ_setup = jf_txn::proof::universal_setup(
-            compute_universal_param_size(NoteType::Transfer, 1, 1, MERKLE_HEIGHT).unwrap(),
-            &mut prng,
-        )
-        .unwrap();
-
-        let (xfr_prove_key, xfr_verif_key, _) =
-            jf_txn::proof::transfer::preprocess(&univ_setup, 1, 2, MERKLE_HEIGHT).unwrap();
-        let (mint_prove_key, mint_verif_key, _) =
-            jf_txn::proof::mint::preprocess(&univ_setup, MERKLE_HEIGHT).unwrap();
-        let (freeze_prove_key, freeze_verif_key, _) =
-            jf_txn::proof::freeze::preprocess(&univ_setup, 2, MERKLE_HEIGHT).unwrap();
-
-        for k in vec![
-            CanonicalBytes::from(xfr_verif_key.clone()),
-            CanonicalBytes::from(mint_verif_key.clone()),
-            CanonicalBytes::from(freeze_verif_key.clone()),
-        ] {
-            println!("{}", k.0.len());
-        }
-
-        let prove_key = ProverKey {
-            mint: mint_prove_key,
-            xfr: xfr_prove_key,
-            freeze: freeze_prove_key,
-        };
-
-        let verif_key = VerifierKey {
-            mint: TransactionVerifyingKey::Mint(mint_verif_key),
-            xfr: TransactionVerifyingKey::Transfer(xfr_verif_key),
-            freeze: TransactionVerifyingKey::Freeze(freeze_verif_key),
-=======
->>>>>>> 931c1d70
-        };
-
-        let now = self.validator.prev_commit_time;
-
-        // If we have a record with the exact size required, use it to avoid fragmenting big records
-        // into smaller change records.
-        let exact_matches = unspent_records.range((amount, 0)..(amount + 1, 0));
-        for (match_amount, uid) in exact_matches {
-            assert_eq!(*match_amount, amount);
-            let record = &self.owned_records[uid];
-            assert_eq!(record.ro.amount, amount);
-            if record.on_hold(now) {
-                continue;
-            }
-            return Ok((vec![(record.ro.clone(), *uid)], 0));
-        }
-
-        // Take the biggest records we have until they exceed the required amount, as a heuristic to
-        // try and get the biggest possible change record. This is a simple algorithm that
-        // guarantees we will always return the minimum number of blocks, and thus we always succeed
-        // in making a transaction if it is possible to do so within the allowed number of inputs.
-        //
-        // This algorithm is not optimal, though. For instance, it's possible we might be able to
-        // make exact change using combinations of larger and smaller blocks. We can replace this
-        // with something more sophisticated later.
-        let mut result = vec![];
-        let mut current_amount = 0u64;
-        let mut all_records = unspent_records.range((0, 0)..(u64::MAX, u64::MAX));
-        while let Some((match_amount, uid)) = all_records.next_back() {
-            let record = &self.owned_records[uid];
-            assert_eq!(record.ro.amount, *match_amount);
-            if record.ro.amount == 0 || record.on_hold(now) {
-                // Skip useless dummy records and records that are on hold
-                continue;
-            }
-            if result.len() >= max_records {
-                // Too much fragmentation: we can't make the required amount using few enough
-                // records. This should be less likely once we implement a better allocation
-                // strategy (or, any allocation strategy).
-                //
-                // In this case, we could either simply return an error, or we could
-                // automatically generate a merge transaction to defragment our assets.
-                // Automatically merging assets would implicitly incur extra transaction fees,
-                // so for now we do the simple, uncontroversial thing and error out.
-                return Err(Box::new(WalletError::Fragmentation {
-                    asset: *asset,
-                    amount,
-                    suggested_amount: current_amount,
-                    max_records,
-                }));
-            }
-            current_amount += record.ro.amount;
-            result.push((record.ro.clone(), record.uid));
-            if current_amount >= amount {
-                return Ok((result, current_amount - amount));
-            }
-        }
-
-        Err(Box::new(WalletError::InsufficientBalance {
-            asset: *asset,
-            required: amount,
-            actual: current_amount,
-        }))
-    }
-
-    fn submit_transaction(&mut self, note: TransactionNote) -> ElaboratedTransaction {
-        let now = self.validator.prev_commit_time;
-        let nullifier_pfs = note
-            .nullifiers()
-            .iter()
-            .map(|n| {
-                // hold the record corresponding to this nullifier until the transaction is
-                // committed, rejected, or expired.
-                self.owned_records
-                    .get_mut(&self.nullifier_records[n])
-                    .unwrap()
-                    .hold_until = Some(now + RECORD_HOLD_TIME);
-                self.nullifiers.contains(*n).unwrap().1
-            })
-            .collect();
-        ElaboratedTransaction {
-            txn: note,
-            proofs: nullifier_pfs,
-        }
-    }
-
-    /// find a record and corresponding uid on the native asset type with enough
-    /// funds to pay transaction fee
-    fn find_record_for_fee(
-        &self,
-        fee: u64,
-    ) -> Result<(RecordOpening, u64), Box<dyn std::error::Error>> {
-        self.find_records(&AssetCode::native(), fee, Some(1))
-            .map(|(ros, _change)| ros.into_iter().next().unwrap())
-    }
-
-    fn add_record_opening(&mut self, ro: RecordOpening, uid: u64) {
-        self.asset_records
-            .entry(ro.asset_def.code)
-            .or_insert_with(BTreeSet::new)
-            .insert((ro.amount, uid));
-        self.nullifier_records.insert(self.nullify(&ro, uid), uid);
-        self.owned_records.insert(
-            uid,
-            OwnedRecord {
-                ro,
-                uid,
-                hold_until: None,
-            },
-        );
-    }
-
-    fn mark_spent_if_owned(&mut self, nullifier: Nullifier) {
-        if let Some(uid) = self.nullifier_records.remove(&nullifier) {
-            let record = self.owned_records.remove(&uid).unwrap();
-            self.asset_records
-                .get_mut(&record.ro.asset_def.code)
-                .unwrap()
-                .remove(&(record.ro.amount, uid));
-        }
-    }
-
-    fn nullify(&self, record: &RecordOpening, uid: u64) -> Nullifier {
-        self.key_pair.nullify(
-            record.asset_def.policy_ref().freezer_pub_key(),
-            uid,
-            &RecordCommitment::from(record),
-        )
-    }
-}
-
-impl<'a> Wallet<'a> for UserWallet<'a> {
-    #[allow(clippy::too_many_arguments)]
-    fn new(
-        seed: [u8; 32],
-        proving_key: ProverKey<'a>,
-        max_inputs: usize,
-        max_outputs: usize,
-        key_pair: UserKeyPair,
-        initial_grant: Vec<(RecordOpening, u64)>,
-        mut record_merkle_tree: MerkleTree<RecordCommitment>,
-        nullifiers: SetMerkleTree,
-        validator: ValidatorState,
-    ) -> Self {
-        // Forget everything from record_merkle_tree, and then remember only the things we care about
-        let mut proofs = HashMap::new();
-        for i in 0..record_merkle_tree.num_leaves() {
-            let (comm, proof) = record_merkle_tree.forget(i).expect_ok().unwrap();
-            proofs.insert(comm, proof);
-        }
-        for (ro, uid) in initial_grant.iter() {
-            let comm = RecordCommitment::from(ro);
-            let proof = &proofs[&comm];
-            record_merkle_tree.remember(*uid, comm, proof).unwrap();
-        }
-
-        let mut wallet = UserWallet {
-            validator,
-            rng: ChaChaRng::from_seed(seed),
-            key_pair,
-            proving_key: proving_key.xfr,
-            max_inputs,
-            max_outputs,
-            owned_records: HashMap::new(),
-            asset_records: HashMap::new(),
-            nullifier_records: HashMap::new(),
-            record_merkle_tree,
-            nullifiers,
-        };
-
-        for (ro, uid) in initial_grant {
-            wallet.add_record_opening(ro, uid)
-        }
-
-        wallet
-    }
-
-    fn address(&self) -> UserPubKey {
-        self.key_pair.pub_key()
-    }
-
-    fn balance(&self, asset: &AssetCode) -> u64 {
-        let now = self.validator.prev_commit_time;
-        self.asset_records
-            .get(asset)
-            .into_iter()
-            .flatten()
-            .map(|(amount, uid)| {
-                let record = &self.owned_records[uid];
-                assert_eq!(*amount, record.ro.amount);
-                if record.on_hold(now) {
-                    0
-                } else {
-                    *amount
-                }
-            })
-            .sum()
-    }
-
-    fn handle_event(&mut self, event: LedgerEvent) -> Result<(), Box<dyn std::error::Error>> {
-        match event {
-            LedgerEvent::Commit(block, receiver_memos) => {
-                // Don't trust the network connection that provided us this event; validate it
-                // against our local mirror of the ledger and bail out if it is invalid.
-                if let Err(val_err) = self.validator.validate_and_apply(
-                    self.validator.prev_commit_time + 1,
-                    block.block.clone(),
-                    block.proofs,
-                ) {
-                    return Err(Box::new(WalletError::InvalidBlock { val_err }));
-                }
-
-                for (txn, receiver_memos) in block.block.0.iter().zip(receiver_memos) {
-                    let output_commitments = match txn {
-                        TransactionNote::Transfer(xfr) => xfr.output_commitments.clone(),
-                        TransactionNote::Mint(mint) => vec![mint.chg_comm, mint.mint_comm],
-                        TransactionNote::Freeze(freeze) => freeze.output_commitments.clone(),
-                    };
-                    assert_eq!(output_commitments.len(), receiver_memos.len());
-                    for (record_commitment, memo) in
-                        output_commitments.iter().zip(receiver_memos.iter())
-                    {
-                        let uid = self.record_merkle_tree.num_leaves();
-                        self.record_merkle_tree.push(*record_commitment);
-
-                        match memo.decrypt(&self.key_pair, record_commitment, &[]) {
-                            Ok(record_opening) => {
-                                // If this record is for us (i.e. its corresponding memo decrypts
-                                // under our key) and it is unfrozen, then add it to our owned
-                                // records.
-                                match record_opening.freeze_flag {
-                                    FreezeFlag::Unfrozen => {
-                                        self.add_record_opening(record_opening, uid);
-                                    }
-                                    FreezeFlag::Frozen => {
-                                        // We are the owner of this record, but it is frozen. We
-                                        // will never be able to spend this record; we need to wait
-                                        // for the freezer to create a new, unfrozen version. So we
-                                        // can safely forget this commitment.
-                                        self.record_merkle_tree.forget(uid);
-                                    }
-                                }
-                            }
-                            Err(_) => {
-                                // Record is for somebody else, prune it.
-                                self.record_merkle_tree.forget(uid);
-                            }
-                        }
-                    }
-
-                    for nullifier in txn.nullifiers().iter() {
-                        self.nullifiers.insert(*nullifier);
-                        // TODO prune nullifiers that we don't need for our non-inclusion proofs
-                        self.mark_spent_if_owned(*nullifier);
-                    }
-                }
-            }
-
-            LedgerEvent::Reject(block) => {
-                // Remove the hold on input nullifiers we own.
-                for txn in block.block.0 {
-                    for nullifier in txn.nullifiers().iter() {
-                        if let Some(uid) = self.nullifier_records.get(nullifier) {
-                            self.owned_records.get_mut(uid).unwrap().hold_until = None;
-                        }
-                    }
-                }
-            }
-        };
-
-        Ok(())
-    }
-
-    fn transfer(
-        &mut self,
-        asset: &AssetDefinition,
-        receivers: &[(UserPubKey, u64)],
-        fee: u64,
-    ) -> Result<(ElaboratedTransaction, Vec<ReceiverMemo>, Signature), Box<dyn std::error::Error>>
-    {
-        if *asset == AssetDefinition::native() {
-            self.transfer_native(receivers, fee)
-        } else {
-            self.transfer_non_native(asset, receivers, fee)
-        }
-    }
-
-    fn update_nullifier_proofs(
-        &self,
-        txn: &mut ElaboratedTransaction,
-    ) -> Result<(), Box<dyn std::error::Error>> {
-        txn.proofs = txn
-            .txn
-            .nullifiers()
-            .iter()
-            .map(|n| {
-                let (contains, proof) = self.nullifiers.contains(*n).unwrap();
-                if contains {
-                    Err(WalletError::NullifierAlreadyPublished { nullifier: *n })
-                } else {
-                    Ok(proof)
-                }
-            })
-            .collect::<Result<Vec<_>, _>>()?;
-        Ok(())
-    }
-}
-
-pub struct IssuerWallet<'a> {
-    wallet: UserWallet<'a>,
-    // proving key for generating mint transaction
-    proving_key: MintProvingKey<'a>,
-    // maps defined asset code to asset definition, seed and description of the asset
-    defined_assets: HashMap<AssetCode, (AssetDefinition, AssetCodeSeed, Vec<u8>)>,
-}
-
-impl<'a> IssuerWallet<'a> {
-    /// define a new asset and store secret info for minting
-    pub fn define_asset(&mut self, description: &[u8], policy: AssetPolicy) -> AssetDefinition {
-        let seed = AssetCodeSeed::generate(&mut self.wallet.rng);
-        let code = AssetCode::new(seed, description);
-        let asset_definition = AssetDefinition::new(code, policy).unwrap();
-        self.defined_assets
-            .insert(code, (asset_definition.clone(), seed, description.to_vec()));
-        asset_definition
-    }
-
-    /// create a mint note that assign asset to an owner
-    pub fn mint(
-        &mut self,
-        fee: u64,
-        asset_code: &AssetCode,
-        amount: u64,
-        owner: UserPubKey,
-    ) -> Result<
-        (
-            ElaboratedTransaction,
-            Vec<ReceiverMemo>,
-            jf_primitives::jubjub_dsa::Signature,
-        ),
-        Box<dyn std::error::Error>,
-    > {
-        let (fee_ro, uid) = self.wallet.find_record_for_fee(fee)?;
-        let acc_member_witness =
-            AccMemberWitness::lookup_from_tree(&self.wallet.record_merkle_tree, uid)
-                .expect_ok()
-                .unwrap()
-                .1;
-        let (asset_def, seed, asset_description) = self
-            .defined_assets
-            .get(asset_code)
-            .ok_or(WalletError::UndefinedAsset { asset: *asset_code })?;
-        let mint_record = RecordOpening {
-            amount,
-            asset_def: asset_def.clone(),
-            pub_key: owner,
-            freeze_flag: FreezeFlag::Unfrozen,
-            blind: BlindFactor::rand(&mut self.wallet.rng),
-        };
-        let fee_input = FeeInput {
-            ro: fee_ro,
-            acc_member_witness,
-            owner_keypair: &self.wallet.key_pair,
-        };
-        let (mint_note, recv_memos, signature, _) = jf_txn::mint::MintNote::generate(
-            &mut self.wallet.rng,
-            mint_record,
-            *seed,
-            asset_description.as_slice(),
-            fee_input,
-            fee,
-            &self.proving_key,
-        )?;
-        let txn = self
-            .wallet
-            .submit_transaction(TransactionNote::Mint(Box::new(mint_note)));
-
-        Ok((txn, recv_memos.to_vec(), signature))
-    }
-}
-
-impl<'a> Wallet<'a> for IssuerWallet<'a> {
-    fn new(
-        seed: [u8; 32],
-        prover_key: ProverKey<'a>,
-        max_inputs: usize,
-        max_outputs: usize,
-        key_pair: UserKeyPair,
-        initial_grant: Vec<(RecordOpening, u64)>,
-        record_merkle_tree: MerkleTree<RecordCommitment>,
-        nullifiers: SetMerkleTree,
-        validator: ValidatorState,
-    ) -> Self {
-        let wallet = UserWallet::new(
-            seed,
-            prover_key.clone(),
-            max_inputs,
-            max_outputs,
-            key_pair,
-            initial_grant,
-            record_merkle_tree,
-            nullifiers,
-            validator,
-        );
-
-        IssuerWallet {
-            wallet,
-            proving_key: prover_key.mint,
-            defined_assets: HashMap::new(),
-        }
-    }
-
-    fn address(&self) -> UserPubKey {
-        self.wallet.address()
-    }
-
-    fn balance(&self, asset: &AssetCode) -> u64 {
-        self.wallet.balance(asset)
-    }
-
-    fn handle_event(&mut self, event: LedgerEvent) -> Result<(), Box<dyn std::error::Error>> {
-        self.wallet.handle_event(event)
-    }
-
-    fn transfer(
-        &mut self,
-        asset: &AssetDefinition,
-        receivers: &[(UserPubKey, u64)],
-        fee: u64,
-    ) -> Result<(ElaboratedTransaction, Vec<ReceiverMemo>, Signature), Box<dyn std::error::Error>>
-    {
-        self.wallet.transfer(asset, receivers, fee)
-    }
-
-    fn update_nullifier_proofs(
-        &self,
-        txn: &mut ElaboratedTransaction,
-    ) -> Result<(), Box<dyn std::error::Error>> {
-        self.wallet.update_nullifier_proofs(txn)
-    }
-}
-
-#[cfg(any(test, fuzzing))]
-pub mod test_helpers {
-    use super::*;
-
-    pub fn mock_ceremony<'a, W>(
-        univ_param: &'a jf_txn::proof::UniversalParam,
-        num_inputs: usize,
-        num_outputs: usize,
-        initial_grants: Vec<u64>,
-        now: &mut Instant,
-    ) -> (ValidatorState, Vec<W>)
-    where
-        W: Wallet<'a>,
-    {
-        let mut rng = ChaChaRng::from_seed([42u8; 32]);
-
-        // Populate the unpruned record merkle tree with an initial record commitment for each
-        // non-zero initial grant. Collect user-specific info (keys and record openings
-        // corresponding to grants) in `users`, which will be used to create the wallets later.
-        let mut record_merkle_tree = MerkleTree::new(MERKLE_HEIGHT).unwrap();
-        let mut users = vec![];
-        for amount in initial_grants {
-            let key = UserKeyPair::generate(&mut rng);
-            if amount > 0 {
-                let ro = RecordOpening::new(
-                    &mut rng,
-                    amount,
-                    AssetDefinition::native(),
-                    key.pub_key(),
-                    FreezeFlag::Unfrozen,
-                );
-                let comm = RecordCommitment::from(&ro);
-                let uid = record_merkle_tree.num_leaves();
-                record_merkle_tree.push(comm);
-                users.push((key, vec![(ro, uid)]));
-            } else {
-                users.push((key, vec![]));
-            }
-        }
-
-        // Create the validator using the ledger state containing the initial grants, computed above.
-        println!(
-            "Generating validator keys: {}s",
-            now.elapsed().as_secs_f32()
-        );
-        *now = Instant::now();
-
-        let (xfr_prove_key, xfr_verif_key, _) =
-            jf_txn::proof::transfer::preprocess(univ_param, num_inputs, num_outputs, MERKLE_HEIGHT)
-                .unwrap();
-        let (mint_prove_key, mint_verif_key, _) =
-            jf_txn::proof::mint::preprocess(univ_param, MERKLE_HEIGHT).unwrap();
-        let (freeze_prove_key, freeze_verif_key, _) =
-            jf_txn::proof::freeze::preprocess(univ_param, 2, MERKLE_HEIGHT).unwrap();
-
-        let nullifiers: SetMerkleTree = Default::default();
-        let validator = ValidatorState::new(
-            VerifierKey {
-                xfr: TransactionVerifyingKey::Transfer(xfr_verif_key),
-                mint: TransactionVerifyingKey::Mint(mint_verif_key),
-                freeze: TransactionVerifyingKey::Freeze(freeze_verif_key),
-            },
-            record_merkle_tree.clone(),
-        );
-
-        let comm = validator.commit();
-        println!(
-            "Validator set up with state {:x?}: {}s",
-            comm,
-            now.elapsed().as_secs_f32()
-        );
-        *now = Instant::now();
-
-        // Create a wallet for each user based on the validator and the per-user information
-        // computed above.
-        let prover_key = ProverKey {
-            xfr: xfr_prove_key,
-            mint: mint_prove_key,
-            freeze: freeze_prove_key,
-        };
-        let wallets = users
-            .into_iter()
-            .map(|(key, grants)| {
-                let mut seed = [0u8; 32];
-                rng.fill_bytes(&mut seed);
-                W::new(
-                    seed,
-                    prover_key.clone(),
-                    num_inputs,
-                    num_outputs,
-                    key,
-                    grants,
-                    record_merkle_tree.clone(),
-                    nullifiers.clone(),
-                    validator.clone(),
-                )
-            })
-            .collect();
-
-        println!("Wallets set up: {}s", now.elapsed().as_secs_f32());
-        *now = Instant::now();
-        (validator, wallets)
-    }
-
-    pub fn mock_validate<'a>(
-        validator: &mut ValidatorState,
-        txn: Vec<(ElaboratedTransaction, Vec<ReceiverMemo>, Signature)>,
-        subscribers: &mut [impl Wallet<'a>],
-        now: &mut Instant,
-    ) -> Result<(), Box<dyn std::error::Error>> {
-        // Our mock validator.
-        //
-        // Validate the transaction and post the event that
-        // would be emitted by a real validator, or by a separate query service mirroring
-        // the ledger, or whatever.
-        //
-        // In a real system, the wallets would probably be subscribed to some stream that
-        // generates these events, but for now the test driver will work as an intermediary
-        // to pass the event from the validator to the wallets.
-
-        // Validator logic
-        let block = ElaboratedBlock {
-            block: Block(txn.iter().map(|(txn, _, _)| txn.txn.clone()).collect()),
-            proofs: txn.iter().map(|(txn, _, _)| txn.proofs.clone()).collect(),
-        };
-        if let Err(err) = validator.validate_and_apply(1, block.block.clone(), block.proofs.clone())
-        {
-            println!(
-                "Validation failed: {:?}: {}s",
-                err,
-                now.elapsed().as_secs_f32()
-            );
-            *now = Instant::now();
-
-            // Alert subscribes that the block was rejected.
-            for subscriber in subscribers {
-                subscriber
-                    .handle_event(LedgerEvent::Reject(block.clone()))
-                    .unwrap();
-            }
-
-            return Err(Box::new(err));
-        }
-
-        let comm = validator.commit();
-        println!(
-            "Validator has new state {:x?}, Merkle root {:?}: {}s",
-            comm,
-            validator.record_merkle_root,
-            now.elapsed().as_secs_f32()
-        );
-        *now = Instant::now();
-
-        // Bulletin board logic
-        let memos: Vec<_> = txn.iter().map(|(_, memos, _)| memos.clone()).collect();
-        let sigs: Vec<_> = txn.iter().map(|(_, _, sig)| sig).collect();
-        for (_memo, _sig) in memos.iter().zip(sigs) {
-            // TODO (should be added in next version of jellyfish)
-            // txn.txn.verify_receiver_memos_signature(&memos, &sig);
-        }
-
-        // Simulate the event being posted asynchronously to all subscribed wallets.
-        let event = LedgerEvent::Commit(block, memos);
-        for subscriber in subscribers {
-            subscriber.handle_event(event.clone()).unwrap();
-        }
-        println!("Ledger event processed: {}s", now.elapsed().as_secs_f32());
-        Ok(())
-    }
-
-    /*
-     * This test is very similar to test_two_wallets, but it is parameterized on the number of users,
-     * number of asset types, initial ledger state, and transactions to do, so it can be used with
-     * quickcheck or proptest to do randomized fuzzing.
-     */
-    #[allow(clippy::type_complexity)]
-    pub fn test_multixfr_wallet(
-        // List of blocks containing (def,key1,key2,amount) transfer specs
-        txs: Vec<Vec<(u8, u8, u8, u64)>>,
-        nkeys: u8,
-        ndefs: u8,
-        // (def,key,amount)
-        init_rec: (u8, u8, u64),
-        init_recs: Vec<(u8, u8, u64)>,
-    ) {
-        println!(
-            "multixfr_wallet test: {} users, {} assets, {} records, {} transfers",
-            nkeys,
-            ndefs,
-            init_recs.len() + 1,
-            txs.iter().flatten().count()
-        );
-
-        let mut now = Instant::now();
-
-        let num_inputs = 2; // non-native transfers have a separate fee input
-        let num_outputs = 3; // non-native transfers have an extra change output
-
-        let mut prng = ChaChaRng::from_seed([0x8au8; 32]);
-        let univ_param = jf_txn::proof::universal_setup(
-            compute_universal_param_size(
-                NoteType::Transfer,
-                num_inputs,
-                num_outputs,
-                MERKLE_HEIGHT,
-            )
-            .unwrap(),
-            &mut prng,
-        )
-        .unwrap();
-
-        println!(
-            "universal params generated: {}s",
-            now.elapsed().as_secs_f32()
-        );
-        now = Instant::now();
-
-        let grants =
-            // The issuer (wallet 0) gets 1 coin per initial record, to pay transaction fees while
-            // it mints and distributes the records, and 1 coin per transaction, to pay transaction
-            // fees while minting additional records if test wallets run out of balance during the test.
-            once((1 + init_recs.len() + txs.iter().flatten().count()) as u64).chain(
-                // The remaining wallets (the test wallets) get 1 coin for each transaction in which
-                // they are the sender, to pay transaction fees.
-                (0..nkeys)
-                    .map(|i| {
-                        txs.iter()
-                            .flatten()
-                            .map(|(_, sender, _, _)| {
-                                if sender % nkeys == i {1} else {0}
-                            })
-                            .sum()
-                    })
-            ).collect();
-
-        let (mut validator, mut wallets) =
-            mock_ceremony::<IssuerWallet>(&univ_param, num_inputs, num_outputs, grants, &mut now);
-
-        println!(
-            "ceremony complete, minting initial records: {}s",
-            now.elapsed().as_secs_f32()
-        );
-        now = Instant::now();
-
-        // Define all of the test assets and mint initial records.
-        let assets: Vec<AssetDefinition> = (0..ndefs)
-            .map(|i| wallets[0].define_asset(format!("Asset {}", i).as_bytes(), Default::default()))
-            .collect();
-        let mut balances = vec![vec![0; ndefs as usize]; nkeys as usize];
-        for (asset, owner, amount) in once(init_rec).chain(init_recs) {
-            let address = wallets[(owner % nkeys) as usize + 1].address();
-            balances[(owner % nkeys) as usize][(asset % ndefs) as usize] += amount;
-            let txn = wallets[0]
-                .mint(1, &assets[(asset % ndefs) as usize].code, amount, address)
-                .unwrap();
-            mock_validate(&mut validator, vec![txn], wallets.as_mut_slice(), &mut now).unwrap();
-        }
-
-        println!("assets minted: {}s", now.elapsed().as_secs_f32());
-        now = Instant::now();
-
-        // Check initial balances
-        let check_balances = |wallets: &Vec<IssuerWallet>, balances: &Vec<Vec<u64>>| {
-            for i in 0..nkeys {
-                let wallet = &wallets[i as usize + 1];
-                let balance = &balances[i as usize];
-                for j in 0..ndefs {
-                    assert_eq!(
-                        wallet.balance(&assets[j as usize].code),
-                        balance[j as usize]
-                    );
-                }
-            }
-        };
-        check_balances(&wallets, &balances);
-
-        // Run the test transactions.
-        for (i, block) in txs.iter().enumerate() {
-            println!(
-                "Starting block {}/{}: {}s",
-                i + 1,
-                txs.len(),
-                now.elapsed().as_secs_f32()
-            );
-            now = Instant::now();
-
-            // TODO process block as a batch. For now, do txs one by one.
-            for (j, (asset_ix, sender_ix, receiver_ix, amount)) in block.iter().enumerate() {
-                println!(
-                    "Starting txn {}.{}/{}:{:?}: {}s",
-                    i + 1,
-                    j + 1,
-                    block.len(),
-                    (asset_ix, sender_ix, receiver_ix, amount),
-                    now.elapsed().as_secs_f32()
-                );
-
-                let asset_ix = (asset_ix % ndefs) as usize;
-                let sender_ix = (sender_ix % nkeys) as usize;
-                let receiver_ix = (receiver_ix % nkeys) as usize;
-                let asset = &assets[asset_ix];
-                let receiver = wallets[receiver_ix + 1].address();
-                let sender_address = wallets[sender_ix + 1].address();
-                let sender_balance = wallets[sender_ix + 1].balance(&asset.code);
-
-                let mut amount = if *amount <= sender_balance {
-                    *amount
-                } else if sender_balance > 0 {
-                    // If we don't have enough to make the whole transfer, but we have some,
-                    // transfer half of what we have.
-                    let new_amount = std::cmp::max(sender_balance / 2, 1);
-                    println!(
-                        "decreasing transfer amount due to insufficient balance: {} -> {}: {}s",
-                        *amount,
-                        new_amount,
-                        now.elapsed().as_secs_f32()
-                    );
-                    now = Instant::now();
-                    new_amount
-                } else {
-                    // If we don't have any of this asset type, mint more.
-                    println!(
-                        "minting {} more of asset {:?}: {}s",
-                        *amount,
-                        &asset.code,
-                        now.elapsed().as_secs_f32()
-                    );
-                    now = Instant::now();
-                    let txn = wallets[0]
-                        .mint(1, &asset.code, 2 * amount, sender_address)
-                        .unwrap();
-                    balances[sender_ix][asset_ix] += 2 * amount;
-                    mock_validate(&mut validator, vec![txn], wallets.as_mut_slice(), &mut now)
-                        .unwrap();
-
-                    println!("asset minted: {}s", now.elapsed().as_secs_f32());
-                    now = Instant::now();
-                    *amount
-                };
-
-                let sender = &mut wallets[sender_ix + 1];
-                let txn = match sender.transfer(asset, &[(receiver.clone(), amount)], 1) {
-                    Ok(txn) => txn,
-                    Err(err) => match err.downcast_ref::<WalletError>() {
-                        Some(WalletError::Fragmentation {
-                            suggested_amount, ..
-                        }) => {
-                            // Allow fragmentation. Without merge transactions, there's not much we
-                            // can do to prevent it, and merge transactions require multiple
-                            // transaction arities, which requires either dummy records or multiple
-                            // verifier keys in the validator.
-                            if *suggested_amount > 0 {
-                                // If the wallet suggested a transaction amount that it _can_
-                                // process, try again with that amount.
-                                println!("decreasing transfer amount due to fragmentation: {} -> {}: {}s",
-                                    amount, suggested_amount, now.elapsed().as_secs_f32());
-                                now = Instant::now();
-
-                                amount = *suggested_amount;
-                                sender.transfer(asset, &[(receiver, amount)], 1).unwrap()
-                            } else {
-                                println!(
-                                    "skipping transfer due to fragmentation: {}s",
-                                    now.elapsed().as_secs_f32()
-                                );
-                                now = Instant::now();
-                                continue;
-                            }
-                        }
-                        _ => {
-                            panic!("transaction failed: {:?}", err)
-                        }
-                    },
-                };
-                println!("transaction generated: {}s", now.elapsed().as_secs_f32());
-                now = Instant::now();
-
-                balances[sender_ix][asset_ix] -= amount;
-                balances[receiver_ix][asset_ix] += amount;
-
-                // The sending wallet should report the new balance immediately, even before a
-                // validator has confirmed the transaction, because the transferred records are
-                // placed on hold until the transfer is confirmed or rejected.
-                //
-                // Note that the sender may report less than the final balance if it is waiting on a
-                // change output to be confirmed.
-                assert!(sender.balance(&asset.code) <= balances[sender_ix][asset_ix]);
-
-                mock_validate(&mut validator, vec![txn], wallets.as_mut_slice(), &mut now).unwrap();
-                check_balances(&wallets, &balances);
-
-                println!(
-                    "Finished txn {}.{}/{}: {}s",
-                    i + 1,
-                    j + 1,
-                    block.len(),
-                    now.elapsed().as_secs_f32()
-                );
-            }
-        }
-    }
-}
-
-// TODO(joe): proper Err returns
-#[cfg(test)]
-mod tests {
-    use super::*;
-    use test_helpers::*;
-
-    // use jf_txn::proof::transfer::TransferProvingKey;
-    use merkle_tree::LookupResult;
-    use proptest::collection::vec;
-    use proptest::strategy::Strategy;
-    use quickcheck::QuickCheck;
-
-    /*
-     * Test idea:
-     *  - generate asset definitions somehow (tracing? probably not for now)
-     *  - generate initial asset records
-     *  - Repeatedly:
-     *      - Pick (1? 2?) non-spent record(s)
-     *      - Pick 1 or 2 recipients and the balance of outputs
-     *      - build a transaction
-     *      - apply that transaction
-     */
-
-    fn test_multixfr(
-        /* rec1,rec2 (0-indexed back in time),
-         * key1, key2, diff in outputs (out1-out2) if diff
-         * can't be achieved with those records, it will
-         * saturate the other to zero.
-         */
-        txs: Vec<Vec<(u16, u16, u8, u8, i32)>>,
-        nkeys: u8,
-        ndefs: u8,
-        init_rec: (u8, u8, u64),
-        init_recs: Vec<(u8, u8, u64)>, // (def,key) -> amount
-    ) {
-        let mut state = MultiXfrTestState::initialize(
-            [0x7au8; 32],
-            nkeys,
-            ndefs,
-            (
-                MultiXfrRecordSpec {
-                    asset_def_ix: init_rec.0,
-                    owner_key_ix: init_rec.1,
-                    asset_amount: init_rec.2,
-                },
-                init_recs
-                    .into_iter()
-                    .map(
-                        |(asset_def_ix, owner_key_ix, asset_amount)| MultiXfrRecordSpec {
-                            asset_def_ix,
-                            owner_key_ix,
-                            asset_amount,
-                        },
-                    )
-                    .collect(),
-            ),
-        )
-        .unwrap();
-
-        // let mut prng = ChaChaRng::from_entropy();
-
-        let num_txs = txs.len();
-
-        println!("{} blocks", num_txs);
-
-        for (i, block) in txs.into_iter().enumerate() {
-            assert_eq!(state.owners.len(), state.memos.len());
-            assert_eq!(state.validator.nullifiers_root, state.nullifiers.hash());
-            MultiXfrTestState::update_timer(&mut state.outer_timer, |_| {
-                println!(
-                    "Block {}/{}, {} candidate txns",
-                    i + 1,
-                    num_txs,
-                    block.len()
-                )
-            });
-
-            // let block = block.into_iter().take(5).collect::<Vec<_>>();
-            let txns = state.generate_transactions(i, block, num_txs).unwrap();
-
-            let mut generation_time: f32 = 0.0;
-            MultiXfrTestState::update_timer(&mut state.outer_timer, |t| {
-                generation_time = t;
-                println!("Block {}/{} txns generated: {}s", i + 1, num_txs, t)
-            });
-
-            let mut blk = ElaboratedBlock::default();
-            for (ix, (owner_memos, k1_ix, k2_ix), txn) in txns {
-                let _ = state.try_add_transaction(
-                    &mut blk,
-                    txn,
-                    i,
-                    ix,
-                    num_txs,
-                    owner_memos,
-                    vec![k1_ix, k1_ix, k2_ix],
-                );
-            }
-
-            state
-                .validate_and_apply(blk, i, num_txs, generation_time)
-                .unwrap();
-        }
-    }
-
-    /*
-     * Test idea:
-     *  - generate asset definitions somehow (tracing? probably not for now)
-     *  - generate initial asset records
-     *  - Repeatedly:
-     *      - Pick (1? 2?) non-spent record(s)
-     *      - Pick 1 or 2 recipients and the balance of outputs
-     *      - build a transaction
-     *      - apply that transaction
-     */
-
-    #[test]
-    fn it_works() {
-        assert_eq!(2 + 2, 4);
-    }
-
-    #[test]
-    fn test_paramsetup() {
-        let mut prng = ChaChaRng::from_seed([0x8au8; 32]);
-        println!("generating universal parameters");
-
-        let univ = jf_txn::proof::universal_setup(
-            compute_universal_param_size(NoteType::Transfer, 1, 1, MERKLE_HEIGHT).unwrap(),
-            &mut prng,
-        )
-        .unwrap();
-        let (_prove, _verif, _constraint_count) =
-            jf_txn::proof::transfer::preprocess(&univ, 1, 1, MERKLE_HEIGHT).unwrap();
-
-        println!("CRS set up");
-    }
-
-    #[test]
     fn test_record_history_commit_hash() {
         // Check that ValidatorStates with different record histories have different commits.
         let mut prng = ChaChaRng::from_seed([0x8au8; 32]);
@@ -3921,11 +2720,19 @@
         .unwrap();
 
         let (xfr_prove_key, xfr_verif_key, _) =
-            jf_txn::proof::transfer::preprocess(&univ_setup, 1, 1, MERKLE_HEIGHT).unwrap();
+            jf_txn::proof::transfer::preprocess(&univ_setup, 1, 2, MERKLE_HEIGHT).unwrap();
         let (mint_prove_key, mint_verif_key, _) =
             jf_txn::proof::mint::preprocess(&univ_setup, MERKLE_HEIGHT).unwrap();
         let (freeze_prove_key, freeze_verif_key, _) =
             jf_txn::proof::freeze::preprocess(&univ_setup, 2, MERKLE_HEIGHT).unwrap();
+
+        for (l, k) in vec![
+            ("xfr", CanonicalBytes::from(xfr_verif_key.clone())),
+            ("mint", CanonicalBytes::from(mint_verif_key.clone())),
+            ("freeze", CanonicalBytes::from(freeze_verif_key.clone())),
+        ] {
+            println!("{}: {} bytes", l, k.0.len());
+        }
 
         let prove_key = ProverKey {
             mint: mint_prove_key,
@@ -4487,8 +3294,6 @@
     }
 
     #[test]
-<<<<<<< HEAD
-=======
     fn test_resubmit() {
         let mut now = Instant::now();
         println!("generating params");
@@ -4585,7 +3390,6 @@
     }
 
     #[test]
->>>>>>> 931c1d70
     fn test_multixfr_wallet_simple() {
         let alice_grant = (0, 0, 3); // Alice gets 3 of coin 0 to start
         let bob_grant = (1, 1, 3); // Bob gets 3 of coin 1 to start

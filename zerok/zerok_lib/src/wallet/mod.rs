--- conflicted
+++ resolved
@@ -146,16 +146,13 @@
     }
 }
 
-<<<<<<< HEAD
-#[ser_test(arbitrary, ark(false))]
-=======
 impl From<crate::node::QueryServiceError> for WalletError {
     fn from(source: crate::node::QueryServiceError) -> Self {
         Self::QueryServiceError { source }
     }
 }
 
->>>>>>> db72bdb7
+#[ser_test(arbitrary, ark(false))]
 #[derive(Debug, Clone, Serialize, Deserialize)]
 pub(crate) struct BackgroundKeyScan {
     key: UserKeyPair,
@@ -817,15 +814,10 @@
                 // Update our full copies of sparse validator data structures to be consistent with
                 // the validator state.
                 for txn in block.txns() {
-                    let nullifiers = txn.note().nullifiers();
+                    let nullifiers = txn.input_nullifiers();
                     // Remove spent records.
-<<<<<<< HEAD
                     for n in &nullifiers {
                         if let Some(record) = self.txn_state.records.remove_by_nullifier(*n) {
-=======
-                    for n in txn.input_nullifiers() {
-                        if let Some(record) = self.txn_state.records.remove_by_nullifier(n) {
->>>>>>> db72bdb7
                             self.txn_state.forget_merkle_leaf(record.uid);
                         }
                     }
@@ -1031,7 +1023,7 @@
                 let nullifiers = block
                     .txns()
                     .into_iter()
-                    .flat_map(|txn| txn.note().nullifiers())
+                    .flat_map(|txn| txn.input_nullifiers())
                     .collect::<Vec<_>>();
                 let scan = self.key_scans.get_mut(&key.address()).unwrap();
                 scan.process_nullifiers(&nullifiers, false);

--- conflicted
+++ resolved
@@ -9,14 +9,10 @@
 use crate::node::LedgerEvent;
 use crate::state::key_set;
 use crate::txn_builder::*;
-<<<<<<< HEAD
-use crate::{ledger, ser_test, ProverKeySet, ValidationError, MERKLE_HEIGHT};
-=======
 use crate::{
     ledger, ser_test,
-    state::{ProverKeySet, ValidationError, ValidatorState, MERKLE_HEIGHT},
+    state::{ProverKeySet, ValidationError, MERKLE_HEIGHT},
 };
->>>>>>> 04befd7e
 use arbitrary::{Arbitrary, Unstructured};
 use async_scoped::AsyncScope;
 use async_std::sync::{Mutex, MutexGuard};
@@ -977,20 +973,7 @@
         // freezable database (for freeze/unfreeze transactions) and post its receiver memos.
         if let Some((block_id, txn_id, uids)) = res {
             if let Some(pending) = &pending {
-<<<<<<< HEAD
-                // the first uid corresponds to the fee change output, which is not one of the
-                // `freeze_outputs`, so we skip that one
-                for ((uid, remember), ro) in uids.iter_mut().skip(1).zip(&pending.freeze_outputs) {
-                    self.txn_state.records.insert_freezable(
-                        ro.clone(),
-                        *uid,
-                        &self.immutable_keys.freezer_key_pair,
-                    );
-                    *remember = true;
-                }
-=======
                 // Post receiver memos.
->>>>>>> 04befd7e
                 if let Err(err) = session
                     .backend
                     .post_memos(
@@ -1010,8 +993,6 @@
                         .transactions
                         .await_memos(pending.uid.clone(), uids.iter().map(|(uid, _)| *uid));
                 }
-<<<<<<< HEAD
-=======
 
                 // the first uid corresponds to the fee change output, which is not one of the
                 // `freeze_outputs`, so we skip that one
@@ -1023,7 +1004,6 @@
                     );
                     *remember = true;
                 }
->>>>>>> 04befd7e
             }
         }
 
@@ -1180,6 +1160,7 @@
         }
     }
 
+    // TODO keyao! Add to txn_builder.rs.
     /// Use `audit_asset` to start auditing transactions with a given asset type, when the asset
     /// type was defined by someone else and sent to us out of band. The audit key for `asset` must
     /// already be in this wallet's key set.
@@ -1191,10 +1172,6 @@
         session: &mut WalletSession<'a, L, impl WalletBackend<'a, L>>,
         asset: &AssetDefinition,
     ) -> Result<(), WalletError> {
-<<<<<<< HEAD
-        let auditor_pub_key = self.immutable_keys.auditor_key_pair.pub_key();
-        self.txn_state.audit_asset(auditor_pub_key, asset).await?;
-=======
         if self.auditable_assets.contains_key(&asset.code) {
             // Don't add the same asset twice.
             return Ok(());
@@ -1207,7 +1184,6 @@
                 asset: asset.clone(),
             });
         }
->>>>>>> 04befd7e
 
         // Store the new asset on disk before adding it to our in-memory data structure. We don't
         // want to update the in-memory structure if the persistent store fails.
@@ -2393,30 +2369,21 @@
 pub mod test_helpers {
     use super::*;
     use crate::{
-<<<<<<< HEAD
-        node, Block, ElaboratedBlock, ElaboratedTransaction, SetMerkleProof, SetMerkleTree,
-        TransactionVerifyingKey, ValidatorState, VerifierKeySet, MERKLE_HEIGHT, UNIVERSAL_PARAM,
-=======
         api::FromError,
         node,
         state::{
             Block, ElaboratedBlock, ElaboratedTransaction, SetMerkleProof, SetMerkleTree,
-            VerifierKeySet, MERKLE_HEIGHT,
+            ValidatorState, VerifierKeySet, MERKLE_HEIGHT,
         },
         universal_params::UNIVERSAL_PARAM,
->>>>>>> 04befd7e
     };
     use chrono::Duration;
     use futures::channel::mpsc as channel;
     use futures::future;
     use itertools::izip;
     use jf_txn::MerkleTree;
-<<<<<<< HEAD
-    use phaselock::traits::State;
-=======
     use jf_txn::TransactionVerifyingKey;
     use phaselock::traits::state::State;
->>>>>>> 04befd7e
     use phaselock::BlockContents;
     use rand_chacha::rand_core::RngCore;
     use std::iter::once;
@@ -3462,7 +3429,7 @@
 #[cfg(test)]
 mod tests {
     use super::*;
-    use crate::ValidatorState;
+    use crate::state::ValidatorState;
     use async_std::task::block_on;
     use jf_txn::NodeValue;
     use proptest::collection::vec;

--- conflicted
+++ resolved
@@ -2316,2130 +2316,4 @@
 
 pub fn new_key_pair() -> UserKeyPair {
     UserKeyPair::generate(&mut ChaChaRng::from_entropy())
-<<<<<<< HEAD
-}
-
-#[cfg(any(test, fuzzing))]
-pub mod test_helpers {
-    use super::*;
-    use crate::{
-        api::FromError,
-        node,
-        state::{
-            Block, ElaboratedBlock, ElaboratedTransaction, SetMerkleProof, SetMerkleTree,
-            ValidatorState, VerifierKeySet, MERKLE_HEIGHT,
-        },
-        universal_params::UNIVERSAL_PARAM,
-    };
-    use chrono::Duration;
-    use futures::channel::mpsc as channel;
-    use futures::future;
-    use itertools::izip;
-    use jf_aap::{structs::RecordCommitment, MerkleTree, TransactionVerifyingKey};
-    use key_set::KeySet;
-    use phaselock::traits::state::State;
-    use phaselock::BlockContents;
-    use rand_chacha::rand_core::RngCore;
-    use snafu::ResultExt;
-    use std::iter::once;
-    use std::pin::Pin;
-    use std::sync::Mutex as SyncMutex;
-    use std::time::Instant;
-
-    // This function checks probabilistic equality for two wallet states, comparing hashes for
-    // fields that cannot directly be compared for equality. It is sufficient for tests that want
-    // to compare wallet states (like round-trip serialization tests) but since it is deterministic,
-    // we shouldn't make it into a PartialEq instance.
-    pub fn assert_wallet_states_eq(w1: &WalletState, w2: &WalletState) {
-        assert_eq!(w1.txn_state.now, w2.txn_state.now);
-        assert_eq!(
-            w1.txn_state.validator.commit(),
-            w2.txn_state.validator.commit()
-        );
-        assert_eq!(w1.proving_keys, w2.proving_keys);
-        assert_eq!(w1.txn_state.records, w2.txn_state.records);
-        assert_eq!(w1.key_state, w2.key_state);
-        assert_eq!(w1.auditable_assets, w2.auditable_assets);
-        assert_eq!(
-            w1.audit_keys.keys().collect::<Vec<_>>(),
-            w2.audit_keys.keys().collect::<Vec<_>>()
-        );
-        assert_eq!(
-            w1.freeze_keys.keys().collect::<Vec<_>>(),
-            w2.freeze_keys.keys().collect::<Vec<_>>()
-        );
-        assert_eq!(
-            w1.txn_state.nullifiers.hash(),
-            w2.txn_state.nullifiers.hash()
-        );
-        assert_eq!(
-            w1.txn_state.record_mt.commitment(),
-            w2.txn_state.record_mt.commitment()
-        );
-        assert_eq!(w1.defined_assets, w2.defined_assets);
-        assert_eq!(w1.txn_state.transactions, w2.txn_state.transactions);
-        assert_eq!(w1.key_scans, w2.key_scans);
-    }
-
-    #[derive(Clone, Debug)]
-    pub struct TxnHistoryWithTimeTolerantEq(pub TransactionHistoryEntry<AAPLedger>);
-
-    impl PartialEq<Self> for TxnHistoryWithTimeTolerantEq {
-        fn eq(&self, other: &Self) -> bool {
-            let time_tolerance = Duration::minutes(5);
-            let times_eq = if self.0.time < other.0.time {
-                other.0.time - self.0.time < time_tolerance
-            } else {
-                self.0.time - other.0.time < time_tolerance
-            };
-            times_eq
-                && self.0.asset == other.0.asset
-                && self.0.kind == other.0.kind
-                && self.0.receivers == other.0.receivers
-                && self.0.receipt == other.0.receipt
-        }
-    }
-
-    #[derive(Clone, Debug, Default)]
-    pub struct MockWalletStorage<'a> {
-        committed: Option<WalletState<'a>>,
-        working: Option<WalletState<'a>>,
-        txn_history: Vec<TransactionHistoryEntry<AAPLedger>>,
-    }
-
-    #[async_trait]
-    impl<'a> WalletStorage<'a, AAPLedger> for MockWalletStorage<'a> {
-        fn exists(&self) -> bool {
-            self.committed.is_some()
-        }
-
-        async fn load(&mut self) -> Result<WalletState<'a>, WalletError> {
-            Ok(self.committed.as_ref().unwrap().clone())
-        }
-
-        async fn store_snapshot(&mut self, state: &WalletState<'a>) -> Result<(), WalletError> {
-            if let Some(working) = &mut self.working {
-                working.txn_state = state.txn_state.clone();
-                working.key_scans = state.key_scans.clone();
-                working.key_state = state.key_state.clone();
-            }
-            Ok(())
-        }
-
-        async fn store_auditable_asset(
-            &mut self,
-            asset: &AssetDefinition,
-        ) -> Result<(), WalletError> {
-            if let Some(working) = &mut self.working {
-                working.auditable_assets.insert(asset.code, asset.clone());
-            }
-            Ok(())
-        }
-
-        async fn store_key(&mut self, key: &RoleKeyPair) -> Result<(), WalletError> {
-            if let Some(working) = &mut self.working {
-                match key {
-                    RoleKeyPair::Auditor(key) => {
-                        working.audit_keys.insert(key.pub_key(), key.clone());
-                    }
-                    RoleKeyPair::Freezer(key) => {
-                        working.freeze_keys.insert(key.pub_key(), key.clone());
-                    }
-                    RoleKeyPair::User(key) => {
-                        working.user_keys.insert(key.address(), key.clone());
-                    }
-                }
-            }
-            Ok(())
-        }
-
-        async fn store_defined_asset(
-            &mut self,
-            asset: &AssetDefinition,
-            seed: AssetCodeSeed,
-            desc: &[u8],
-        ) -> Result<(), WalletError> {
-            if let Some(working) = &mut self.working {
-                working
-                    .defined_assets
-                    .insert(asset.code, (asset.clone(), seed, desc.to_vec()));
-            }
-            Ok(())
-        }
-
-        async fn store_transaction(
-            &mut self,
-            txn: TransactionHistoryEntry<AAPLedger>,
-        ) -> Result<(), WalletError> {
-            self.txn_history.push(txn);
-            Ok(())
-        }
-
-        async fn transaction_history(
-            &mut self,
-        ) -> Result<Vec<TransactionHistoryEntry<AAPLedger>>, WalletError> {
-            Ok(self.txn_history.clone())
-        }
-
-        async fn commit(&mut self) {
-            self.committed = self.working.clone();
-        }
-
-        async fn revert(&mut self) {
-            self.working = self.committed.clone();
-        }
-    }
-
-    pub struct MockLedger<'a> {
-        pub validator: ValidatorState,
-        nullifiers: SetMerkleTree,
-        records: MerkleTree,
-        subscribers: Vec<channel::UnboundedSender<LedgerEvent>>,
-        current_block: ElaboratedBlock,
-        committed_blocks: Vec<(ElaboratedBlock, Vec<Vec<u64>>)>,
-        block_size: usize,
-        hold_next_transaction: bool,
-        held_transaction: Option<ElaboratedTransaction>,
-        proving_keys: Arc<ProverKeySet<'a, key_set::OrderByOutputs>>,
-        address_map: HashMap<UserAddress, UserPubKey>,
-        events: Vec<LedgerEvent>,
-        storage: Vec<Arc<Mutex<MockWalletStorage<'a>>>>,
-    }
-
-    impl<'a> MockLedger<'a> {
-        pub fn now(&self) -> u64 {
-            self.events.len() as u64
-        }
-
-        fn generate_event(&mut self, e: LedgerEvent) {
-            println!(
-                "generating event {}: {}",
-                self.events.len(),
-                match &e {
-                    LedgerEvent::Commit { .. } => "Commit",
-                    LedgerEvent::Reject { .. } => "Reject",
-                    LedgerEvent::Memos { .. } => "Memos",
-                }
-            );
-            self.events.push(e.clone());
-            self.subscribers = std::mem::take(&mut self.subscribers)
-                .into_iter()
-                .filter_map(|mut s| {
-                    if s.start_send(e.clone()).is_ok() {
-                        // Errors indicate that the subscriber has disconnected, so we only want to
-                        // retain the subscriber if the send is successful.
-                        Some(s)
-                    } else {
-                        None
-                    }
-                })
-                .collect();
-        }
-
-        pub fn flush(&mut self) {
-            if self.current_block.block.0.is_empty() {
-                return;
-            }
-
-            let block = std::mem::replace(&mut self.current_block, self.validator.next_block());
-            match self.validator.validate_and_apply(
-                self.validator.prev_commit_time + 1,
-                block.block.clone(),
-                block.proofs.clone(),
-            ) {
-                Ok(mut uids) => {
-                    // Add nullifiers
-                    for txn in &block.block.0 {
-                        for nullifier in txn.nullifiers() {
-                            self.nullifiers.insert(nullifier);
-                        }
-                        for record in txn.output_commitments() {
-                            self.records.push(record.to_field_element())
-                        }
-                    }
-
-                    // Broadcast the new block
-                    self.generate_event(LedgerEvent::Commit {
-                        block: block.clone(),
-                        block_id: self.committed_blocks.len() as u64,
-                        state_comm: self.validator.commit(),
-                    });
-
-                    // Store the block in the history
-                    let mut block_uids = vec![];
-                    for txn in block.block.0.iter() {
-                        let mut this_txn_uids = uids;
-                        uids = this_txn_uids.split_off(txn.output_len());
-                        assert_eq!(this_txn_uids.len(), txn.output_len());
-                        block_uids.push(this_txn_uids);
-                    }
-                    self.committed_blocks.push((block, block_uids));
-                }
-                Err(error) => self.generate_event(LedgerEvent::Reject { block, error }),
-            }
-        }
-
-        pub fn hold_next_transaction(&mut self) {
-            self.hold_next_transaction = true;
-        }
-
-        pub fn release_held_transaction(&mut self) -> Option<ElaboratedTransaction> {
-            if let Some(txn) = self.held_transaction.take() {
-                self.submit(txn.clone());
-                Some(txn)
-            } else {
-                None
-            }
-        }
-
-        pub fn submit(&mut self, txn: ElaboratedTransaction) {
-            if self.hold_next_transaction {
-                self.held_transaction = Some(txn);
-                self.hold_next_transaction = false;
-                return;
-            }
-
-            match self.current_block.add_transaction_raw(&txn) {
-                Ok(block) => {
-                    self.current_block = block;
-                    // self.current_memos.push(memos);
-                    if self.current_block.block.0.len() >= self.block_size {
-                        self.flush();
-                    }
-                }
-                Err(error) => {
-                    let rejected = ElaboratedBlock {
-                        block: Block(vec![txn.txn]),
-                        proofs: vec![txn.proofs],
-                    };
-                    self.generate_event(LedgerEvent::<AAPLedger>::Reject {
-                        block: rejected,
-                        error,
-                    });
-                }
-            }
-        }
-
-        pub fn post_memos(
-            &mut self,
-            block_id: u64,
-            txn_id: u64,
-            memos: Vec<ReceiverMemo>,
-            sig: Signature,
-        ) -> Result<(), WalletError> {
-            let (block, block_uids) = &self.committed_blocks[block_id as usize];
-            let txn = &block.block.0[txn_id as usize];
-            let comms = txn.output_commitments();
-            let uids = block_uids[txn_id as usize].clone();
-
-            txn.verify_receiver_memos_signature(&memos, &sig)
-                .context(CryptoError)?;
-
-            let merkle_paths = uids
-                .iter()
-                .map(|uid| {
-                    self.records
-                        .get_leaf(*uid)
-                        .expect_ok()
-                        .map(|(_, proof)| (proof.leaf.0, proof.path))
-                        .unwrap()
-                        .1
-                })
-                .collect::<Vec<_>>();
-            self.generate_event(LedgerEvent::<AAPLedger>::Memos {
-                outputs: izip!(memos, comms, uids, merkle_paths).collect(),
-                transaction: Some((block_id, txn_id)),
-            });
-
-            Ok(())
-        }
-    }
-
-    pub async fn sync<'a>(
-        ledger: &Arc<SyncMutex<MockLedger<'a>>>,
-        wallets: &[(
-            Wallet<'a, impl 'a + WalletBackend<'a, AAPLedger> + Send + Sync>,
-            UserAddress,
-        )],
-    ) {
-        let t = {
-            let mut ledger = ledger.lock().unwrap();
-            ledger.flush();
-            if let Some(LedgerEvent::Commit { block, .. }) = ledger.events.last() {
-                // If the last event is a Commit, wait until all of the senders from the block
-                // receive the Commit event and post the receiver memos, generating new Memos events.
-                ledger.now() + (block.block.0.len() as u64)
-            } else {
-                ledger.now()
-            }
-        };
-        sync_with(wallets, t).await;
-
-        // Since we're syncing with the time stamp from the most recent event, the wallets should
-        // be in a stable state once they have processed up to that event. Check that each wallet
-        // has persisted all of its in-memory state at this point.
-        let ledger = ledger.lock().unwrap();
-        for ((wallet, _), storage) in wallets.iter().zip(&ledger.storage) {
-            let WalletSharedState { state, .. } = &*wallet.mutex.lock().await;
-            assert_wallet_states_eq(state, storage.lock().await.committed.as_ref().unwrap());
-        }
-    }
-
-    pub async fn sync_with<'a>(
-        wallets: &[(
-            Wallet<'a, impl 'a + WalletBackend<'a, AAPLedger> + Send + Sync>,
-            UserAddress,
-        )],
-        t: u64,
-    ) {
-        println!("waiting for sync point {}", t);
-        future::join_all(wallets.iter().map(|(wallet, _)| wallet.sync(t))).await;
-    }
-
-    #[derive(Clone)]
-    pub struct MockWalletBackend<'a> {
-        key_pair: UserKeyPair,
-        ledger: Arc<SyncMutex<MockLedger<'a>>>,
-        initial_grants: Vec<(RecordOpening, u64)>,
-        seed: [u8; 32],
-        storage: Arc<Mutex<MockWalletStorage<'a>>>,
-    }
-
-    #[async_trait]
-    impl<'a> WalletBackend<'a, AAPLedger> for MockWalletBackend<'a> {
-        type EventStream = Pin<Box<dyn Stream<Item = LedgerEvent> + Send>>;
-        type Storage = MockWalletStorage<'a>;
-
-        async fn storage<'l>(&'l mut self) -> MutexGuard<'l, Self::Storage> {
-            self.storage.lock().await
-        }
-
-        async fn create(&mut self) -> Result<WalletState<'a>, WalletError> {
-            let state = {
-                let ledger = self.ledger.lock().unwrap();
-
-                WalletState {
-                    proving_keys: ledger.proving_keys.clone(),
-                    txn_state: TransactionState {
-                        validator: ledger.validator.clone(),
-
-                        records: {
-                            let mut db: RecordDatabase = Default::default();
-                            for (ro, uid) in self.initial_grants.iter() {
-                                db.insert(ro.clone(), *uid, &self.key_pair);
-                            }
-                            db
-                        },
-                        nullifiers: ledger.nullifiers.clone(),
-                        record_mt: ledger.records.clone(),
-                        merkle_leaf_to_forget: None,
-
-                        now: 0,
-                        transactions: Default::default(),
-                    },
-                    key_state: Default::default(),
-                    key_scans: Default::default(),
-                    auditable_assets: Default::default(),
-                    audit_keys: Default::default(),
-                    freeze_keys: Default::default(),
-                    user_keys: Default::default(),
-                    defined_assets: HashMap::new(),
-                }
-            };
-
-            // Persist the initial state.
-            let mut storage = self.storage().await;
-            storage.committed = Some(state.clone());
-            storage.working = Some(state.clone());
-
-            Ok(state)
-        }
-
-        fn key_stream(&self) -> hd::KeyTree {
-            let mut rng = ChaChaRng::from_seed(self.seed);
-            hd::KeyTree::random(&mut rng).unwrap().0
-        }
-
-        async fn subscribe(&self, starting_at: u64) -> Self::EventStream {
-            let mut ledger = self.ledger.lock().unwrap();
-
-            assert!(
-                starting_at <= ledger.now(),
-                "subscribing from a future state is not supported in the MockWalletBackend"
-            );
-            let past_events = ledger
-                .events
-                .iter()
-                .skip(starting_at as usize)
-                .cloned()
-                .collect::<Vec<_>>();
-
-            let (sender, receiver) = channel::unbounded();
-            ledger.subscribers.push(sender);
-
-            Box::pin(iter(past_events).chain(receiver))
-        }
-
-        async fn get_public_key(&self, address: &UserAddress) -> Result<UserPubKey, WalletError> {
-            let ledger = self.ledger.lock().unwrap();
-            match ledger.address_map.get(address) {
-                Some(key) => Ok(key.clone()),
-                None => Err(WalletError::InvalidAddress {
-                    address: address.clone(),
-                }),
-            }
-        }
-
-        async fn get_nullifier_proof(
-            &self,
-            set: &mut SetMerkleTree,
-            nullifier: Nullifier,
-        ) -> Result<(bool, SetMerkleProof), WalletError> {
-            let ledger = self.ledger.lock().unwrap();
-            if set.hash() == ledger.nullifiers.hash() {
-                Ok(ledger.nullifiers.contains(nullifier).unwrap())
-            } else {
-                Err(WalletError::QueryServiceError {
-                    source: node::QueryServiceError::InvalidNullifierRoot {},
-                })
-            }
-        }
-
-        async fn get_transaction(
-            &self,
-            block_id: u64,
-            txn_id: u64,
-        ) -> Result<ElaboratedTransaction, WalletError> {
-            let ledger = self.ledger.lock().unwrap();
-            let block = &ledger
-                .committed_blocks
-                .get(block_id as usize)
-                .ok_or_else(|| {
-                    WalletError::from_query_service_error(node::QueryServiceError::InvalidBlockId {
-                        index: block_id as usize,
-                        num_blocks: ledger.committed_blocks.len(),
-                    })
-                })?
-                .0;
-
-            if txn_id as usize >= block.block.0.len() {
-                return Err(WalletError::from_query_service_error(
-                    node::QueryServiceError::InvalidTxnId {},
-                ));
-            }
-            let txn = block.block.0[txn_id as usize].clone();
-            let proofs = block.proofs[txn_id as usize].clone();
-            Ok(ElaboratedTransaction { txn, proofs })
-        }
-
-        async fn register_user_key(&mut self, pub_key: &UserPubKey) -> Result<(), WalletError> {
-            let mut ledger = self.ledger.lock().unwrap();
-            ledger
-                .address_map
-                .insert(pub_key.address(), pub_key.clone());
-            Ok(())
-        }
-
-        async fn submit(&mut self, txn: ElaboratedTransaction) -> Result<(), WalletError> {
-            self.ledger.lock().unwrap().submit(txn);
-            Ok(())
-        }
-
-        async fn post_memos(
-            &mut self,
-            block_id: u64,
-            txn_id: u64,
-            memos: Vec<ReceiverMemo>,
-            sig: Signature,
-        ) -> Result<(), WalletError> {
-            self.ledger
-                .lock()
-                .unwrap()
-                .post_memos(block_id, txn_id, memos, sig)
-        }
-    }
-
-    pub async fn create_test_network<'a>(
-        xfr_sizes: &[(usize, usize)],
-        initial_grants: Vec<u64>,
-        now: &mut Instant,
-    ) -> (
-        Arc<SyncMutex<MockLedger<'a>>>,
-        Vec<(Wallet<'a, MockWalletBackend<'a>>, UserAddress)>,
-    ) {
-        let mut rng = ChaChaRng::from_seed([42u8; 32]);
-
-        // Populate the unpruned record merkle tree with an initial record commitment for each
-        // non-zero initial grant. Collect user-specific info (keys and record openings
-        // corresponding to grants) in `users`, which will be used to create the wallets later.
-        let mut record_merkle_tree = MerkleTree::new(MERKLE_HEIGHT).unwrap();
-        let mut users = vec![];
-        for amount in initial_grants {
-            let key = UserKeyPair::generate(&mut rng);
-            if amount > 0 {
-                let ro = RecordOpening::new(
-                    &mut rng,
-                    amount,
-                    AssetDefinition::native(),
-                    key.pub_key(),
-                    FreezeFlag::Unfrozen,
-                );
-                let comm = RecordCommitment::from(&ro);
-                let uid = record_merkle_tree.num_leaves();
-                record_merkle_tree.push(comm.to_field_element());
-                users.push((key, vec![(ro, uid)]));
-            } else {
-                users.push((key, vec![]));
-            }
-        }
-
-        // Create the validator using the ledger state containing the initial grants, computed above.
-        println!(
-            "Generating validator keys: {}s",
-            now.elapsed().as_secs_f32()
-        );
-        *now = Instant::now();
-
-        let mut xfr_prove_keys = vec![];
-        let mut xfr_verif_keys = vec![];
-        for (num_inputs, num_outputs) in xfr_sizes {
-            let (xfr_prove_key, xfr_verif_key, _) = jf_aap::proof::transfer::preprocess(
-                &*UNIVERSAL_PARAM,
-                *num_inputs,
-                *num_outputs,
-                MERKLE_HEIGHT,
-            )
-            .unwrap();
-            xfr_prove_keys.push(xfr_prove_key);
-            xfr_verif_keys.push(TransactionVerifyingKey::Transfer(xfr_verif_key));
-        }
-        let (mint_prove_key, mint_verif_key, _) =
-            jf_aap::proof::mint::preprocess(&*UNIVERSAL_PARAM, MERKLE_HEIGHT).unwrap();
-        let (freeze_prove_key, freeze_verif_key, _) =
-            jf_aap::proof::freeze::preprocess(&*UNIVERSAL_PARAM, 2, MERKLE_HEIGHT).unwrap();
-        let nullifiers: SetMerkleTree = Default::default();
-        let validator = ValidatorState::new(
-            VerifierKeySet {
-                xfr: KeySet::new(xfr_verif_keys.into_iter()).unwrap(),
-                mint: TransactionVerifyingKey::Mint(mint_verif_key),
-                freeze: KeySet::new(
-                    vec![TransactionVerifyingKey::Freeze(freeze_verif_key)].into_iter(),
-                )
-                .unwrap(),
-            },
-            record_merkle_tree.clone(),
-        );
-
-        let comm = validator.commit();
-        println!(
-            "Validator set up with state {:x?}: {}s",
-            comm,
-            now.elapsed().as_secs_f32()
-        );
-
-        let current_block = validator.next_block();
-        let mut storage = Vec::new();
-        for _ in &users {
-            storage.push(Arc::new(Mutex::new(MockWalletStorage::default())));
-        }
-        let ledger = Arc::new(SyncMutex::new(MockLedger {
-            validator,
-            nullifiers,
-            records: record_merkle_tree,
-            subscribers: Vec::new(),
-            current_block,
-            committed_blocks: Vec::new(),
-            block_size: 2,
-            hold_next_transaction: false,
-            held_transaction: None,
-            proving_keys: Arc::new(ProverKeySet {
-                xfr: KeySet::new(xfr_prove_keys.into_iter()).unwrap(),
-                mint: mint_prove_key,
-                freeze: KeySet::new(vec![freeze_prove_key].into_iter()).unwrap(),
-            }),
-            address_map: users
-                .iter()
-                .map(|(key, _)| (key.address(), key.pub_key()))
-                .collect(),
-            events: Vec::new(),
-            storage: storage.clone(),
-        }));
-
-        // Create a wallet for each user based on the validator and the per-user information
-        // computed above.
-        let wallets = iter(users)
-            .zip(iter(storage))
-            .then(|((key_pair, initial_grants), storage)| {
-                let mut rng = ChaChaRng::from_rng(&mut rng).unwrap();
-                let ledger = ledger.clone();
-                async move {
-                    let mut seed = [0u8; 32];
-                    rng.fill_bytes(&mut seed);
-                    let mut wallet = Wallet::new(MockWalletBackend {
-                        ledger,
-                        initial_grants,
-                        seed,
-                        storage,
-                        key_pair: key_pair.clone(),
-                    })
-                    .await
-                    .unwrap();
-                    wallet.add_user_key(key_pair.clone(), 0).await.unwrap();
-                    (wallet, key_pair.address())
-                }
-            })
-            .collect()
-            .await;
-
-        println!("Wallets set up: {}s", now.elapsed().as_secs_f32());
-        *now = Instant::now();
-        (ledger, wallets)
-    }
-
-    /*
-     * This test is very similar to test_two_wallets, but it is parameterized on the number of users,
-     * number of asset types, initial ledger state, and transactions to do, so it can be used with
-     * quickcheck or proptest to do randomized fuzzing.
-     */
-    #[allow(clippy::type_complexity)]
-    pub async fn test_multixfr_wallet(
-        // List of blocks containing (def,key1,key2,amount) transfer specs
-        // An asset def of 0 in a transfer spec or record indicates the native asset type; other
-        // asset types are indexed startin from 1.
-        txs: Vec<Vec<(u8, u8, u8, u64)>>,
-        nkeys: u8,
-        ndefs: u8,
-        // (def,key,amount)
-        init_rec: (u8, u8, u64),
-        init_recs: Vec<(u8, u8, u64)>,
-    ) {
-        println!(
-            "multixfr_wallet test: {} users, {} assets, {} records, {} transfers",
-            nkeys,
-            ndefs,
-            init_recs.len() + 1,
-            txs.iter().flatten().count()
-        );
-        let mut now = Instant::now();
-
-        let xfr_sizes = &[
-            (1, 2), // basic native transfer
-            (2, 2), // basic non-native transfer, or native merge
-            (2, 3), // non-native transfer with change output
-            (3, 2), // non-native merge
-        ];
-        let mut balances = vec![vec![0; ndefs as usize + 1]; nkeys as usize];
-        // `histories` is a map from wallet indices to vectors of blocks of history entries. The
-        // reason for blocking the history entries is that entries corresponding to transactions
-        // that were validated in the same block can be recorded by the wallets in any order.
-        let mut histories = vec![vec![vec![]]; nkeys as usize];
-        let grants =
-            // The issuer (wallet 0) gets 1 coin per initial record, to pay transaction fees while
-            // it mints and distributes the records, and 1 coin per transaction, to pay transaction
-            // fees while minting additional records if test wallets run out of balance during the
-            // test.
-            once((1 + init_recs.len() + txs.iter().flatten().count()) as u64).chain(
-                (0..nkeys)
-                    .map(|i| {
-                        // The remaining wallets (the test wallets) get 1 coin for each transaction
-                        // in which they are the sender, to pay transaction fees, plus...
-                        let txn_fees = txs.iter()
-                            .flatten()
-                            .map(|(_, sender, _, _)| {
-                                if sender % nkeys == i {1} else {0}
-                            })
-                            .sum::<u64>();
-                        balances[i as usize][0] += txn_fees;
-                        txn_fees +
-                        // ...one record for each native asset type initial record that they own,
-                        // plus...
-                        once(&init_rec).chain(&init_recs)
-                            .map(|(def, owner, amount)| {
-                                let def = (def % (ndefs + 1)) as usize;
-                                let owner = (owner % nkeys) as usize;
-                                if def == 0 && owner == (i as usize) {
-                                    balances[owner][def] += amount;
-                                    *amount
-                                } else {
-                                    0
-                                }
-                            })
-                            .sum::<u64>() +
-                        // We want to prevent transfers of the native asset type from failing due to
-                        // insufficient funds, or worse, from dipping into native coins which were
-                        // intended to be used later as transaction fees. Unlike non-native
-                        // transfers, we can't mint more native coins during the test if we find
-                        // that one of the wallets is low on balance. So we give each wallet an
-                        // extra grant of native coins large enough to cover all the native
-                        // transactions it will need to make, when combined with its original grant
-                        // of native coins.
-                        {
-                            let total_txn_amount: u64 = txs.iter()
-                                .flatten()
-                                .map(|(def, sender, _, amount)| {
-                                    if (def % (ndefs + 1)) == 0 && (sender % nkeys) == i {
-                                        *amount
-                                    } else {
-                                        0
-                                    }
-                                })
-                                .sum();
-                            if txn_fees + total_txn_amount > balances[i as usize][0] {
-                                let extra = txn_fees + total_txn_amount - balances[i as usize][0];
-                                balances[i as usize][0] += extra;
-                                extra
-                            } else {
-                                0
-                            }
-                        }
-                    })
-            ).collect();
-
-        let (ledger, mut wallets) = create_test_network(xfr_sizes, grants, &mut now).await;
-        println!(
-            "ceremony complete, minting initial records: {}s",
-            now.elapsed().as_secs_f32()
-        );
-        now = Instant::now();
-
-        fn push_history(
-            wallet_ix: usize,
-            histories: &mut [Vec<Vec<TransactionHistoryEntry<AAPLedger>>>],
-            entry: TransactionHistoryEntry<AAPLedger>,
-        ) {
-            histories[wallet_ix].last_mut().unwrap().push(entry);
-        }
-        fn close_history_block(histories: &mut [Vec<Vec<TransactionHistoryEntry<AAPLedger>>>]) {
-            for history in histories {
-                history.push(vec![])
-            }
-        }
-
-        // Define all of the test assets and mint initial records.
-        let mut assets = vec![];
-        for i in 0..ndefs {
-            assets.push(
-                wallets[0]
-                    .0
-                    .define_asset(format!("Asset {}", i).as_bytes(), Default::default())
-                    .await
-                    .unwrap(),
-            );
-        }
-        for (asset, owner, amount) in once(init_rec).chain(init_recs) {
-            let asset = (asset % (ndefs + 1)) as usize;
-            if asset == 0 {
-                // can't mint native assets
-                continue;
-            }
-            let minter = wallets[0].1.clone();
-            let address = wallets[(owner % nkeys) as usize + 1].1.clone();
-            balances[(owner % nkeys) as usize][asset] += amount;
-            wallets[0]
-                .0
-                .mint(&minter, 1, &assets[asset - 1].code, amount, address.clone())
-                .await
-                .unwrap();
-            push_history(
-                (owner % nkeys) as usize,
-                &mut histories,
-                TransactionHistoryEntry {
-                    time: Local::now(),
-                    asset: assets[asset - 1].code,
-                    kind: TransactionKind::<AAPLedger>::mint(),
-                    sender: None,
-                    receivers: vec![(address, amount)],
-                    receipt: None,
-                },
-            );
-            sync(&ledger, &wallets).await;
-            close_history_block(&mut histories);
-        }
-
-        println!("assets minted: {}s", now.elapsed().as_secs_f32());
-        now = Instant::now();
-
-        // Check initial balances. This cannot be a closure because rust infers the wrong lifetime
-        // for the references (it tries to use 'a, which is longer than we want to borrow `wallets`
-        // for).
-        async fn check_balances<'a>(
-            wallets: &[(Wallet<'a, MockWalletBackend<'a>>, UserAddress)],
-            balances: &[Vec<u64>],
-            assets: &[AssetDefinition],
-        ) {
-            for (i, balance) in balances.iter().enumerate() {
-                let (wallet, address) = &wallets[i + 1];
-
-                // Check native asset balance.
-                assert_eq!(
-                    wallet.balance(address, &AssetCode::native()).await,
-                    balance[0]
-                );
-                for (j, asset) in assets.iter().enumerate() {
-                    assert_eq!(wallet.balance(address, &asset.code).await, balance[j + 1]);
-                }
-            }
-        }
-        check_balances(&wallets, &balances, &assets).await;
-
-        async fn check_histories<'a>(
-            wallets: &[(Wallet<'a, MockWalletBackend<'a>>, UserAddress)],
-            histories: &[Vec<Vec<TransactionHistoryEntry<AAPLedger>>>],
-        ) {
-            assert_eq!(wallets.len(), histories.len() + 1);
-            for ((wallet, _), history) in wallets.iter().skip(1).zip(histories) {
-                let mut wallet_history = wallet.transaction_history().await.unwrap();
-                assert_eq!(
-                    wallet_history.len(),
-                    history.iter().map(|block| block.len()).sum::<usize>()
-                );
-
-                for block in history {
-                    let remaining = wallet_history.split_off(block.len());
-                    let wallet_block = wallet_history;
-                    wallet_history = remaining;
-
-                    // Compare the blocks, allowing for slight deviations in the timestamps of
-                    // corresponding entries. We compare blocks modulo order by checking that they
-                    // have the same length and that every entry in one is in the other, and vice
-                    // versa.
-                    assert_eq!(wallet_block.len(), block.len());
-                    let wallet_block = wallet_block
-                        .into_iter()
-                        .map(TxnHistoryWithTimeTolerantEq)
-                        .collect::<Vec<_>>();
-                    let block = block
-                        .iter()
-                        .map(|txn| TxnHistoryWithTimeTolerantEq(txn.clone()))
-                        .collect::<Vec<_>>();
-                    for txn in wallet_block.iter() {
-                        assert!(block.contains(txn));
-                    }
-                    for txn in block.iter() {
-                        assert!(wallet_block.contains(txn));
-                    }
-                }
-            }
-        }
-        check_histories(&wallets, &histories).await;
-
-        // Run the test transactions.
-        for (i, block) in txs.iter().enumerate() {
-            println!(
-                "Starting block {}/{}: {}s",
-                i + 1,
-                txs.len(),
-                now.elapsed().as_secs_f32()
-            );
-            now = Instant::now();
-
-            for (j, (asset_ix, sender_ix, receiver_ix, amount)) in block.iter().enumerate() {
-                println!(
-                    "Starting txn {}.{}/{}:{:?}: {}s",
-                    i + 1,
-                    j + 1,
-                    block.len(),
-                    (asset_ix, sender_ix, receiver_ix, amount),
-                    now.elapsed().as_secs_f32()
-                );
-
-                let asset_ix = (asset_ix % (ndefs + 1)) as usize;
-                let sender_ix = (sender_ix % nkeys) as usize;
-                let receiver_ix = (receiver_ix % nkeys) as usize;
-                let native = AssetDefinition::native();
-                let asset = if asset_ix == 0 {
-                    &native
-                } else {
-                    &assets[asset_ix - 1]
-                };
-                let receiver = wallets[receiver_ix + 1].1.clone();
-                let sender_address = wallets[sender_ix + 1].1.clone();
-                let sender_balance = balances[sender_ix][asset_ix];
-
-                let mut amount = if *amount <= sender_balance {
-                    *amount
-                } else if sender_balance > 0 {
-                    // If we don't have enough to make the whole transfer, but we have some,
-                    // transfer half of what we have.
-                    let new_amount = std::cmp::max(sender_balance / 2, 1);
-                    println!(
-                        "decreasing transfer amount due to insufficient balance: {} -> {}: {}s",
-                        *amount,
-                        new_amount,
-                        now.elapsed().as_secs_f32()
-                    );
-                    now = Instant::now();
-                    new_amount
-                } else {
-                    // If we don't have any of this asset type, mint more.
-                    assert_ne!(asset, &AssetDefinition::native());
-                    println!(
-                        "minting {} more of asset {:?}: {}s",
-                        *amount,
-                        &asset.code,
-                        now.elapsed().as_secs_f32()
-                    );
-                    now = Instant::now();
-                    let (minter, minter_address) = &mut wallets[0];
-                    minter
-                        .mint(
-                            minter_address,
-                            1,
-                            &asset.code,
-                            2 * amount,
-                            sender_address.clone(),
-                        )
-                        .await
-                        .unwrap();
-                    sync(&ledger, &wallets).await;
-                    balances[sender_ix][asset_ix] += 2 * amount;
-                    push_history(
-                        sender_ix,
-                        &mut histories,
-                        TransactionHistoryEntry {
-                            time: Local::now(),
-                            asset: asset.code,
-                            kind: TransactionKind::<AAPLedger>::mint(),
-                            sender: None,
-                            receivers: vec![(sender_address.clone(), 2 * amount)],
-                            receipt: None,
-                        },
-                    );
-
-                    println!("asset minted: {}s", now.elapsed().as_secs_f32());
-                    now = Instant::now();
-                    *amount
-                };
-
-                ledger.lock().unwrap().hold_next_transaction();
-                let sender = &mut wallets[sender_ix + 1].0;
-                let receipt = match sender
-                    .transfer(
-                        &sender_address,
-                        &asset.code,
-                        &[(receiver.clone(), amount)],
-                        1,
-                        None,
-                    )
-                    .await
-                {
-                    Ok(receipt) => receipt,
-                    Err(WalletError::TransactionError {
-                        source:
-                            TransactionError::Fragmentation {
-                                suggested_amount, ..
-                            },
-                    }) => {
-                        // Allow fragmentation. Without merge transactions, there's not much we can
-                        // do to prevent it, and merge transactions require multiple transaction
-                        // arities, which requires either dummy records or multiple verifier keys in
-                        // the validator.
-                        if suggested_amount > 0 {
-                            // If the wallet suggested a transaction amount that it _can_ process,
-                            // try again with that amount.
-                            println!(
-                                "decreasing transfer amount due to fragmentation: {} -> {}: {}s",
-                                amount,
-                                suggested_amount,
-                                now.elapsed().as_secs_f32()
-                            );
-                            now = Instant::now();
-
-                            amount = suggested_amount;
-                            sender
-                                .transfer(
-                                    &sender_address,
-                                    &asset.code,
-                                    &[(receiver.clone(), amount)],
-                                    1,
-                                    None,
-                                )
-                                .await
-                                .unwrap()
-                        } else {
-                            println!(
-                                "skipping transfer due to fragmentation: {}s",
-                                now.elapsed().as_secs_f32()
-                            );
-                            now = Instant::now();
-                            continue;
-                        }
-                    }
-                    Err(WalletError::TransactionError {
-                        source: TransactionError::InsufficientBalance { .. },
-                    }) => {
-                        // We should always have enough balance to make the transaction, because we
-                        // adjusted the transaction amount (and potentially minted more of the
-                        // asset) above, so that the transaction is covered by our most up-to-date
-                        // balance.
-                        //
-                        // If we fail due to insufficient balance, it is likely because a record we
-                        // need is on hold as part of a previous transaction, and we haven't gotten
-                        // the change yet because the transaction is buffered in a block. The
-                        // transaction should succeed after we flush any pending transactions.
-                        println!("flushing pending blocks to retrieve change");
-                        ledger.lock().unwrap().flush();
-                        sync(&ledger, &wallets).await;
-                        let sender = &mut wallets[sender_ix + 1].0;
-                        sender
-                            .transfer(
-                                &sender_address,
-                                &asset.code,
-                                &[(receiver.clone(), amount)],
-                                1,
-                                None,
-                            )
-                            .await
-                            .unwrap()
-                    }
-                    Err(err) => {
-                        panic!("transaction failed: {:?}", err)
-                    }
-                };
-                println!(
-                    "Generated txn {}.{}/{}: {}s",
-                    i + 1,
-                    j + 1,
-                    block.len(),
-                    now.elapsed().as_secs_f32()
-                );
-                now = Instant::now();
-
-                balances[sender_ix][0] -= 1; // transaction fee
-                balances[sender_ix][asset_ix] -= amount;
-                balances[receiver_ix][asset_ix] += amount;
-
-                push_history(
-                    sender_ix,
-                    &mut histories,
-                    TransactionHistoryEntry {
-                        time: Local::now(),
-                        asset: asset.code,
-                        kind: TransactionKind::<AAPLedger>::send(),
-                        sender: Some(sender_address),
-                        receivers: vec![(receiver.clone(), amount)],
-                        receipt: Some(receipt),
-                    },
-                );
-                if receiver_ix != sender_ix {
-                    push_history(
-                        receiver_ix,
-                        &mut histories,
-                        TransactionHistoryEntry {
-                            time: Local::now(),
-                            asset: asset.code,
-                            kind: TransactionKind::<AAPLedger>::receive(),
-                            sender: None,
-                            receivers: vec![(receiver, amount)],
-                            receipt: None,
-                        },
-                    );
-                }
-
-                ledger.lock().unwrap().release_held_transaction();
-            }
-
-            sync(&ledger, &wallets).await;
-            close_history_block(&mut histories);
-            check_balances(&wallets, &balances, &assets).await;
-            check_histories(&wallets, &histories).await;
-
-            println!(
-                "Finished block {}/{}: {}s",
-                i + 1,
-                block.len(),
-                now.elapsed().as_secs_f32()
-            );
-        }
-    }
-}
-
-#[cfg(test)]
-mod tests {
-    use super::*;
-    use crate::state::ValidatorState;
-    use async_std::task::block_on;
-    use jf_aap::NodeValue;
-    use proptest::collection::vec;
-    use proptest::strategy::Strategy;
-    use std::time::Instant;
-    use test_helpers::*;
-
-    /*
-     * Test idea: simulate two wallets transferring funds back and forth. After initial
-     * setup, the wallets only receive publicly visible information (e.g. block commitment
-     * events and receiver memos posted on bulletin boards). Check that both wallets are
-     * able to maintain accurate balance statements and enough state to construct new transfers.
-     *
-     * - Alice magically starts with some coins, Bob starts empty.
-     * - Alice transfers some coins to Bob using exact change.
-     * - Alice and Bob check their balances, then Bob transfers some coins back to Alice, in an
-     *   amount that requires a fee change record.
-     *
-     * Limitations:
-     * - Parts of the system are mocked (e.g. consensus is replaced by one omniscient validator,
-     *   info event streams, query services, and bulletin boards is provided directly to the
-     *   wallets by the test)
-     */
-    #[allow(unused_assignments)]
-    async fn test_two_wallets(native: bool) {
-        let mut now = Instant::now();
-
-        // One more input and one more output than we will ever need, to test dummy records.
-        let num_inputs = 3;
-        let num_outputs = 4;
-
-        // Give Alice an initial grant of 5 native coins. If using non-native transfers, give Bob an
-        // initial grant with which to pay his transaction fee, since he will not be receiving any
-        // native coins from Alice.
-        let alice_grant = 5;
-        let bob_grant = if native { 0 } else { 1 };
-        let (ledger, mut wallets) = create_test_network(
-            &[(num_inputs, num_outputs)],
-            vec![alice_grant, bob_grant],
-            &mut now,
-        )
-        .await;
-        let alice_address = wallets[0].1.clone();
-        let bob_address = wallets[1].1.clone();
-
-        // Verify initial wallet state.
-        assert_ne!(alice_address, bob_address);
-        assert_eq!(
-            wallets[0]
-                .0
-                .balance(&alice_address, &AssetCode::native())
-                .await,
-            alice_grant
-        );
-        assert_eq!(
-            wallets[1]
-                .0
-                .balance(&bob_address, &AssetCode::native())
-                .await,
-            bob_grant
-        );
-
-        let coin = if native {
-            AssetDefinition::native()
-        } else {
-            let coin = wallets[0]
-                .0
-                .define_asset("Alice's asset".as_bytes(), Default::default())
-                .await
-                .unwrap();
-            // Alice gives herself an initial grant of 5 coins.
-            wallets[0]
-                .0
-                .mint(&alice_address, 1, &coin.code, 5, alice_address.clone())
-                .await
-                .unwrap();
-            sync(&ledger, &wallets).await;
-            println!("Asset minted: {}s", now.elapsed().as_secs_f32());
-            now = Instant::now();
-
-            assert_eq!(wallets[0].0.balance(&alice_address, &coin.code).await, 5);
-            assert_eq!(wallets[1].0.balance(&bob_address, &coin.code).await, 0);
-
-            coin
-        };
-
-        let alice_initial_native_balance = wallets[0]
-            .0
-            .balance(&alice_address, &AssetCode::native())
-            .await;
-        let bob_initial_native_balance = wallets[1]
-            .0
-            .balance(&bob_address, &AssetCode::native())
-            .await;
-
-        // Construct a transaction to transfer some coins from Alice to Bob.
-        wallets[0]
-            .0
-            .transfer(
-                &alice_address,
-                &coin.code,
-                &[(bob_address.clone(), 3)],
-                1,
-                None,
-            )
-            .await
-            .unwrap();
-        sync(&ledger, &wallets).await;
-        println!("Transfer generated: {}s", now.elapsed().as_secs_f32());
-        now = Instant::now();
-
-        // Check that both wallets reflect the new balances (less any fees). This cannot be a
-        // closure because rust infers the wrong lifetime for the references (it tries to use 'a,
-        // which is longer than we want to borrow `wallets` for).
-        async fn check_balance<'a>(
-            wallet: &(Wallet<'a, MockWalletBackend<'a>>, UserAddress),
-            expected_coin_balance: u64,
-            starting_native_balance: u64,
-            fees_paid: u64,
-            coin: &AssetDefinition,
-            native: bool,
-        ) {
-            if native {
-                assert_eq!(
-                    wallet.0.balance(&wallet.1, &coin.code).await,
-                    expected_coin_balance - fees_paid
-                );
-            } else {
-                assert_eq!(
-                    wallet.0.balance(&wallet.1, &coin.code).await,
-                    expected_coin_balance
-                );
-                assert_eq!(
-                    wallet.0.balance(&wallet.1, &AssetCode::native()).await,
-                    starting_native_balance - fees_paid
-                );
-            }
-        }
-        check_balance(
-            &wallets[0],
-            2,
-            alice_initial_native_balance,
-            1,
-            &coin,
-            native,
-        )
-        .await;
-        check_balance(&wallets[1], 3, bob_initial_native_balance, 0, &coin, native).await;
-
-        // Check that Bob's wallet has sufficient information to access received funds by
-        // transferring some back to Alice.
-        //
-        // This transaction should also result in a non-zero fee change record being
-        // transferred back to Bob, since Bob's only sufficient record has an amount of 3 coins, but
-        // the sum of the outputs and fee of this transaction is only 2.
-        wallets[1]
-            .0
-            .transfer(&bob_address, &coin.code, &[(alice_address, 1)], 1, None)
-            .await
-            .unwrap();
-        sync(&ledger, &wallets).await;
-        println!("Transfer generated: {}s", now.elapsed().as_secs_f32());
-        now = Instant::now();
-
-        check_balance(
-            &wallets[0],
-            3,
-            alice_initial_native_balance,
-            1,
-            &coin,
-            native,
-        )
-        .await;
-        check_balance(&wallets[1], 2, bob_initial_native_balance, 1, &coin, native).await;
-    }
-
-    #[async_std::test]
-    async fn test_two_wallets_native() -> std::io::Result<()> {
-        test_two_wallets(true).await;
-        Ok(())
-    }
-
-    #[async_std::test]
-    async fn test_two_wallets_non_native() -> std::io::Result<()> {
-        test_two_wallets(false).await;
-        Ok(())
-    }
-
-    // Test transactions that fail to complete.
-    //
-    // If `native`, the transaction is a native asset transfer.
-    // If `!native && !mint && !freeze`, the transaction is a non-native asset transfer.
-    // If `!native && mint`, the transaction is a non-native asset mint.
-    // If `!native && freeze`, the transaction is a non-native asset freeze.
-    //
-    // If `timeout`, the failed transaction times out with no explicit rejection event. Otherwise,
-    // the failed transaction fails to verify and a Reject event is emitted.
-    //
-    // (native, mint), (native, freeze), and (mint, freeze) are pairs of mutually exclusive flags.
-    async fn test_wallet_rejected(native: bool, mint: bool, freeze: bool, timeout: bool) {
-        assert!(!(native && mint));
-        assert!(!(native && freeze));
-        assert!(!(mint && freeze));
-
-        let mut now = Instant::now();
-
-        // Native transfers have extra fee/change inputs/outputs.
-        let num_inputs = if native { 1 } else { 2 };
-        let num_outputs = if native { 2 } else { 3 };
-
-        // The sender wallet (wallets[0]) gets an initial grant of 2 for a transaction fee and a
-        // payment (or, for non-native transfers, a transaction fee and a mint fee). wallets[1] will
-        // act as the receiver, and wallets[2] will be a third party which generates
-        // RECORD_HOLD_TIME transfers while a transfer from wallets[0] is pending, causing the
-        // transfer to time out.
-        let (ledger, mut wallets) = create_test_network(
-            &[(num_inputs, num_outputs)],
-            // If native, wallets[0] gets 1 coin to transfer and 1 for a transaction fee. Otherwise,
-            // it gets
-            //  * 1 transaction fee
-            //  * 1 mint fee for its initial non-native record, if the test itself is not minting
-            //    that record
-            //  * 1 mint fee for wallets[2]'s initial non-native record in the timeout test.
-            vec![
-                if native {
-                    2
-                } else {
-                    1 + !mint as u64 + timeout as u64
-                },
-                0,
-                2 * RECORD_HOLD_TIME,
-            ],
-            &mut now,
-        )
-        .await;
-
-        let asset = if native {
-            AssetDefinition::native()
-        } else {
-            let mut rng = ChaChaRng::from_seed([42u8; 32]);
-            let audit_key = AuditorKeyPair::generate(&mut rng);
-            let freeze_key = FreezerKeyPair::generate(&mut rng);
-            let policy = AssetPolicy::default()
-                .set_auditor_pub_key(audit_key.pub_key())
-                .set_freezer_pub_key(freeze_key.pub_key())
-                .reveal_record_opening()
-                .unwrap();
-            wallets[0].0.add_audit_key(audit_key).await.unwrap();
-            wallets[0].0.add_freeze_key(freeze_key).await.unwrap();
-            let asset = wallets[0]
-                .0
-                .define_asset("test asset".as_bytes(), policy)
-                .await
-                .unwrap();
-
-            if !mint {
-                // If we're freezing, the transaction is essentially taking balance away from
-                // wallets[1], so wallets[1] gets 1 coin to start with. Otherwise, the transaction
-                // is transferring balance from wallets[0] to wallets[1], so  wallets[0] gets 1
-                // coin. We only need this if the test itself is not minting the asset later on.
-                let dst = if freeze {
-                    wallets[1].1.clone()
-                } else {
-                    wallets[0].1.clone()
-                };
-                let src = wallets[0].1.clone();
-                wallets[0]
-                    .0
-                    .mint(&src, 1, &asset.code, 1, dst)
-                    .await
-                    .unwrap();
-                sync(&ledger, &wallets).await;
-            }
-
-            if timeout {
-                // If doing a timeout test, wallets[2] (the sender that will generate enough
-                // transactions to cause wallets[0]'s transaction to timeout) gets RECORD_HOLD_TIME
-                // coins.
-                let src = wallets[0].1.clone();
-                let dst = wallets[2].1.clone();
-                wallets[0]
-                    .0
-                    .mint(&src, 1, &asset.code, RECORD_HOLD_TIME, dst)
-                    .await
-                    .unwrap();
-                sync(&ledger, &wallets).await;
-            }
-
-            asset
-        };
-
-        // Start a transfer that will ultimately get rejected.
-        println!(
-            "generating a transfer which will fail: {}s",
-            now.elapsed().as_secs_f32()
-        );
-        now = Instant::now();
-        ledger.lock().unwrap().hold_next_transaction();
-        let receiver = wallets[1].1.clone();
-        let sender = wallets[0].1.clone();
-        if mint {
-            wallets[0]
-                .0
-                .mint(&sender, 1, &asset.code, 1, receiver.clone())
-                .await
-                .unwrap();
-        } else if freeze {
-            wallets[0]
-                .0
-                .freeze(&sender, 1, &asset, 1, receiver.clone())
-                .await
-                .unwrap();
-        } else {
-            wallets[0]
-                .0
-                .transfer(&sender, &asset.code, &[(receiver.clone(), 1)], 1, None)
-                .await
-                .unwrap();
-        }
-        println!("transfer generated: {}s", now.elapsed().as_secs_f32());
-        now = Instant::now();
-
-        // Check that the sender's balance is on hold (for the fee and the payment).
-        assert_eq!(
-            wallets[0]
-                .0
-                .balance(&wallets[0].1, &AssetCode::native())
-                .await,
-            0
-        );
-        if !freeze {
-            assert_eq!(wallets[0].0.balance(&wallets[0].1, &asset.code).await, 0);
-        }
-
-        // Now do something that causes the sender's transaction to not go through
-        if timeout {
-            // Generate RECORD_HOLD_TIME transactions to cause `txn` to time out.
-            println!(
-                "generating {} transfers to time out the original transfer: {}s",
-                RECORD_HOLD_TIME,
-                now.elapsed().as_secs_f32()
-            );
-            now = Instant::now();
-            for _ in 0..RECORD_HOLD_TIME {
-                // Check that the sender's balance is still on hold.
-                assert_eq!(
-                    wallets[0]
-                        .0
-                        .balance(&wallets[0].1, &AssetCode::native())
-                        .await,
-                    0
-                );
-                if !freeze {
-                    assert_eq!(wallets[0].0.balance(&wallets[0].1, &asset.code).await, 0);
-                }
-
-                let sender = wallets[2].1.clone();
-                wallets[2]
-                    .0
-                    .transfer(&sender, &asset.code, &[(receiver.clone(), 1)], 1, None)
-                    .await
-                    .unwrap();
-                sync(&ledger, &wallets).await;
-            }
-        } else {
-            {
-                let mut ledger = ledger.lock().unwrap();
-
-                // Change the validator state, so that the wallet's transaction (built against the
-                // old validator state) will fail to validate.
-                let old_record_merkle_commitment = ledger.validator.record_merkle_commitment;
-                ledger.validator.record_merkle_commitment.root_value = NodeValue::from(0);
-
-                println!(
-                    "validating invalid transaction: {}s",
-                    now.elapsed().as_secs_f32()
-                );
-                now = Instant::now();
-                ledger.release_held_transaction();
-                ledger.flush();
-
-                // The sender gets back in sync with the validator after their transaction is
-                // rejected.
-                ledger.validator.record_merkle_commitment = old_record_merkle_commitment;
-            }
-
-            sync(&ledger, &wallets).await;
-        }
-
-        // Check that the sender got their balance back.
-        if native {
-            assert_eq!(
-                wallets[0]
-                    .0
-                    .balance(&wallets[0].1, &AssetCode::native())
-                    .await,
-                2
-            );
-        } else {
-            assert_eq!(
-                wallets[0]
-                    .0
-                    .balance(&wallets[0].1, &AssetCode::native())
-                    .await,
-                1
-            );
-            if !(mint || freeze) {
-                // in the mint and freeze cases, we never had a non-native balance to start with
-                assert_eq!(wallets[0].0.balance(&wallets[0].1, &asset.code).await, 1);
-            }
-        }
-        assert_eq!(
-            wallets[1].0.balance(&wallets[1].1, &asset.code).await,
-            (if timeout { RECORD_HOLD_TIME } else { 0 }) + (if freeze { 1 } else { 0 })
-        );
-
-        // Now check that they can use the un-held record if their state gets back in sync with the
-        // validator.
-        println!(
-            "transferring un-held record: {}s",
-            now.elapsed().as_secs_f32()
-        );
-        if mint {
-            wallets[0]
-                .0
-                .mint(&sender, 1, &asset.code, 1, receiver)
-                .await
-                .unwrap();
-        } else if freeze {
-            wallets[0]
-                .0
-                .freeze(&sender, 1, &asset, 1, receiver)
-                .await
-                .unwrap();
-        } else {
-            wallets[0]
-                .0
-                .transfer(&sender, &asset.code, &[(receiver, 1)], 1, None)
-                .await
-                .unwrap();
-        }
-        sync(&ledger, &wallets).await;
-        assert_eq!(
-            wallets[0]
-                .0
-                .balance(&wallets[0].1, &AssetCode::native())
-                .await,
-            0
-        );
-        assert_eq!(wallets[0].0.balance(&wallets[0].1, &asset.code).await, 0);
-        assert_eq!(
-            wallets[1].0.balance(&wallets[1].1, &asset.code).await,
-            (if timeout { RECORD_HOLD_TIME } else { 0 }) + (if freeze { 0 } else { 1 })
-        );
-    }
-
-    #[async_std::test]
-    async fn test_wallet_rejected_native_xfr_invalid() -> std::io::Result<()> {
-        test_wallet_rejected(true, false, false, false).await;
-        Ok(())
-    }
-
-    #[async_std::test]
-    async fn test_wallet_rejected_native_xfr_timeout() -> std::io::Result<()> {
-        test_wallet_rejected(true, false, false, true).await;
-        Ok(())
-    }
-
-    #[async_std::test]
-    async fn test_wallet_rejected_non_native_xfr_invalid() -> std::io::Result<()> {
-        test_wallet_rejected(false, false, false, false).await;
-        Ok(())
-    }
-
-    #[async_std::test]
-    async fn test_wallet_rejected_non_native_xfr_timeout() -> std::io::Result<()> {
-        test_wallet_rejected(false, false, false, true).await;
-        Ok(())
-    }
-
-    #[async_std::test]
-    async fn test_wallet_rejected_non_native_mint_invalid() -> std::io::Result<()> {
-        test_wallet_rejected(false, true, false, false).await;
-        Ok(())
-    }
-
-    #[async_std::test]
-    async fn test_wallet_rejected_non_native_mint_timeout() -> std::io::Result<()> {
-        test_wallet_rejected(false, true, false, true).await;
-        Ok(())
-    }
-
-    #[async_std::test]
-    async fn test_wallet_rejected_non_native_freeze_invalid() -> std::io::Result<()> {
-        test_wallet_rejected(false, false, true, false).await;
-        Ok(())
-    }
-
-    #[async_std::test]
-    async fn test_wallet_rejected_non_native_freeze_timeout() -> std::io::Result<()> {
-        test_wallet_rejected(false, false, true, true).await;
-        Ok(())
-    }
-
-    #[async_std::test]
-    async fn test_resubmit() -> std::io::Result<()> {
-        let mut now = Instant::now();
-
-        // The sender wallet (wallets[0]) gets an initial grant of 2 for a transaction fee and a
-        // payment. wallets[1] will act as the receiver, and wallets[2] will be a third party
-        // which generates RECORD_ROOT_HISTORY_SIZE-1 transfers while a transfer from wallets[0] is
-        // pending, after which we will check if the pending transaction can be updated and
-        // resubmitted.
-        let (ledger, mut wallets) = create_test_network(
-            &[(1, 2)],
-            vec![
-                2,
-                0,
-                2 * (ValidatorState::RECORD_ROOT_HISTORY_SIZE - 1) as u64,
-            ],
-            &mut now,
-        )
-        .await;
-
-        println!("generating transaction: {}s", now.elapsed().as_secs_f32());
-        now = Instant::now();
-        ledger.lock().unwrap().hold_next_transaction();
-        let sender = wallets[0].1.clone();
-        let receiver = wallets[1].1.clone();
-        wallets[0]
-            .0
-            .transfer(
-                &sender,
-                &AssetCode::native(),
-                &[(receiver.clone(), 1)],
-                1,
-                None,
-            )
-            .await
-            .unwrap();
-        println!("transfer generated: {}s", now.elapsed().as_secs_f32());
-        now = Instant::now();
-
-        // Generate a transaction, invalidating the pending transfer.
-        println!(
-            "generating {} transfers to invalidate the original transfer: {}s",
-            ValidatorState::RECORD_ROOT_HISTORY_SIZE - 1,
-            now.elapsed().as_secs_f32(),
-        );
-        now = Instant::now();
-        for _ in 0..ValidatorState::RECORD_ROOT_HISTORY_SIZE - 1 {
-            let sender = wallets[2].1.clone();
-            wallets[2]
-                .0
-                .transfer(
-                    &sender,
-                    &AssetCode::native(),
-                    &[(receiver.clone(), 1)],
-                    1,
-                    None,
-                )
-                .await
-                .unwrap();
-            sync(&ledger, &wallets).await;
-        }
-
-        // Check that the pending transaction eventually succeeds, after being automatically
-        // resubmitted by the wallet.
-        println!(
-            "submitting invalid transaction: {}s",
-            now.elapsed().as_secs_f32()
-        );
-        let ledger_time = ledger.lock().unwrap().now();
-        ledger.lock().unwrap().release_held_transaction().unwrap();
-        ledger.lock().unwrap().flush();
-        // Wait for the Reject event.
-        sync_with(&wallets, ledger_time + 1).await;
-        // Wait for the Commit and Memos events after the wallet resubmits.
-        ledger.lock().unwrap().flush();
-        sync_with(&wallets, ledger_time + 3).await;
-        assert_eq!(
-            wallets[0]
-                .0
-                .balance(&wallets[0].1, &AssetCode::native())
-                .await,
-            0
-        );
-        assert_eq!(
-            wallets[1]
-                .0
-                .balance(&wallets[1].1, &AssetCode::native())
-                .await,
-            1 + (ValidatorState::RECORD_ROOT_HISTORY_SIZE - 1) as u64
-        );
-
-        Ok(())
-    }
-
-    #[async_std::test]
-    async fn test_wallet_freeze() -> std::io::Result<()> {
-        let mut now = Instant::now();
-
-        // The sender wallet (wallets[0]) gets an initial grant of 1 for a transfer fee. wallets[1]
-        // will act as the receiver, and wallets[2] will be a third party which issues and freezes
-        // some of wallets[0]'s assets. It gets a grant of 3, for a mint fee, a freeze fee and an
-        // unfreeze fee.
-        //
-        // Note that the transfer proving key size (3, 4) used here is chosen to be 1 larger than
-        // necessary in both inputs and outputs, to test dummy records.
-        let (ledger, mut wallets) = create_test_network(&[(3, 4)], vec![1, 0, 3], &mut now).await;
-
-        let asset = {
-            let mut rng = ChaChaRng::from_seed([42u8; 32]);
-            let audit_key = AuditorKeyPair::generate(&mut rng);
-            let freeze_key = FreezerKeyPair::generate(&mut rng);
-            let policy = AssetPolicy::default()
-                .set_auditor_pub_key(audit_key.pub_key())
-                .set_freezer_pub_key(freeze_key.pub_key())
-                .reveal_record_opening()
-                .unwrap();
-            wallets[2].0.add_audit_key(audit_key).await.unwrap();
-            wallets[2].0.add_freeze_key(freeze_key).await.unwrap();
-            let asset = wallets[2]
-                .0
-                .define_asset("test asset".as_bytes(), policy)
-                .await
-                .unwrap();
-
-            // wallets[0] gets 1 coin to transfer to wallets[1].
-            let src = wallets[2].1.clone();
-            let dst = wallets[0].1.clone();
-            wallets[2]
-                .0
-                .mint(&src, 1, &asset.code, 1, dst)
-                .await
-                .unwrap();
-            sync(&ledger, &wallets).await;
-
-            asset
-        };
-        assert_eq!(wallets[0].0.balance(&wallets[0].1, &asset.code).await, 1);
-        assert_eq!(
-            wallets[0]
-                .0
-                .frozen_balance(&wallets[0].1, &asset.code)
-                .await,
-            0
-        );
-
-        // Now freeze wallets[0]'s record.
-        println!(
-            "generating a freeze transaction: {}s",
-            now.elapsed().as_secs_f32()
-        );
-        now = Instant::now();
-        let src = wallets[2].1.clone();
-        let dst = wallets[0].1.clone();
-        ledger.lock().unwrap().hold_next_transaction();
-        wallets[2]
-            .0
-            .freeze(&src, 1, &asset, 1, dst.clone())
-            .await
-            .unwrap();
-
-        // Check that, like transfer inputs, freeze inputs are placed on hold and unusable while a
-        // freeze that uses them is pending.
-        match wallets[2].0.freeze(&src, 1, &asset, 1, dst).await {
-            Err(WalletError::TransactionError {
-                source: TransactionError::InsufficientBalance { .. },
-            }) => {}
-            ret => panic!("expected InsufficientBalance, got {:?}", ret.map(|_| ())),
-        }
-
-        // Now go ahead with the original freeze.
-        ledger.lock().unwrap().release_held_transaction();
-        sync(&ledger, &wallets).await;
-        assert_eq!(wallets[0].0.balance(&wallets[0].1, &asset.code).await, 0);
-        assert_eq!(
-            wallets[0]
-                .0
-                .frozen_balance(&wallets[0].1, &asset.code)
-                .await,
-            1
-        );
-
-        // Check that trying to transfer fails due to frozen balance.
-        println!("generating a transfer: {}s", now.elapsed().as_secs_f32());
-        now = Instant::now();
-        let src = wallets[0].1.clone();
-        let dst = wallets[1].1.clone();
-        match wallets[0]
-            .0
-            .transfer(&src, &asset.code, &[(dst, 1)], 1, None)
-            .await
-        {
-            Err(WalletError::TransactionError {
-                source: TransactionError::InsufficientBalance { .. },
-            }) => {
-                println!(
-                    "transfer correctly failed due to frozen balance: {}s",
-                    now.elapsed().as_secs_f32()
-                );
-                now = Instant::now();
-            }
-            ret => panic!("expected InsufficientBalance, got {:?}", ret.map(|_| ())),
-        }
-
-        // Now unfreeze the asset and try again.
-        println!(
-            "generating an unfreeze transaction: {}s",
-            now.elapsed().as_secs_f32()
-        );
-        now = Instant::now();
-        let src = wallets[2].1.clone();
-        let dst = wallets[0].1.clone();
-        wallets[2]
-            .0
-            .unfreeze(&src, 1, &asset, 1, dst)
-            .await
-            .unwrap();
-        sync(&ledger, &wallets).await;
-        assert_eq!(wallets[0].0.balance(&wallets[0].1, &asset.code).await, 1);
-        assert_eq!(
-            wallets[0]
-                .0
-                .frozen_balance(&wallets[0].1, &asset.code)
-                .await,
-            0
-        );
-
-        println!("generating a transfer: {}s", now.elapsed().as_secs_f32());
-        let src = wallets[0].1.clone();
-        let dst = wallets[1].1.clone();
-        let xfr_receipt = wallets[0]
-            .0
-            .transfer(&src, &asset.code, &[(dst, 1)], 1, None)
-            .await
-            .unwrap();
-        sync(&ledger, &wallets).await;
-        assert_eq!(wallets[0].0.balance(&wallets[0].1, &asset.code).await, 0);
-        assert_eq!(
-            wallets[0]
-                .0
-                .frozen_balance(&wallets[0].1, &asset.code)
-                .await,
-            0
-        );
-        assert_eq!(wallets[1].0.balance(&wallets[1].1, &asset.code).await, 1);
-
-        // Check that the history properly accounts for freezes and unfreezes.
-        let expected_history = vec![
-            TransactionHistoryEntry {
-                time: Local::now(),
-                asset: asset.code,
-                kind: TransactionKind::<AAPLedger>::mint(),
-                sender: None,
-                receivers: vec![(wallets[0].1.clone(), 1)],
-                receipt: None,
-            },
-            TransactionHistoryEntry {
-                time: Local::now(),
-                asset: asset.code,
-                kind: TransactionKind::<AAPLedger>::freeze(),
-                sender: None,
-                receivers: vec![(wallets[0].1.clone(), 1)],
-                receipt: None,
-            },
-            TransactionHistoryEntry {
-                time: Local::now(),
-                asset: asset.code,
-                kind: TransactionKind::<AAPLedger>::unfreeze(),
-                sender: None,
-                receivers: vec![(wallets[0].1.clone(), 1)],
-                receipt: None,
-            },
-            TransactionHistoryEntry {
-                time: Local::now(),
-                asset: asset.code,
-                kind: TransactionKind::<AAPLedger>::send(),
-                sender: Some(wallets[0].1.clone()),
-                receivers: vec![(wallets[1].1.clone(), 1)],
-                receipt: Some(xfr_receipt),
-            },
-        ]
-        .into_iter()
-        .map(TxnHistoryWithTimeTolerantEq)
-        .collect::<Vec<_>>();
-        let actual_history = wallets[0]
-            .0
-            .transaction_history()
-            .await
-            .unwrap()
-            .into_iter()
-            .map(TxnHistoryWithTimeTolerantEq)
-            .collect::<Vec<_>>();
-        assert_eq!(actual_history, expected_history);
-
-        Ok(())
-    }
-
-    #[async_std::test]
-    async fn test_multixfr_wallet_simple() -> std::io::Result<()> {
-        let alice_grant = (0, 0, 3); // Alice gets 3 of coin 0 to start
-        let bob_grant = (1, 1, 3); // Bob gets 3 of coin 1 to start
-        let txns = vec![vec![
-            (1, 0, 1, 2), // Alice sends 2 of coin 1 to Bob
-            (2, 1, 0, 2), // Bob sends 2 of coin 2 to Alice
-            (1, 1, 0, 1), // Bob sends 1 of coin 1 to Alice
-        ]];
-        test_multixfr_wallet(txns, 2, 2, alice_grant, vec![bob_grant]).await;
-        Ok(())
-    }
-
-    #[async_std::test]
-    async fn test_multixfr_wallet_multi_xfr_block() -> std::io::Result<()> {
-        // Alice and Bob each get 1 native token to start.
-        let alice_grant = (0, 0, 1);
-        let bob_grant = (0, 1, 1);
-        // Alice and Bob make independent transactions, so that the transactions can end up in the
-        // same block.
-        let txns = vec![vec![
-            (0, 0, 1, 1), // Alice sends 1 coin to Bob
-            (0, 1, 0, 1), // Bob sends 1 coin to Alice
-        ]];
-        test_multixfr_wallet(txns, 2, 1, alice_grant, vec![bob_grant]).await;
-        Ok(())
-    }
-
-    #[async_std::test]
-    async fn test_multixfr_wallet_various_kinds() -> std::io::Result<()> {
-        let txns = vec![vec![
-            (0, 0, 1, 1), // native asset transfer
-            (1, 0, 1, 1), // non-native asset transfer with change output
-            (1, 0, 1, 2), // non-native asset transfer with exact change
-        ]];
-        let native_grant = (0, 0, 1);
-        let non_native_grant = (1, 0, 3);
-        test_multixfr_wallet(txns, 2, 1, native_grant, vec![non_native_grant]).await;
-        Ok(())
-    }
-
-    struct MultiXfrParams {
-        max_txns: usize,
-        max_blocks: usize,
-        max_keys: u8,
-        max_defs: u8,
-        max_amt: u64,
-        max_recs: usize,
-    }
-
-    impl MultiXfrParams {
-        const fn new(txns: usize, max_amt: u64) -> Self {
-            // divide txns into 5 blocks
-            let max_txns = if txns > 5 { txns / 5 } else { 1 };
-            let max_blocks = if txns > 5 { 5 } else { txns };
-            // fewer users than txns so we get multiple txns with same key
-            let max_keys = (txns / 2 + 2) as u8;
-            // fewer defs than txns so we get multiple txns with same def
-            let max_defs = (txns / 2 + 1) as u8;
-            // enough records to give everyone 1 of each type, on average
-            // Reasoning for /4:
-            //      E[nkeys] = max_keys/2
-            //      E[ndefs] = max_defs/2
-            // So
-            //      E[nkeys*ndefs] = max_keys*max_defs/4
-            let max_recs = max_keys as usize * max_defs as usize / 4;
-
-            MultiXfrParams {
-                max_txns,
-                max_blocks,
-                max_keys,
-                max_defs,
-                max_amt,
-                max_recs,
-            }
-        }
-
-        fn def(&self) -> impl Strategy<Value = u8> {
-            // range is inclusive because def 0 is the native asset, and other asset defs are
-            // 1-indexed
-            0..=self.max_defs
-        }
-
-        fn key(&self) -> impl Strategy<Value = u8> {
-            0..self.max_keys
-        }
-
-        fn txn_amt(&self) -> impl Strategy<Value = u64> {
-            // Transaction amounts are smaller than record amounts because we don't want to burn a
-            // whole record in one transaction.
-            1..=std::cmp::max(self.max_amt / 5, 2)
-        }
-
-        fn amt(&self) -> impl Strategy<Value = u64> {
-            1..=self.max_amt
-        }
-
-        fn txs(&self) -> impl Strategy<Value = Vec<Vec<(u8, u8, u8, u64)>>> {
-            vec(
-                vec(
-                    (self.def(), self.key(), self.key(), self.txn_amt()),
-                    self.max_txns,
-                ),
-                self.max_blocks,
-            )
-        }
-
-        fn nkeys(&self) -> impl Strategy<Value = u8> {
-            2..=self.max_keys
-        }
-
-        fn ndefs(&self) -> impl Strategy<Value = u8> {
-            1..=self.max_defs
-        }
-
-        fn rec(&self) -> impl Strategy<Value = (u8, u8, u64)> {
-            (self.def(), self.key(), self.amt())
-        }
-
-        fn recs(&self) -> impl Strategy<Value = Vec<(u8, u8, u64)>> {
-            vec(self.rec(), self.max_recs)
-        }
-    }
-
-    const MULTI_XFR_SMALL: MultiXfrParams = MultiXfrParams::new(5, 1000);
-    const MULTI_XFR_LARGE: MultiXfrParams = MultiXfrParams::new(50, 1000);
-
-    proptest! {
-        #![proptest_config(proptest::test_runner::Config {
-            cases: 1,
-            .. proptest::test_runner::Config::default()
-        })]
-
-        #[test]
-        fn proptest_multixfr_wallet_small(
-            txs in MULTI_XFR_SMALL.txs(),
-            nkeys in MULTI_XFR_SMALL.nkeys(),
-            ndefs in MULTI_XFR_SMALL.ndefs(),
-            init_rec in MULTI_XFR_SMALL.rec(),
-            init_recs in MULTI_XFR_SMALL.recs(),
-        ) {
-            block_on(test_multixfr_wallet(txs, nkeys, ndefs, init_rec, init_recs));
-        }
-    }
-
-    proptest! {
-        #![proptest_config(proptest::test_runner::Config {
-            cases: 10,
-            .. proptest::test_runner::Config::default()
-        })]
-
-        #[test]
-        #[ignore]
-        fn proptest_multixfr_wallet_many_small_tests(
-            txs in MULTI_XFR_SMALL.txs(),
-            nkeys in MULTI_XFR_SMALL.nkeys(),
-            ndefs in MULTI_XFR_SMALL.ndefs(),
-            init_rec in MULTI_XFR_SMALL.rec(),
-            init_recs in MULTI_XFR_SMALL.recs(),
-        ) {
-            block_on(test_multixfr_wallet(txs, nkeys, ndefs, init_rec, init_recs));
-        }
-    }
-
-    proptest! {
-        #![proptest_config(proptest::test_runner::Config {
-            cases: 1,
-            .. proptest::test_runner::Config::default()
-        })]
-
-        #[test]
-        #[ignore]
-        fn proptest_multixfr_wallet_one_big_test(
-            txs in MULTI_XFR_LARGE.txs(),
-            nkeys in MULTI_XFR_LARGE.nkeys(),
-            ndefs in MULTI_XFR_LARGE.ndefs(),
-            init_rec in MULTI_XFR_LARGE.rec(),
-            init_recs in MULTI_XFR_LARGE.recs(),
-        ) {
-            block_on(test_multixfr_wallet(txs, nkeys, ndefs, init_rec, init_recs));
-        }
-    }
-=======
->>>>>>> e5bdca9b
 }
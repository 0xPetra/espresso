--- conflicted
+++ resolved
@@ -640,11 +640,6 @@
     }
 }
 
-<<<<<<< HEAD
-#[ser_test(arbitrary, types(AAPLedger), ark(false))]
-#[derive(Debug, Clone, Serialize, Deserialize)]
-#[serde(bound = "")]
-=======
 #[derive(Clone, Debug, PartialEq)]
 pub struct MintInfo {
     pub seed: AssetCodeSeed,
@@ -690,8 +685,9 @@
 // a never expired target
 pub const UNEXPIRED_VALID_UNTIL: u64 = 2u64.pow(jf_txn::constants::MAX_TIMESTAMP_LEN as u32) - 1;
 
-#[derive(Debug, Clone)]
->>>>>>> aed49044
+#[ser_test(arbitrary, types(AAPLedger), ark(false))]
+#[derive(Debug, Clone, Serialize, Deserialize)]
+#[serde(bound = "")]
 pub struct TransactionState<L: Ledger = AAPLedger> {
     // sequence number of the last event processed
     pub now: u64,
@@ -711,7 +707,6 @@
     pub transactions: TransactionDatabase<L>,
 }
 
-<<<<<<< HEAD
 impl<L: Ledger> PartialEq<Self> for TransactionState<L> {
     fn eq(&self, other: &Self) -> bool {
         self.now == other.now
@@ -741,7 +736,8 @@
             transactions: u.arbitrary()?,
         })
     }
-=======
+}
+
 impl<L: Ledger> TransactionState<L> {
     pub fn balance(&self, asset: &AssetCode, pub_key: &UserPubKey, frozen: FreezeFlag) -> u64 {
         self.records
@@ -802,6 +798,7 @@
 
         // Add the transaction to `transactions`.
         let pending = PendingTransaction {
+            account: user_address.clone(),
             receiver_memos,
             signature,
             timeout,
@@ -982,6 +979,7 @@
                 cred: None, // TODO support credentials
             })
         }
+        let fee_input = self.find_fee_input(owner_keypair, fee)?;
 
         // prepare outputs, excluding fee change (which will be automatically generated)
         let mut outputs = vec![];
@@ -1001,13 +999,6 @@
                 RecordOpening::new(rng, change, asset.clone(), me, FreezeFlag::Unfrozen);
             outputs.push(change_ro);
         }
-
-        let (fee_ro, fee_uid) = self.find_native_record_for_fee(&owner_keypair.pub_key(), fee)?;
-        let fee_input = FeeInput {
-            ro: fee_ro,
-            acc_member_witness: self.get_merkle_proof(fee_uid),
-            owner_keypair,
-        };
 
         // find a proving key which can handle this transaction size
         let (proving_key, dummy_inputs) = Self::xfr_proving_key(
@@ -1067,8 +1058,6 @@
         receiver: UserPubKey,
         rng: &mut ChaChaRng,
     ) -> Result<(MintNote, Vec<ReceiverMemo>, Signature), TransactionError> {
-        let (fee_ro, uid) = self.find_native_record_for_fee(&owner_keypair.pub_key(), fee)?;
-        let acc_member_witness = self.get_merkle_proof(uid);
         let (asset_def, seed, asset_description) = asset;
         let mint_record = RecordOpening {
             amount,
@@ -1078,11 +1067,7 @@
             blind: BlindFactor::rand(rng),
         };
 
-        let fee_input = FeeInput {
-            ro: fee_ro,
-            acc_member_witness,
-            owner_keypair,
-        };
+        let fee_input = self.find_fee_input(owner_keypair, fee)?;
         let (fee_info, fee_out_rec) = TxnFeeInfo::new(rng, fee_input, fee).unwrap();
         let rng = rng;
         let recv_memos = vec![&fee_out_rec, &mint_record]
@@ -1135,13 +1120,7 @@
                 keypair: freezer_keypair,
             })
         }
-
-        let (fee_ro, fee_uid) = self.find_native_record_for_fee(&fee_keypair.pub_key(), fee)?;
-        let fee_input = FeeInput {
-            ro: fee_ro,
-            acc_member_witness: self.get_merkle_proof(fee_uid),
-            owner_keypair: fee_keypair,
-        };
+        let fee_input = self.find_fee_input(fee_keypair, fee)?;
 
         // find a proving key which can handle this transaction size
         let proving_key =
@@ -1264,21 +1243,27 @@
         })
     }
 
-    /// find a record and corresponding uid on the native asset type with enough
-    /// funds to pay transaction fee
-    fn find_native_record_for_fee(
+    /// find a record of the native asset type with enough funds to pay a transaction fee
+    fn find_fee_input<'l>(
         &self,
-        owner: &UserPubKey,
+        owner_keypair: &'l UserKeyPair,
         fee: u64,
-    ) -> Result<(RecordOpening, u64), TransactionError> {
-        self.find_records(
-            &AssetCode::native(),
-            owner,
-            FreezeFlag::Unfrozen,
-            fee,
-            Some(1),
-        )
-        .map(|(ros, _change)| ros.into_iter().next().unwrap())
+    ) -> Result<FeeInput<'l>, TransactionError> {
+        let (ro, uid) = self
+            .find_records(
+                &AssetCode::native(),
+                &owner_keypair.pub_key(),
+                FreezeFlag::Unfrozen,
+                fee,
+                Some(1),
+            )
+            .map(|(ros, _change)| ros.into_iter().next().unwrap())?;
+
+        Ok(FeeInput {
+            ro,
+            acc_member_witness: self.get_merkle_proof(uid),
+            owner_keypair,
+        })
     }
 
     fn get_merkle_proof(&self, leaf: u64) -> AccMemberWitness {
@@ -1418,5 +1403,4 @@
 
         Ok(proving_key)
     }
->>>>>>> aed49044
 }
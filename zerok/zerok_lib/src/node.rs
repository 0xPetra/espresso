--- conflicted
+++ resolved
@@ -1,18 +1,7 @@
 pub use crate::state_comm::LedgerStateCommitment;
 use crate::{
-<<<<<<< HEAD
-    set_merkle_tree::*, ElaboratedBlock, ElaboratedTransaction, ValidationError, ValidatorState,
-=======
-    key_set::SizedKey,
-    set_merkle_tree::*,
-    validator_node::*,
-    wallet::{
-        CryptoError, QueryServiceError as QueryServiceWalletError, WalletBackend, WalletError,
-        WalletState,
-    },
-    ElaboratedBlock, ElaboratedTransaction, ProverKeySet, ValidationError, ValidatorState,
-    MERKLE_HEIGHT,
->>>>>>> bc989f4c
+    set_merkle_tree::*, validator_node::*, ElaboratedBlock, ElaboratedTransaction, ValidationError,
+    ValidatorState,
 };
 use async_executors::exec::AsyncStd;
 use async_std::sync::{Arc, RwLock};
@@ -811,164 +800,10 @@
     }
 }
 
-<<<<<<< HEAD
 #[cfg(test)]
 mod tests {
     use super::*;
     use crate::{MultiXfrRecordSpec, MultiXfrTestState, UNIVERSAL_PARAM};
-=======
-#[async_trait]
-impl<'a, NET: PLNet, STORE: PLStore> WalletBackend<'a> for FullNode<'a, NET, STORE> {
-    type EventStream = EventStream<LedgerEvent>;
-
-    async fn load(&self, key_pair: &UserKeyPair) -> Result<WalletState<'a>, WalletError> {
-        // There is no storage backend implemented yet, so load() always returns a fresh wallet from
-        // the start of the history of the ledger.
-        let mut rng = ChaChaRng::from_entropy();
-        let snapshot = self.as_query_service().get_snapshot(0).await.unwrap();
-        let validator = snapshot.state;
-
-        // Construct proving keys of the same arities as the verifier keys from the validator.
-        let univ_param = self.query_service.univ_param;
-        let proving_keys =
-            ProverKeySet {
-                mint: jf_txn::proof::mint::preprocess(univ_param, MERKLE_HEIGHT)
-                    .context(CryptoError)?
-                    .0,
-                freeze: validator
-                    .verif_crs
-                    .freeze
-                    .iter()
-                    .map(|k| {
-                        Ok(jf_txn::proof::freeze::preprocess(
-                            univ_param,
-                            k.num_inputs(),
-                            MERKLE_HEIGHT,
-                        )
-                        .context(CryptoError)?
-                        .0)
-                    })
-                    .collect::<Result<_, _>>()?,
-                xfr: validator
-                    .verif_crs
-                    .xfr
-                    .iter()
-                    .map(|k| {
-                        Ok(jf_txn::proof::transfer::preprocess(
-                            univ_param,
-                            k.num_inputs(),
-                            k.num_outputs(),
-                            MERKLE_HEIGHT,
-                        )
-                        .context(CryptoError)?
-                        .0)
-                    })
-                    .collect::<Result<_, _>>()?,
-            };
-
-        // Publish the address of the new wallet.
-        self.query_service
-            .state
-            .write()
-            .await
-            .introduce(&key_pair.pub_key());
-
-        Ok(WalletState {
-            validator,
-            proving_keys,
-            nullifiers: snapshot.nullifiers,
-            now: 0,
-            records: Default::default(),
-            defined_assets: Default::default(),
-            pending_txns: Default::default(),
-            expiring_txns: Default::default(),
-            auditable_assets: Default::default(),
-            auditor_key_pair: AuditorKeyPair::generate(&mut rng),
-            freezer_key_pair: FreezerKeyPair::generate(&mut rng),
-            rng,
-        })
-    }
-
-    async fn store(
-        &mut self,
-        _key_pair: &UserKeyPair,
-        _state: &WalletState,
-    ) -> Result<(), WalletError> {
-        Ok(())
-    }
-
-    async fn subscribe(&self, starting_at: u64) -> Self::EventStream {
-        self.as_query_service().subscribe(starting_at).await
-    }
-
-    async fn get_public_key(&self, address: &UserAddress) -> Result<UserPubKey, WalletError> {
-        self.as_query_service()
-            .get_user(address)
-            .await
-            .map_err(|err| match err {
-                QueryServiceError::InvalidAddress {} => WalletError::InvalidAddress {
-                    address: address.clone(),
-                },
-                _ => WalletError::QueryServiceError { source: err },
-            })
-    }
-
-    async fn prove_nullifier_unspent(
-        &self,
-        root: set_hash::Hash,
-        nullifier: Nullifier,
-    ) -> Result<SetMerkleProof, WalletError> {
-        let (spent, proof) = self
-            .as_query_service()
-            .nullifier_proof(root, nullifier)
-            .await
-            .context(QueryServiceWalletError)?;
-        if spent {
-            Err(WalletError::NullifierAlreadyPublished { nullifier })
-        } else {
-            Ok(proof)
-        }
-    }
-
-    async fn submit(&mut self, txn: ElaboratedTransaction) -> Result<(), WalletError> {
-        self.as_validator()
-            .submit_transaction(txn)
-            .await
-            .map_err(|err| match err {
-                PhaseLockError::NetworkFault { source } => WalletError::NetworkError { source },
-                _ => {
-                    // PhaseLock is not supposed to return errors besides NetworkFault
-                    WalletError::Failed {
-                        msg: format!(
-                            "unexpected error from Validator::submit_transaction: {:?}",
-                            err
-                        ),
-                    }
-                }
-            })
-    }
-
-    async fn post_memos(
-        &mut self,
-        block_id: u64,
-        txn_id: u64,
-        memos: Vec<ReceiverMemo>,
-        sig: Signature,
-    ) -> Result<(), WalletError> {
-        self.as_query_service_mut()
-            .post_memos(block_id, txn_id, memos, sig)
-            .await
-            .context(QueryServiceWalletError)
-    }
-}
-
-#[cfg(test)]
-mod tests {
-    use super::*;
-    use crate::{
-        wallet::Wallet, LWPersistence, MultiXfrRecordSpec, MultiXfrTestState, UNIVERSAL_PARAM,
-    };
->>>>>>> bc989f4c
     use async_std::task::block_on;
     use jf_primitives::jubjub_dsa::KeyPair;
     use jf_txn::{sign_receiver_memos, MerkleTree};
@@ -1310,110 +1145,4 @@
             .tests(1)
             .quickcheck(test_query_service as fn(Vec<_>, u8, u8, _, Vec<_>) -> ())
     }
-<<<<<<< HEAD
-=======
-
-    #[test]
-    fn test_full_node_wallet_backend_load() {
-        block_on(async {
-            // Initialize ledger state
-            let records = (
-                MultiXfrRecordSpec {
-                    asset_def_ix: 1,
-                    owner_key_ix: 0,
-                    asset_amount: 2,
-                },
-                vec![],
-            );
-            let mut state = MultiXfrTestState::initialize([0x42u8; 32], 2, 2, records).unwrap();
-
-            // Set up a validator.
-            let id = 0;
-            let secret_keys = SecretKeySet::random(
-                0,
-                &mut <Xoshiro256StarStar as phaselock::rand::SeedableRng>::seed_from_u64(
-                    state.prng.next_u64(),
-                ),
-            );
-            let secret_key_share = secret_keys.secret_key_share(id);
-            let public_keys = secret_keys.public_keys();
-            let pub_key = phaselock::PubKey::from_secret_key_set_escape_hatch(&secret_keys, id);
-            let port = 10010;
-            let network =
-                phaselock::networking::w_network::WNetwork::new(pub_key.clone(), port, None)
-                    .await
-                    .unwrap();
-            let (c, sync) = futures::channel::oneshot::channel();
-            for task in network.generate_task(c).unwrap() {
-                async_std::task::spawn(task);
-            }
-            sync.await.unwrap();
-            let config = PhaseLockConfig {
-                total_nodes: 1,
-                threshold: 1,
-                max_transactions: 100,
-                known_nodes: vec![pub_key],
-                next_view_timeout: 10000,
-                timeout_ratio: (11, 10),
-                round_start_delay: 1,
-                start_delay: 1,
-            };
-            let (_, phaselock) = PhaseLock::init(
-                ElaboratedBlock::default(),
-                public_keys,
-                secret_key_share,
-                id,
-                config,
-                state.validator.clone(),
-                network,
-                MemoryStorage::default(),
-                LWPersistence::new("test_full_node_wallet_backend_load"),
-            )
-            .await;
-
-            // Set up a full node
-            let unspent_memos = state.unspent_memos();
-            let mut node = FullNode::new(
-                phaselock,
-                state.univ_setup,
-                state.validator,
-                state.record_merkle_tree,
-                state.nullifiers,
-                unspent_memos,
-            );
-
-            // Introduce another user whom we will transfer some assets to.
-            let mut pub_keys = state.keys;
-            let me = pub_keys.remove(0);
-            let other = pub_keys.remove(1);
-            node.introduce(&other.pub_key()).await.unwrap();
-
-            // Set up a wallet
-            node.start_consensus().await;
-            let mut wallet = Wallet::new(me, node).await.unwrap();
-
-            // Wait for the wallet to process the initial receiver memos and check that it correctly
-            // discovers its initial balance.
-            wallet.sync(1).await.unwrap();
-            // MultiXfrTestState doubles all the initial records for some reason, so we expect to
-            // have 4 coins, not 2.
-            assert_eq!(wallet.balance(&state.asset_defs[1].code).await, 4);
-            // We start with 2^32 native tokens, but spend 2 minting our two non-native records.
-            assert_eq!(wallet.balance(&AssetCode::native()).await, (1u64 << 32) - 2);
-
-            // Transfer 3 of our 4 coins away to another user. We should end up with only 1 coin,
-            // which can only happen if
-            //  1. our initial 4 coins are put on hold (the transaction is initiated)
-            //  2. we receive our 1-coin change record (the transaction is completed)
-            wallet
-                .transfer(&state.asset_defs[1].code, &[(other.address(), 3)], 1)
-                .await
-                .unwrap();
-            // Wait for 2 more events: the Commit event and the following Memos event.
-            wallet.sync(3).await.unwrap();
-            assert_eq!(wallet.balance(&state.asset_defs[1].code).await, 1);
-            assert_eq!(wallet.balance(&AssetCode::native()).await, (1u64 << 32) - 3);
-        });
-    }
->>>>>>> bc989f4c
 }
--- conflicted
+++ resolved
@@ -1,3 +1,4 @@
+pub use crate::state_comm::LedgerStateCommitment;
 use crate::{
     key_set::SizedKey,
     set_merkle_tree::*,
@@ -5,7 +6,6 @@
     ElaboratedBlock, ElaboratedTransaction, ProverKeySet, ValidationError, ValidatorState,
     MERKLE_HEIGHT,
 };
-pub use crate::state_comm::LedgerStateCommitment;
 use async_executors::exec::AsyncStd;
 use async_std::sync::{Arc, RwLock};
 use async_trait::async_trait;
@@ -15,20 +15,11 @@
 pub use futures::stream::Stream;
 use futures::task::SpawnExt;
 use itertools::izip;
-<<<<<<< HEAD
-use jf_primitives::{
-    jubjub_dsa::Signature,
-    merkle_tree::{MerklePath, MerkleTree},
-};
-use jf_txn::keys::{AuditorKeyPair, FreezerKeyPair, UserAddress, UserKeyPair, UserPubKey};
-use jf_txn::structs::{Nullifier, ReceiverMemo, RecordCommitment};
-=======
 use jf_txn::{
     keys::{AuditorKeyPair, FreezerKeyPair, UserAddress, UserKeyPair, UserPubKey},
     structs::{Nullifier, ReceiverMemo, RecordCommitment},
-    MerkleTree, Signature,
+    MerklePath, MerkleTree, Signature,
 };
->>>>>>> 52d63ed9
 use phaselock::{
     error::PhaseLockError,
     event::EventType,

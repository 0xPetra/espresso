[package]
name = "zerok_lib"
version = "0.1.0"
authors = ["Joe Doyle <joe@translucence.net>"]
edition = "2018"

# See more keys and their definitions at https://doc.rust-lang.org/cargo/reference/manifest.html

[dependencies]
arbitrary = { version="1.0", features=["derive"] }
atomic_store = { version="0.0.2", registry="translucence" }
chacha20 = "0.8.1"
itertools = "0.10.1"
# per https://doc.rust-lang.org/cargo/reference/specifying-dependencies.html, this should work for each project in the workspace
# however, the fact that the workspace subpath specifications do not match the expected package name may present a problem
<<<<<<< HEAD
jf-plonk = { features=["std"], git = "ssh://git@github.com/SpectrumXYZ/jellyfish.git" }
jf-primitives = { features=["std"], git = "ssh://git@github.com/SpectrumXYZ/jellyfish.git" }
jf-aap = { features=["std"], git = "ssh://git@github.com/SpectrumXYZ/jellyfish-apps.git", rev = "1f1f11e7ed8a6e3b012de58e94ca9b905d468d9b"}
jf-utils = { features=["std"], git = "ssh://git@github.com/SpectrumXYZ/jellyfish.git" }
=======
jf-plonk = { features=["std"], git = "ssh://git@github.com/SpectrumXYZ/jellyfish-apps.git", rev = "eb8d3d3b03fec0d88327f4686e8a2787c85274d9"}
jf-primitives = { features=["std"], git = "ssh://git@github.com/SpectrumXYZ/jellyfish-apps.git", rev = "eb8d3d3b03fec0d88327f4686e8a2787c85274d9"}
jf-aap = { features=["std"], git = "ssh://git@github.com/SpectrumXYZ/jellyfish-apps.git", rev = "eb8d3d3b03fec0d88327f4686e8a2787c85274d9"}
jf-utils = { features=["std"], git = "ssh://git@github.com/SpectrumXYZ/jellyfish-apps.git", rev = "eb8d3d3b03fec0d88327f4686e8a2787c85274d9"}
>>>>>>> b9d62a72
# phaselock = { version = "0.0.2", registry = "translucence"}
phaselock = { git = "ssh://git@github.com/SpectrumXYZ/phaselock.git", rev = "14586ed218a35cb48675b73d4a34ae7ae55c67e6" }
ark-std = { version = "0.3.0", default-features = false }
ark-ff = { version = "0.3.0", default-features = false }
ark-serialize = { version = "0.3.0", features = ["derive"] }
hmac = "0.11.0"
rand_chacha = { version = "0.3.1", features = ["serde1"] }
rand = "0.7.3"
rust-argon2 = "0.8.3"
serde = { version = "1.0", features = ["derive"] }
serde_derive = "1.0"
serde_json = "1.0.61"
serde_cbor = "*"
serde_with = "1.10.0"
snafu = { version = "0.6.10", features = ["backtraces"] }
tagged-base64 = { git = "ssh://git@github.com/SpectrumXYZ/tagged-base64.git", branch = "main"}
threshold_crypto = "0.4.0"
sha3 = "^0.9"
bitvec = "^0.22"
rayon = "*"
generic-array = { version = "0.14.4", features = ["serde"] }
lazy_static = "1.4.0"
bincode = "1.3.3"
async-scoped = { version = "0.7.0", features = ["use-async-std"] }
async-std = { version = "1.10.0", features = ["unstable", "attributes"] }
async-trait = "0.1.51"
async-tungstenite = { version = "0.15.0", features = ["async-std-runtime"] }
async_executors = { version = "0.4.2", features = ["async_std"] }
futures = "0.3.16"
rpassword = "5.0.1"
rustyline = "9.0.0"
strum = "0.20"
strum_macros = "0.20.1"
surf = "2.3.1"
tempdir = "0.3.7"
tide = "0.16.0"
tracing = "0.1.26"
zeroize = "1.3"
zerok-macros = { path = "../zerok_macros" }
hex = "0.4.3"
chrono = "0.4.19"
mnemonic = "1.0.1"
<<<<<<< HEAD
reef = { git = "ssh://git@github.com/SpectrumXYZ/reef.git", rev = "a565a27286daf48a0eb7a32965af6b90ec0e9045" }
=======
reef = { git = "ssh://git@github.com/SpectrumXYZ/reef.git", rev = "34725636bbde038176d39dbf6b948ab0a0a0793c" }
>>>>>>> b9d62a72

[dev-dependencies]
generic-tests = "0.1.2"
quickcheck = "1.0"
quickcheck_macros = "1.0"
proptest = "0.8.7"
rand_xoshiro = "0.4.0"

[target.'cfg(target_os = "linux")'.dependencies]
procfs = "0.11.0"

[features]
mocks = []<|MERGE_RESOLUTION|>--- conflicted
+++ resolved
@@ -13,17 +13,10 @@
 itertools = "0.10.1"
 # per https://doc.rust-lang.org/cargo/reference/specifying-dependencies.html, this should work for each project in the workspace
 # however, the fact that the workspace subpath specifications do not match the expected package name may present a problem
-<<<<<<< HEAD
 jf-plonk = { features=["std"], git = "ssh://git@github.com/SpectrumXYZ/jellyfish.git" }
 jf-primitives = { features=["std"], git = "ssh://git@github.com/SpectrumXYZ/jellyfish.git" }
 jf-aap = { features=["std"], git = "ssh://git@github.com/SpectrumXYZ/jellyfish-apps.git", rev = "1f1f11e7ed8a6e3b012de58e94ca9b905d468d9b"}
 jf-utils = { features=["std"], git = "ssh://git@github.com/SpectrumXYZ/jellyfish.git" }
-=======
-jf-plonk = { features=["std"], git = "ssh://git@github.com/SpectrumXYZ/jellyfish-apps.git", rev = "eb8d3d3b03fec0d88327f4686e8a2787c85274d9"}
-jf-primitives = { features=["std"], git = "ssh://git@github.com/SpectrumXYZ/jellyfish-apps.git", rev = "eb8d3d3b03fec0d88327f4686e8a2787c85274d9"}
-jf-aap = { features=["std"], git = "ssh://git@github.com/SpectrumXYZ/jellyfish-apps.git", rev = "eb8d3d3b03fec0d88327f4686e8a2787c85274d9"}
-jf-utils = { features=["std"], git = "ssh://git@github.com/SpectrumXYZ/jellyfish-apps.git", rev = "eb8d3d3b03fec0d88327f4686e8a2787c85274d9"}
->>>>>>> b9d62a72
 # phaselock = { version = "0.0.2", registry = "translucence"}
 phaselock = { git = "ssh://git@github.com/SpectrumXYZ/phaselock.git", rev = "14586ed218a35cb48675b73d4a34ae7ae55c67e6" }
 ark-std = { version = "0.3.0", default-features = false }
@@ -42,7 +35,7 @@
 tagged-base64 = { git = "ssh://git@github.com/SpectrumXYZ/tagged-base64.git", branch = "main"}
 threshold_crypto = "0.4.0"
 sha3 = "^0.9"
-bitvec = "^0.22"
+bitvec = "^0.20"
 rayon = "*"
 generic-array = { version = "0.14.4", features = ["serde"] }
 lazy_static = "1.4.0"
@@ -66,11 +59,7 @@
 hex = "0.4.3"
 chrono = "0.4.19"
 mnemonic = "1.0.1"
-<<<<<<< HEAD
 reef = { git = "ssh://git@github.com/SpectrumXYZ/reef.git", rev = "a565a27286daf48a0eb7a32965af6b90ec0e9045" }
-=======
-reef = { git = "ssh://git@github.com/SpectrumXYZ/reef.git", rev = "34725636bbde038176d39dbf6b948ab0a0a0793c" }
->>>>>>> b9d62a72
 
 [dev-dependencies]
 generic-tests = "0.1.2"

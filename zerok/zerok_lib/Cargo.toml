--- conflicted
+++ resolved
@@ -45,11 +45,8 @@
 surf = "2.3.1"
 tide = "0.16.0"
 tracing = "0.1.26"
-<<<<<<< HEAD
 zerok-macros = { path = "../zerok_macros" }
-=======
 hex = "0.4.3"
->>>>>>> 901cf011
 
 [dev-dependencies]
 quickcheck = "1.0"

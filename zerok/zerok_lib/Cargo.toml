[package]
name = "zerok_lib"
version = "0.1.0"
authors = ["Joe Doyle <joe@translucence.net>"]
edition = "2018"

# See more keys and their definitions at https://doc.rust-lang.org/cargo/reference/manifest.html

[dependencies]
itertools = "0.10.1"
# per https://doc.rust-lang.org/cargo/reference/specifying-dependencies.html, this should work for each project in the workspace
# however, the fact that the workspace subpath specifications do not match the expected package name may present a problem
jf-plonk = { features=["std"], git = "ssh://git@gitlab.com/translucence/crypto/jellyfish.git", rev = "2f978e10bf8f379000b4bcca393e25529e4b0b8f"}
jf-primitives = { features=["std"], git = "ssh://git@gitlab.com/translucence/crypto/jellyfish.git", rev = "2f978e10bf8f379000b4bcca393e25529e4b0b8f"}
jf-txn = { features=["std"], git = "ssh://git@gitlab.com/translucence/crypto/jellyfish.git", rev = "2f978e10bf8f379000b4bcca393e25529e4b0b8f"}
jf-utils = { features=["std"], git = "ssh://git@gitlab.com/translucence/crypto/jellyfish.git", rev = "2f978e10bf8f379000b4bcca393e25529e4b0b8f"}
phaselock = { version = "0.0.1", registry = "translucence"}
ark-std = { version = "0.2.0", default-features = false }
ark-ff = { version = "0.2.0", default-features = false }
ark-serialize = "0.2.0"
<<<<<<< HEAD
rand_chacha = "0.2.2"
=======
rand_chacha = "0.3.1"
>>>>>>> 43c89ce0
serde = { version = "1.0", features = ["derive"] }
serde_derive = "1.0"
serde_cbor = "*"
snafu = { version = "0.6.10", features = ["backtraces"] }
blake2 = "0.9.1"
bitvec = "0.21.1"
rayon = "*"
generic-array = { version = "0.14.4", features = ["serde"] }
lazy_static = "1.4.0"
bincode = "1.3.3"
async-scoped = { version = "0.7.0", features = ["use-async-std"] }
async-std = { version = "1.10.0", features = ["unstable", "attributes"] }
futures = "0.3.16"

[dev-dependencies]
quickcheck = "1.0"
quickcheck_macros = "1.0"
proptest = "0.8.7"<|MERGE_RESOLUTION|>--- conflicted
+++ resolved
@@ -18,11 +18,7 @@
 ark-std = { version = "0.2.0", default-features = false }
 ark-ff = { version = "0.2.0", default-features = false }
 ark-serialize = "0.2.0"
-<<<<<<< HEAD
-rand_chacha = "0.2.2"
-=======
 rand_chacha = "0.3.1"
->>>>>>> 43c89ce0
 serde = { version = "1.0", features = ["derive"] }
 serde_derive = "1.0"
 serde_cbor = "*"

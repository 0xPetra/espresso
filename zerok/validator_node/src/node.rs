--- conflicted
+++ resolved
@@ -400,16 +400,12 @@
                             panic!("state is out of sync with validator")
                         }
 
-<<<<<<< HEAD
                         Ok((mut uids, nullifier_proofs)) => {
-=======
-                        Ok(mut uids) => {
                             let records_from = if uids.is_empty() {
                                 self.validator.record_merkle_commitment.num_leaves
                             } else {
                                 uids[0]
                             };
->>>>>>> 8ff5cc9d
                             let hist_index = self.full_persisted.state_iter().len();
                             assert!(hist_index > 0);
                             let block_index = hist_index - 1;

[package]
name = "zerok_client"
version = "0.1.0"
authors = ["Joe Doyle <joe@translucence.net>"]
edition = "2018"
default-run = "zerok_client"

# See more keys and their definitions at https://doc.rust-lang.org/cargo/reference/manifest.html

[dependencies]
async-std = { version = "1.10.0", features = ["unstable", "attributes"] }
async-trait = "0.1.51"
bincode = "1.3.3"
escargot = "0.5.2"
futures = "0.3.16"
jf-plonk = { features=["std"], git = "ssh://git@gitlab.com/translucence/crypto/jellyfish.git", rev = "5b500854579d58f2988ba0249b97203351a49290"}
jf-primitives = { features=["std"], git = "ssh://git@gitlab.com/translucence/crypto/jellyfish.git", rev = "5b500854579d58f2988ba0249b97203351a49290"}
jf-txn = { features=["std"], git = "ssh://git@gitlab.com/translucence/crypto/jellyfish.git", rev = "5b500854579d58f2988ba0249b97203351a49290"}
jf-utils = { features=["std"], git = "ssh://git@gitlab.com/translucence/crypto/jellyfish.git", rev = "5b500854579d58f2988ba0249b97203351a49290"}
lazy_static = "1.4.0"
regex = "1.5.4"
rustyline = "9.0.0"
shutdown_hooks = "0.1.0"
structopt = { version = "0.3", features = ["paw"] }
tagged-base64 = { git = "ssh://git@gitlab.com/translucence/common/tagged-base64.git", branch = "main"}
<<<<<<< HEAD
tempdir = "0.3.7"
zerok_lib = { path = "../zerok_lib/" }
=======
zerok_lib = { path = "../zerok_lib/" }

[dev-dependencies]
tempdir = "0.3.7"
toml = "0.5"
>>>>>>> ab793335
<|MERGE_RESOLUTION|>--- conflicted
+++ resolved
@@ -23,13 +23,9 @@
 shutdown_hooks = "0.1.0"
 structopt = { version = "0.3", features = ["paw"] }
 tagged-base64 = { git = "ssh://git@gitlab.com/translucence/common/tagged-base64.git", branch = "main"}
-<<<<<<< HEAD
 tempdir = "0.3.7"
-zerok_lib = { path = "../zerok_lib/" }
-=======
 zerok_lib = { path = "../zerok_lib/" }
 
 [dev-dependencies]
 tempdir = "0.3.7"
-toml = "0.5"
->>>>>>> ab793335
+toml = "0.5"
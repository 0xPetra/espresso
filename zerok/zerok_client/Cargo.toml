--- conflicted
+++ resolved
@@ -32,15 +32,7 @@
 surf = "2.3.1"
 tagged-base64 = { git = "ssh://git@gitlab.com/translucence/common/tagged-base64.git", branch = "main"}
 tempdir = "0.3.7"
-<<<<<<< HEAD
 toml = "0.5"
-zerok_lib = { path = "../zerok_lib/" }
-=======
 tracing = "0.1.26"
 tracing-subscriber = "0.2.19"
-zerok_lib = { path = "../zerok_lib/" }
-
-[dev-dependencies]
-tempdir = "0.3.7"
-toml = "0.5"
->>>>>>> 9e20238d
+zerok_lib = { path = "../zerok_lib/" }
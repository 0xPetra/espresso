--- conflicted
+++ resolved
@@ -51,14 +51,10 @@
     /// IPs of the bootstrap nodes.
     #[structopt(
         long,
-<<<<<<< HEAD
-        env = "ESPRESSO_VALIDATOR_BOOTSTRAP_IPS",
-=======
         env = "ESPRESSO_VALIDATOR_BOOTSTRAP_HOSTS",
->>>>>>> 0fe6278b
         value_delimiter = ","
     )]
-    pub bootstrap_ips: Option<Vec<String>>,
+    pub bootstrap_nodes: Option<Vec<String>>,
 
     /// Id of the current node.
     ///

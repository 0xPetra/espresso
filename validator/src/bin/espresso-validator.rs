// Copyright (c) 2022 Espresso Systems (espressosys.com)
// This file is part of the Espresso library.
//
// This program is free software: you can redistribute it and/or modify it under the terms of the GNU
// General Public License as published by the Free Software Foundation, either version 3 of the
// License, or (at your option) any later version.
// This program is distributed in the hope that it will be useful, but WITHOUT ANY WARRANTY; without
// even the implied warranty of MERCHANTABILITY or FITNESS FOR A PARTICULAR PURPOSE. See the GNU
// General Public License for more details.
// You should have received a copy of the GNU General Public License along with this program. If not,
// see <https://www.gnu.org/licenses/>.

#![deny(warnings)]

use clap::Parser;
use espresso_validator::{validator::*, *};
use futures::future::pending;
use rand::SeedableRng;
use rand_chacha::ChaChaRng;

#[derive(Parser)]
#[command(
    name = "Espresso validator",
    about = "Runs a validator to participate in the consensus."
)]
struct Options {
    #[command(flatten)]
<<<<<<< HEAD
    node_opt: NodeOpt,

    /// Public key which should own a faucet record in the genesis block.
    ///
    /// For each given public key, the ledger will be initialized with a record of 2^32 native
    /// tokens, owned by the public key.
    ///
    /// This option may be passed multiple times to initialize the ledger with multiple native
    /// token records.
    #[arg(long, env = "ESPRESSO_FAUCET_PUB_KEYS", value_delimiter = ',')]
    pub faucet_pub_key: Vec<UserPubKey>,
=======
    validator_opt: ValidatorOpt,
>>>>>>> 8b6d6643
}

#[async_std::main]
async fn main() -> Result<(), std::io::Error> {
    let options = Options::parse();
<<<<<<< HEAD
    let genesis = genesis(options.node_opt.chain_id, options.faucet_pub_key);
    let hotshot = init(genesis, options.node_opt).await?;
=======
    let genesis = genesis(
        &options.validator_opt.node_opt,
        &options.validator_opt.consensus_opt,
    );
    let hotshot = init(ChaChaRng::from_entropy(), genesis, options.validator_opt).await?;
>>>>>>> 8b6d6643
    run_consensus(hotshot, pending::<()>()).await;
    Ok(())
}<|MERGE_RESOLUTION|>--- conflicted
+++ resolved
@@ -25,36 +25,14 @@
 )]
 struct Options {
     #[command(flatten)]
-<<<<<<< HEAD
     node_opt: NodeOpt,
-
-    /// Public key which should own a faucet record in the genesis block.
-    ///
-    /// For each given public key, the ledger will be initialized with a record of 2^32 native
-    /// tokens, owned by the public key.
-    ///
-    /// This option may be passed multiple times to initialize the ledger with multiple native
-    /// token records.
-    #[arg(long, env = "ESPRESSO_FAUCET_PUB_KEYS", value_delimiter = ',')]
-    pub faucet_pub_key: Vec<UserPubKey>,
-=======
-    validator_opt: ValidatorOpt,
->>>>>>> 8b6d6643
 }
 
 #[async_std::main]
 async fn main() -> Result<(), std::io::Error> {
     let options = Options::parse();
-<<<<<<< HEAD
-    let genesis = genesis(options.node_opt.chain_id, options.faucet_pub_key);
-    let hotshot = init(genesis, options.node_opt).await?;
-=======
-    let genesis = genesis(
-        &options.validator_opt.node_opt,
-        &options.validator_opt.consensus_opt,
-    );
-    let hotshot = init(ChaChaRng::from_entropy(), genesis, options.validator_opt).await?;
->>>>>>> 8b6d6643
+    let genesis = genesis(&options.node_opt);
+    let hotshot = init(ChaChaRng::from_entropy(), genesis, options.node_opt).await?;
     run_consensus(hotshot, pending::<()>()).await;
     Ok(())
 }
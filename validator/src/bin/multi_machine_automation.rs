// Copyright (c) 2022 Espresso Systems (espressosys.com)
// This file is part of the Espresso library.
//
// This program is free software: you can redistribute it and/or modify it under the terms of the GNU
// General Public License as published by the Free Software Foundation, either version 3 of the
// License, or (at your option) any later version.
// This program is distributed in the hope that it will be useful, but WITHOUT ANY WARRANTY; without
// even the implied warranty of MERCHANTABILITY or FITNESS FOR A PARTICULAR PURPOSE. See the GNU
// General Public License for more details.
// You should have received a copy of the GNU General Public License along with this program. If not,
// see <https://www.gnu.org/licenses/>.

use async_std::task::{sleep, spawn_blocking};
use escargot::CargoBuild;
use espresso_validator::NodeOpt;
use jf_cap::keys::UserPubKey;
use std::env;
use std::io::{BufRead, BufReader};
<<<<<<< HEAD
use std::path::PathBuf;
use std::process::{exit, Command, Stdio};
=======
use std::process::{Command, Stdio};
>>>>>>> f705df1d
use std::time::Duration;
use structopt::StructOpt;

#[derive(StructOpt)]
#[structopt(
    name = "Multi-machine consensus",
    about = "Simulates consensus among multiple machines"
)]
struct Options {
    #[structopt(flatten)]
    node_opt: NodeOpt,

    /// Number of nodes, including a fixed number of bootstrap nodes and a dynamic number of
    /// non-bootstrap nodes.
    #[structopt(long, short, env = "ESPRESSO_VALIDATOR_NUM_NODES")]
    pub num_nodes: usize,

    /// Public key which should own a faucet record in the genesis block.
    ///
    /// For each given public key, the ledger will be initialized with a record of 2^32 native
    /// tokens, owned by the public key.
    ///
    /// This option may be passed multiple times to initialize the ledger with multiple native
    /// token records.
    #[structopt(long, env = "ESPRESSO_FAUCET_PUB_KEYS", value_delimiter = ",")]
    pub faucet_pub_key: Vec<UserPubKey>,

    /// Number of transactions to generate.
    ///
    /// If not provided, the validator will wait for externally submitted transactions.
    #[structopt(long, short, conflicts_with("faucet-pub-key"))]
    pub num_txn: Option<u64>,

    /// Wait for web server to exit after transactions complete.
    #[structopt(long, short)]
    pub wait: bool,

    #[structopt(long, short)]
    verbose: bool,

    /// Number of nodes to run only `fail_after_txn` rounds.
    ///
    /// If not provided, all nodes will keep running till `num_txn` rounds are completed.
    #[structopt(long)]
    num_fail_nodes: Option<usize>,

    /// Number of rounds that all nodes will be running, after which `num_fail_nodes` nodes will be
    /// killed.
    ///
    /// If not provided, all nodes will keep running till `num_txn` rounds are completed.
    #[structopt(long, requires("num-fail-nodes"))]
    fail_after_txn: Option<usize>,
}

fn cargo_run(bin: impl AsRef<str>) -> Command {
    CargoBuild::new()
        .bin(bin.as_ref())
        .current_release()
        .current_target()
        .run()
        .expect("Failed to build.")
        .command()
}

#[async_std::main]
async fn main() {
    // Construct arguments to pass to the multi-machine demo.
    let options = Options::from_args();
    if let Err(msg) = options.node_opt.check() {
        eprintln!("{}", msg);
        exit(1);
    }

    // With StructOpt/CLAP, environment variables override command line arguments, but we are going
    // to construct a command line for each child, so the child processes shouldn't get their
    // options from the environment. Clear the environment variables corresponding to each option
    // that we will set explicitly in the command line.
    env::remove_var("ESPRESSO_VALIDATOR_SECRET_KEY_SEED");
    env::remove_var("ESPRESSO_VALIDATOR_BOOTSTRAP_NODES");
    env::remove_var("ESPRESSO_VALIDATOR_PUB_KEY_PATH");
    env::remove_var("ESPRESSO_FAUCET_PUB_KEY");
    env::remove_var("ESPRESSO_VALIDATOR_STORE_PATH");
    env::remove_var("ESPRESSO_VALIDATOR_WEB_PATH");
    env::remove_var("ESPRESSO_VALIDATOR_API_PATH");
    env::remove_var("ESPRESSO_VALIDATOR_QUERY_PORT");
<<<<<<< HEAD
    env::remove_var("ESPRESSO_VALIDATOR_CONSENSUS_PORT");
    env::remove_var("ESPRESSO_VALIDATOR_MIN_PROPOSE_TIME");
    env::remove_var("ESPRESSO_VALIDATOR_MAX_PROPOSE_TIME");
    env::remove_var("ESPRESSO_VALIDATOR_NEXT_VIEW_TIMEOUT");
    env::remove_var("ESPRESSO_VALIDATOR_TIMEOUT_RATIO");
    env::remove_var("ESPRESSO_VALIDATOR_ROUND_START_DELAY");
    env::remove_var("ESPRESSO_VALIDATOR_START_DELAY");
    env::remove_var("ESPRESSO_VALIDATOR_MAX_TRANSACTIONS");
=======
    env::remove_var("ESPRESSO_VALIDATOR_NONBOOTSTRAP_PORT");
>>>>>>> f705df1d

    let mut args = vec![];
    if options.node_opt.reset_store_state {
        args.push("--reset-store-state");
    }
    if options.node_opt.full {
        args.push("--full");
    }
    if options.wait {
        args.push("--wait");
    }
    let store_path;
    if let Some(path) = &options.node_opt.store_path {
        store_path = path.display().to_string();
        args.push("--store-path");
        args.push(&store_path);
    }
    let web_path;
    if let Some(path) = &options.node_opt.web_path {
        web_path = path.display().to_string();
        args.push("--assets");
        args.push(&web_path);
    }
    let api_path;
    if let Some(path) = &options.node_opt.api_path {
        api_path = path.display().to_string();
        args.push("--api");
        args.push(&api_path);
    }
<<<<<<< HEAD
    let min_propose_time = format!("{}ms", options.node_opt.min_propose_time.as_millis());
    args.push("--min-propose-time");
    args.push(&min_propose_time);
    let max_propose_time = format!("{}ms", options.node_opt.max_propose_time.as_millis());
    args.push("--max-propose-time");
    args.push(&max_propose_time);
    let next_view_timeout = format!("{}ms", options.node_opt.next_view_timeout.as_millis());
    args.push("--next-view-timeout");
    args.push(&next_view_timeout);
    let timeout_ratio = options.node_opt.timeout_ratio.to_string();
    args.push("--timeout-ratio");
    args.push(&timeout_ratio);
    let round_start_delay = format!("{}ms", options.node_opt.round_start_delay.as_millis());
    args.push("--round-start-delay");
    args.push(&round_start_delay);
    let start_delay = format!("{}ms", options.node_opt.start_delay.as_millis());
    args.push("--start-delay");
    args.push(&start_delay);
    let max_transactions = options.node_opt.max_transactions.to_string();
    args.push("--max-transactions");
    args.push(&max_transactions);
    let config_path;
    if let Some(path) = &options.config {
        config_path = path.display().to_string();
        args.push("--config");
        args.push(&config_path);
    }
    let secret_key_seed;
    if let Some(seed) = &options.secret_key_seed {
        secret_key_seed = seed.to_string();
        args.push("--secret-key-seed");
        args.push(&secret_key_seed);
    }
    let bootstrap_nodes = options.bootstrap_nodes.as_ref().map(|nodes| {
        nodes
            .iter()
            .map(|node| node.to_string())
            .collect::<Vec<_>>()
            .join(",")
    });
    if let Some(nodes) = &bootstrap_nodes {
        args.push("--bootstrap-nodes");
        args.push(nodes);
    }
=======
>>>>>>> f705df1d
    let num_nodes_str = options.num_nodes.to_string();
    let num_nodes = num_nodes_str.parse::<usize>().unwrap();
    let faucet_pub_keys = options
        .faucet_pub_key
        .iter()
        .map(|k| k.to_string())
        .collect::<Vec<_>>();
    for pub_key in &faucet_pub_keys {
        args.push("--faucet-pub-key");
        args.push(pub_key);
    }
    let num_txn_str = match options.num_txn {
        Some(num_txn) => num_txn.to_string(),
        None => "".to_string(),
    };
    let (num_fail_nodes, fail_after_txn_str) = match options.num_fail_nodes {
        Some(num_fail_nodes) => {
            assert!(num_fail_nodes <= num_nodes);
            if num_fail_nodes == 0 {
                (0, "".to_string())
            } else {
                let fail_after_txn_str = options
                    .fail_after_txn
                    .expect("`fail-after-txn` isn't specified when `num-failed-nodes` is nonzero")
                    .to_string();
                (num_fail_nodes, fail_after_txn_str)
            }
        }
        None => (0, "".to_string()),
    };

    // Start the consensus for each node.
    let first_fail_id = num_nodes - num_fail_nodes;
    let mut processes: Vec<_> = (0..num_nodes)
        .map(|id| {
            let mut this_args = args.clone();
            let id_str = id.to_string();
            this_args.push("--id");
            this_args.push(&id_str);
            this_args.push("--num-nodes");
            this_args.push(&num_nodes_str);
            if id >= first_fail_id {
                this_args.push("--num-txn");
                this_args.push(&fail_after_txn_str);
            } else if !num_txn_str.is_empty() {
                this_args.push("--num-txn");
                this_args.push(&num_txn_str);
            }
            if options.verbose {
                println!("espresso-validator {}", this_args.join(" "));
            }
            (
                id,
                cargo_run("espresso-validator")
                    .args(this_args)
                    .stdout(Stdio::piped())
                    .spawn()
                    .unwrap_or_else(|_| panic!("Failed to start the validator for node {}", id)),
            )
        })
        .collect();

    // Collect output from each process as they run. If we don't do this eagerly, validators can
    // block when their output pipes fill up causing deadlock.
    let mut outputs = processes
        .iter_mut()
        .map(|(id, p)| {
            let mut stdout = BufReader::new(p.stdout.take().unwrap());
            let id = *id;
            let verbose = options.verbose;
            spawn_blocking(move || {
                let mut lines = Vec::new();
                let mut line = String::new();
                loop {
                    if stdout
                        .read_line(&mut line)
                        .unwrap_or_else(|_| panic!("Failed to read stdout for node {}", id))
                        == 0
                    {
                        break;
                    }
                    if verbose {
                        print!("[{}] {}", id, line);
                    }
                    lines.push(std::mem::take(&mut line));
                }
                lines
            })
        })
        .collect::<Vec<_>>();

    // Check each process.
    let mut commitment = None;
    let mut succeeded_nodes = 0;
    let mut finished_nodes = 0;
    let threshold = ((num_nodes * 2) / 3) + 1;
    let expect_failure = num_fail_nodes as usize > num_nodes - threshold;
    println!("Waiting for validators to finish");
    while succeeded_nodes < threshold && finished_nodes < num_nodes {
        // If the consensus is expected to fail, not all processes will complete.
        if expect_failure && (finished_nodes >= num_fail_nodes as usize) {
            break;
        }
        // Pause before checking the exit status.
        sleep(Duration::from_secs(10)).await;
        for ((id, mut p), output) in core::mem::take(&mut processes)
            .into_iter()
            .zip(core::mem::take(&mut outputs))
        {
            match p.try_wait() {
                Ok(Some(_)) => {
                    // Check whether the commitments are the same.
                    if options.num_txn.is_some() {
                        let lines = output.await;
                        if id < first_fail_id as usize {
                            for line in lines {
                                if line.starts_with("Final commitment:") {
                                    let strs: Vec<&str> = line.split(' ').collect();
                                    let final_commitment = strs.last().unwrap_or_else(|| {
                                        panic!("Failed to parse commitment for node {}", id)
                                    });
                                    println!(
                                        "Validator {} finished with commitment {}",
                                        id, final_commitment
                                    );
                                    if let Some(comm) = commitment.clone() {
                                        assert_eq!(comm, final_commitment.to_string());
                                    } else {
                                        commitment = Some(final_commitment.to_string());
                                    }
                                    succeeded_nodes += 1;
                                }
                            }
                        } else {
                            println!("Validator {} finished", id);
                        }
                    }
                    finished_nodes += 1;
                }
                Ok(None) => {
                    // Add back unfinished process and output.
                    processes.push((id, p));
                    outputs.push(output);
                }
                Err(e) => {
                    println!("Error attempting to wait for validator {}: {}", id, e);
                    // Add back unfinished process and output.
                    processes.push((id, p));
                    outputs.push(output);
                }
            }
        }
    }

    // Kill processes that are still running.
    for (id, mut p) in processes {
        p.kill()
            .unwrap_or_else(|_| panic!("Failed to kill node {}", id));
        p.wait()
            .unwrap_or_else(|_| panic!("Failed to wait for node {} to exit", id));
    }

    // Check whether the number of succeeded nodes meets the threshold.
    assert!(succeeded_nodes >= threshold);
    println!("Consensus completed for all nodes")
}

#[cfg(all(test, feature = "slow-tests"))]
mod test {
    use super::*;
    use std::time::Instant;

    async fn automate(
        num_nodes: u64,
        num_txn: u64,
        num_fail_nodes: u64,
        fail_after_txn: u64,
        expect_success: bool,
    ) {
        println!(
            "Testing {} txns with {}/{} nodes failed after txn {}",
            num_txn, num_fail_nodes, num_nodes, fail_after_txn
        );
        let num_nodes = &num_nodes.to_string();
        let num_txn = &num_txn.to_string();
        let num_fail_nodes = &num_fail_nodes.to_string();
        let fail_after_txn = &fail_after_txn.to_string();
        let args = vec![
            "--num-nodes",
            num_nodes,
            "--num-txn",
            num_txn,
            "--num-fail-nodes",
            num_fail_nodes,
            "--fail-after-txn",
            fail_after_txn,
            "--reset-store-state",
            "--verbose",
        ];
        let now = Instant::now();
        let status = cargo_run("multi_machine_automation")
            .args(args)
            .status()
            .expect("Failed to execute the multi-machine automation");
        println!(
            "Completed {} txns in {} s",
            num_txn,
            now.elapsed().as_secs_f32()
        );
        assert_eq!(expect_success, status.success());
    }

    #[async_std::test]
    async fn test_automation() {
        automate(7, 5, 1, 3, true).await;
        automate(7, 5, 3, 1, false).await;
        automate(11, 2, 0, 0, true).await;

        // Disabling the following test cases to avoid exceeding the time limit.
        // automate(5, 0, 0, true).await;
        // automate(5, 2, 2, true).await;
        // automate(50, 2, 10, true).await;
    }
}<|MERGE_RESOLUTION|>--- conflicted
+++ resolved
@@ -16,12 +16,7 @@
 use jf_cap::keys::UserPubKey;
 use std::env;
 use std::io::{BufRead, BufReader};
-<<<<<<< HEAD
-use std::path::PathBuf;
 use std::process::{exit, Command, Stdio};
-=======
-use std::process::{Command, Stdio};
->>>>>>> f705df1d
 use std::time::Duration;
 use structopt::StructOpt;
 
@@ -107,8 +102,6 @@
     env::remove_var("ESPRESSO_VALIDATOR_WEB_PATH");
     env::remove_var("ESPRESSO_VALIDATOR_API_PATH");
     env::remove_var("ESPRESSO_VALIDATOR_QUERY_PORT");
-<<<<<<< HEAD
-    env::remove_var("ESPRESSO_VALIDATOR_CONSENSUS_PORT");
     env::remove_var("ESPRESSO_VALIDATOR_MIN_PROPOSE_TIME");
     env::remove_var("ESPRESSO_VALIDATOR_MAX_PROPOSE_TIME");
     env::remove_var("ESPRESSO_VALIDATOR_NEXT_VIEW_TIMEOUT");
@@ -116,9 +109,7 @@
     env::remove_var("ESPRESSO_VALIDATOR_ROUND_START_DELAY");
     env::remove_var("ESPRESSO_VALIDATOR_START_DELAY");
     env::remove_var("ESPRESSO_VALIDATOR_MAX_TRANSACTIONS");
-=======
     env::remove_var("ESPRESSO_VALIDATOR_NONBOOTSTRAP_PORT");
->>>>>>> f705df1d
 
     let mut args = vec![];
     if options.node_opt.reset_store_state {
@@ -148,7 +139,6 @@
         args.push("--api");
         args.push(&api_path);
     }
-<<<<<<< HEAD
     let min_propose_time = format!("{}ms", options.node_opt.min_propose_time.as_millis());
     args.push("--min-propose-time");
     args.push(&min_propose_time);
@@ -170,31 +160,6 @@
     let max_transactions = options.node_opt.max_transactions.to_string();
     args.push("--max-transactions");
     args.push(&max_transactions);
-    let config_path;
-    if let Some(path) = &options.config {
-        config_path = path.display().to_string();
-        args.push("--config");
-        args.push(&config_path);
-    }
-    let secret_key_seed;
-    if let Some(seed) = &options.secret_key_seed {
-        secret_key_seed = seed.to_string();
-        args.push("--secret-key-seed");
-        args.push(&secret_key_seed);
-    }
-    let bootstrap_nodes = options.bootstrap_nodes.as_ref().map(|nodes| {
-        nodes
-            .iter()
-            .map(|node| node.to_string())
-            .collect::<Vec<_>>()
-            .join(",")
-    });
-    if let Some(nodes) = &bootstrap_nodes {
-        args.push("--bootstrap-nodes");
-        args.push(nodes);
-    }
-=======
->>>>>>> f705df1d
     let num_nodes_str = options.num_nodes.to_string();
     let num_nodes = num_nodes_str.parse::<usize>().unwrap();
     let faucet_pub_keys = options

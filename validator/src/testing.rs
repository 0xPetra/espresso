// Copyright (c) 2022 Espresso Systems (espressosys.com)
// This file is part of the Espresso library.
//
// This program is free software: you can redistribute it and/or modify it under the terms of the GNU
// General Public License as published by the Free Software Foundation, either version 3 of the
// License, or (at your option) any later version.
// This program is distributed in the hope that it will be useful, but WITHOUT ANY WARRANTY; without
// even the implied warranty of MERCHANTABILITY or FITNESS FOR A PARTICULAR PURPOSE. See the GNU
// General Public License for more details.
// You should have received a copy of the GNU General Public License along with this program. If not,
// see <https://www.gnu.org/licenses/>.

use crate::{
    gen_keys, genesis, init_validator, open_data_source, run_consensus, ConsensusOpt, NodeOpt,
    MINIMUM_BOOTSTRAP_NODES, MINIMUM_NODES,
};
use address_book::{error::AddressBookError, store::FileStore};
use async_std::task::sleep;
use async_std::task::{block_on, spawn, JoinHandle};
use espresso_core::StakingKey;
use espresso_esqs::full_node::{self, EsQS};
use futures::Future;
use futures::{channel::oneshot, future::join_all};
<<<<<<< HEAD
use jf_cap::keys::{UserAddress, UserPubKey};
=======
use hotshot::types::SignatureKey;
use jf_cap::keys::UserPubKey;
>>>>>>> 3c91168d
use portpicker::pick_unused_port;
use rand_chacha::rand_core::SeedableRng;
use rand_chacha::{rand_core::RngCore, ChaChaRng};
use std::io;
use std::mem::take;
use std::time::{Duration, Instant};
use surf_disco::Url;
use tempdir::TempDir;

mod rewards;
pub struct TestNode {
    esqs: Option<EsQS>,
    kill: oneshot::Sender<()>,
    wait: JoinHandle<()>,
}

impl TestNode {
    pub async fn kill(self) {
        self.kill.send(()).ok();
        self.wait.await;
    }
}

pub struct AddressBook {
    port: u16,
    _store: TempDir,
    _wait: JoinHandle<io::Result<()>>,
}

impl AddressBook {
    pub async fn init() -> Self {
        let dir = TempDir::new("address_book").unwrap();
        let store = FileStore::new(dir.path().to_owned());
        let port = pick_unused_port().unwrap();
        let base_url: String = format!("127.0.0.1:{port}");
        let api_path = std::env::current_dir()
            .unwrap()
            .join("..")
            .join("address-book")
            .join("api")
            .join("api.toml");

        let app = address_book::init_web_server(api_path.to_str().unwrap().to_string(), store)
            .expect("address_book app");
        let handle = spawn(app.serve(base_url.clone()));

        let ab = AddressBook {
            port,
            _store: dir,
            _wait: handle,
        };
        assert!(surf_disco::connect::<AddressBookError>(ab.url(), None).await);
        ab
    }

    pub fn url(&self) -> Url {
        Url::parse(&format!("http://localhost:{}", self.port)).unwrap()
    }

    pub async fn kill(self) {
        // There is unfortunately no way to kill the address book, since it is a Tide thread. We
        // just leak the underlying thread.
    }
}

pub struct TestNetwork {
    pub query_api: Url,
    pub submit_api: Url,
    pub address_book_api: Url,
    pub nodes: Vec<TestNode>,
    address_book: Option<AddressBook>,
    _store: TempDir,
}

impl TestNetwork {
    pub async fn kill(mut self) {
        Self::kill_impl(take(&mut self.nodes), take(&mut self.address_book)).await
    }

    async fn kill_impl(nodes: Vec<TestNode>, address_book: Option<AddressBook>) {
        join_all(nodes.into_iter().map(|node| node.kill())).await;
        if let Some(address_book) = address_book {
            address_book.kill().await;
        }
    }
}

impl Drop for TestNetwork {
    fn drop(&mut self) {
        block_on(Self::kill_impl(
            take(&mut self.nodes),
            take(&mut self.address_book),
        ));
    }
}

/// Create a minimal network of validators for testing.
///
/// This function will start the minimal number of validators needed to run consensus. One of the
/// validators will be a full node with a query service, which can be used to follow the ledger
/// state and submit transactions. The URL for the query service is returned.
pub async fn minimal_test_network(
    rng: &mut ChaChaRng,
    faucet_pub_key: UserPubKey,
    rewards_address: Option<UserAddress>,
) -> TestNetwork {
    let mut seed = [0; 32];
    rng.fill_bytes(&mut seed);
    let bootstrap_ports = (0..MINIMUM_BOOTSTRAP_NODES)
        .into_iter()
        .map(|_| pick_unused_port().unwrap());
    let consensus_opt = ConsensusOpt {
        secret_key_seed: Some(seed.into()),
        replication_factor: 4,
        bootstrap_mesh_n_high: 50,
        bootstrap_mesh_n_low: 10,
        bootstrap_mesh_outbound_min: 4,
        bootstrap_mesh_n: 15,
        nonbootstrap_mesh_n_high: 15,
        nonbootstrap_mesh_n_low: 8,
        nonbootstrap_mesh_outbound_min: 4,
        nonbootstrap_mesh_n: 12,
        bootstrap_nodes: bootstrap_ports
            .map(|p| format!("localhost:{}", p).parse().unwrap())
            .collect(),
    };

    println!("generating public keys");
    let start = Instant::now();
    let keys = gen_keys(&consensus_opt, MINIMUM_NODES);
    let pub_keys = keys
        .iter()
        .map(StakingKey::from_private)
        .collect::<Vec<_>>();
    println!("generated public keys in {:?}", start.elapsed());

    let store = TempDir::new("minimal_test_network_store").unwrap();

    let mut nodes_futures = vec![];
    for (i, key) in keys.iter().enumerate() {
        let consensus_opt = consensus_opt.clone();
        let pub_keys = pub_keys.clone();
        let mut store_path = store.path().to_owned();
<<<<<<< HEAD
        let priv_key = key.private.clone();
        let facuet_pub_key = faucet_pub_key.clone();
        let rewards_address = rewards_address.clone();
=======
        let priv_key = keys[i].clone();
>>>>>>> 3c91168d

        store_path.push(i.to_string());
        let new_rng = ChaChaRng::from_rng(&mut *rng).unwrap();
        let future = async move {
            let node_opt = NodeOpt {
                store_path: Some(store_path),
<<<<<<< HEAD
                nonbootstrap_base_port: base_port as usize,
                next_view_timeout: Duration::from_secs(10 * 60),
                faucet_pub_key: vec![facuet_pub_key],
                rewards_address,
                ..NodeOpt::new(MINIMUM_NODES)
            };
            let genesis = genesis(&node_opt, &consensus_opt);
            let consensus = init_validator(
                new_rng,
                &node_opt,
                &consensus_opt,
                priv_key,
                pub_keys,
                genesis.clone(),
                i,
            )
            .await;
=======
                nonbootstrap_base_port: pick_unused_port().unwrap() as usize,
                // Set fairly short view times (propose any transactions available after 5s, propose
                // an empty block after 10s). In testing, we generally have low volumes, so we don't
                // gain much from waiting longer to batch larger blocks, but with low views we get
                // low latency and the tests run much faster.
                min_propose_time: Duration::from_secs(5),
                min_transactions: 1,
                max_propose_time: Duration::from_secs(10),
                next_view_timeout: Duration::from_secs(60),
                ..NodeOpt::default()
            };
            let consensus =
                init_validator(&node_opt, &consensus_opt, priv_key, pub_keys, genesis, i).await;
>>>>>>> 3c91168d
            let data_source = open_data_source(
                &node_opt,
                i,
                Some("My location".to_string()),
                consensus.clone(),
            );

            // If applicable, run a query service.
            let esqs = if i == 0 {
                let port = pick_unused_port().unwrap();
                tracing::info!("spawning EsQS at http://localhost:{}", port);
                Some(
                    EsQS::new(
                        &full_node::Command::with_port(port),
                        data_source,
                        consensus.clone(),
                    )
                    .unwrap(),
                )
            } else {
                None
            };

            let (kill, recv_kill) = oneshot::channel();
            let wait = spawn(run_consensus(consensus, recv_kill));
            TestNode { esqs, kill, wait }
        };
        nodes_futures.push(future);
    }
    let nodes = join_all(nodes_futures).await;

    let address_book = AddressBook::init().await;
    let address_book_api = address_book.url();

    TestNetwork {
        query_api: nodes[0].esqs.as_ref().unwrap().url(),
        submit_api: nodes[0].esqs.as_ref().unwrap().url(),
        address_book_api,
        nodes,
        address_book: Some(address_book),
        _store: store,
    }
}

pub async fn retry<Fut: Future<Output = bool>>(f: impl Fn() -> Fut) {
    let mut backoff = Duration::from_millis(100);
    for _ in 0..13 {
        if f().await {
            return;
        }
        sleep(backoff).await;
        backoff *= 2;
    }
    panic!("retry loop did not complete in {:?}", backoff);
}<|MERGE_RESOLUTION|>--- conflicted
+++ resolved
@@ -17,26 +17,56 @@
 use address_book::{error::AddressBookError, store::FileStore};
 use async_std::task::sleep;
 use async_std::task::{block_on, spawn, JoinHandle};
+use async_trait::async_trait;
+use espresso_core::ledger::EspressoLedger;
 use espresso_core::StakingKey;
 use espresso_esqs::full_node::{self, EsQS};
 use futures::Future;
 use futures::{channel::oneshot, future::join_all};
-<<<<<<< HEAD
-use jf_cap::keys::{UserAddress, UserPubKey};
-=======
 use hotshot::types::SignatureKey;
+use jf_cap::keys::UserAddress;
 use jf_cap::keys::UserPubKey;
->>>>>>> 3c91168d
 use portpicker::pick_unused_port;
 use rand_chacha::rand_core::SeedableRng;
 use rand_chacha::{rand_core::RngCore, ChaChaRng};
+use seahorse::hd::KeyTree;
+use seahorse::loader::KeystoreLoader;
+use seahorse::KeySnafu;
+use seahorse::KeystoreError;
+use snafu::ResultExt;
 use std::io;
 use std::mem::take;
+use std::path::PathBuf;
 use std::time::{Duration, Instant};
 use surf_disco::Url;
 use tempdir::TempDir;
 
 mod rewards;
+
+pub struct UnencryptedKeystoreLoader {
+    pub dir: TempDir,
+}
+
+#[async_trait]
+impl KeystoreLoader<EspressoLedger> for UnencryptedKeystoreLoader {
+    type Meta = ();
+
+    fn location(&self) -> PathBuf {
+        self.dir.path().into()
+    }
+
+    async fn create(&mut self) -> Result<(Self::Meta, KeyTree), KeystoreError<EspressoLedger>> {
+        let key = KeyTree::from_password_and_salt(&[], &[0; 32]).context(KeySnafu)?;
+        Ok(((), key))
+    }
+
+    async fn load(
+        &mut self,
+        _meta: &mut Self::Meta,
+    ) -> Result<KeyTree, KeystoreError<EspressoLedger>> {
+        KeyTree::from_password_and_salt(&[], &[0; 32]).context(KeySnafu)
+    }
+}
 pub struct TestNode {
     esqs: Option<EsQS>,
     kill: oneshot::Sender<()>,
@@ -170,22 +200,24 @@
         let consensus_opt = consensus_opt.clone();
         let pub_keys = pub_keys.clone();
         let mut store_path = store.path().to_owned();
-<<<<<<< HEAD
-        let priv_key = key.private.clone();
+        let priv_key = key.clone();
         let facuet_pub_key = faucet_pub_key.clone();
         let rewards_address = rewards_address.clone();
-=======
-        let priv_key = keys[i].clone();
->>>>>>> 3c91168d
 
         store_path.push(i.to_string());
         let new_rng = ChaChaRng::from_rng(&mut *rng).unwrap();
         let future = async move {
             let node_opt = NodeOpt {
                 store_path: Some(store_path),
-<<<<<<< HEAD
-                nonbootstrap_base_port: base_port as usize,
-                next_view_timeout: Duration::from_secs(10 * 60),
+                nonbootstrap_base_port: pick_unused_port().unwrap() as usize,
+                // Set fairly short view times (propose any transactions available after 5s, propose
+                // an empty block after 10s). In testing, we generally have low volumes, so we don't
+                // gain much from waiting longer to batch larger blocks, but with low views we get
+                // low latency and the tests run much faster.
+                min_propose_time: Duration::from_secs(5),
+                min_transactions: 1,
+                max_propose_time: Duration::from_secs(10),
+                next_view_timeout: Duration::from_secs(60),
                 faucet_pub_key: vec![facuet_pub_key],
                 rewards_address,
                 ..NodeOpt::new(MINIMUM_NODES)
@@ -197,25 +229,10 @@
                 &consensus_opt,
                 priv_key,
                 pub_keys,
-                genesis.clone(),
+                genesis,
                 i,
             )
             .await;
-=======
-                nonbootstrap_base_port: pick_unused_port().unwrap() as usize,
-                // Set fairly short view times (propose any transactions available after 5s, propose
-                // an empty block after 10s). In testing, we generally have low volumes, so we don't
-                // gain much from waiting longer to batch larger blocks, but with low views we get
-                // low latency and the tests run much faster.
-                min_propose_time: Duration::from_secs(5),
-                min_transactions: 1,
-                max_propose_time: Duration::from_secs(10),
-                next_view_timeout: Duration::from_secs(60),
-                ..NodeOpt::default()
-            };
-            let consensus =
-                init_validator(&node_opt, &consensus_opt, priv_key, pub_keys, genesis, i).await;
->>>>>>> 3c91168d
             let data_source = open_data_source(
                 &node_opt,
                 i,

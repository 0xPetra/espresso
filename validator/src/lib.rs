// Copyright (c) 2022 Espresso Systems (espressosys.com)
// This file is part of the Espresso library.
//
// This program is free software: you can redistribute it and/or modify it under the terms of the GNU
// General Public License as published by the Free Software Foundation, either version 3 of the
// License, or (at your option) any later version.
// This program is distributed in the hope that it will be useful, but WITHOUT ANY WARRANTY; without
// even the implied warranty of MERCHANTABILITY or FITNESS FOR A PARTICULAR PURPOSE. See the GNU
// General Public License for more details.
// You should have received a copy of the GNU General Public License along with this program. If not,
// see <https://www.gnu.org/licenses/>.

#![deny(warnings)]
#![allow(clippy::format_push_string)]

use ark_serialize::*;
use ark_std::rand::{CryptoRng, RngCore};
use async_std::sync::{Arc, RwLock};
use clap::{Args, Parser};
use cld::ClDuration;
use dirs::data_local_dir;
use espresso_core::reward::{
    mock_eligibility, CollectRewardNote, CollectedRewards, CollectedRewardsSet,
};
use espresso_core::stake_table::StakingKey;
use espresso_core::state::{EspressoTransaction, EspressoTxnHelperProofs, KVMerkleProof};
use espresso_core::{
    committee::Committee,
    genesis::GenesisNote,
    stake_table::{StakeTableHash, StakingPrivKey},
    state::{
        ChainVariables, ElaboratedBlock, ElaboratedTransaction, LWPersistence, ValidatorState,
    },
    universal_params::VERIF_CRS,
    PrivKey, PubKey,
};
use espresso_esqs::full_node_data_source::QueryData;
use futures::{select, Future, FutureExt};
use hotshot::traits::implementations::Libp2pNetwork;
use hotshot::traits::NetworkError;
use hotshot::types::ed25519::{Ed25519Priv, Ed25519Pub};
use hotshot::types::EventType;
use hotshot::{
    traits::implementations::AtomicStorage,
    types::{HotShotHandle, Message, SignatureKey},
    HotShot, HotShotConfig, H_256,
};
use itertools::izip;
use jf_cap::keys::UserAddress;
use jf_cap::{
    keys::UserPubKey,
    structs::{Amount, AssetDefinition, FreezeFlag, RecordOpening},
};
use jf_utils::tagged_blob;
use libp2p::identity::ed25519::SecretKey;
use libp2p::identity::Keypair;
use libp2p::{multiaddr, Multiaddr, PeerId};
use libp2p_networking::network::{MeshParams, NetworkNodeConfigBuilder, NetworkNodeType};
use node_impl::ValidatorNodeImpl;
use rand_chacha::{rand_core::SeedableRng as _, ChaChaRng};
use snafu::Snafu;
use std::collections::HashSet;
use std::env;
use std::fmt::{self, Display, Formatter};
use std::io::Read;
use std::num::{NonZeroUsize, ParseIntError};
use std::path::{Path, PathBuf};
use std::str;
use std::str::FromStr;
use std::time::Duration;
use tracing::{debug, event, Level};
use url::Url;

mod node_impl;
#[cfg(any(test, feature = "testing"))]
pub mod testing;
pub mod validator;

pub const MINIMUM_NODES: usize = 6;
pub const GENESIS_SEED: [u8; 32] = [0x7au8; 32];
const DEFAULT_SECRET_KEY_SEED: [u8; 32] = [
    1, 2, 3, 4, 5, 6, 7, 8, 1, 2, 3, 4, 5, 6, 7, 8, 1, 2, 3, 4, 5, 6, 7, 8, 1, 2, 3, 4, 5, 6, 7, 8,
];

/// Parse a (url|ip):[0-9]+ into a multiaddr
pub fn parse_url(s: &str) -> Result<Multiaddr, multiaddr::Error> {
    let (ip, port) = s
        .split_once(':')
        .ok_or(multiaddr::Error::InvalidMultiaddr)?;
    if ip.chars().any(|c| c.is_alphabetic()) {
        // special case localhost
        if ip == "localhost" {
            Multiaddr::from_str(&format!("/ip4/{}/tcp/{}", "127.0.0.1", port))
        } else {
            // is domain
            Multiaddr::from_str(&format!("/dns/{}/tcp/{}", ip, port))
        }
    } else {
        // is ip address
        Multiaddr::from_str(&format!("/ip4/{}/tcp/{}", ip, port))
    }
}

type PLNetwork = Libp2pNetwork<
    Message<ElaboratedBlock, ElaboratedTransaction, ValidatorState, Ed25519Pub, H_256>,
    Ed25519Pub,
>;

#[derive(Clone, Copy, Debug, PartialEq, Eq)]
pub struct Ratio {
    pub numerator: u64,
    pub denominator: u64,
}

impl From<Ratio> for (u64, u64) {
    fn from(r: Ratio) -> Self {
        (r.numerator, r.denominator)
    }
}

impl Display for Ratio {
    fn fmt(&self, f: &mut Formatter) -> fmt::Result {
        write!(f, "{}:{}", self.numerator, self.denominator)
    }
}

#[derive(Debug, Snafu)]
pub enum ParseRatioError {
    #[snafu(display("numerator and denominator must be separated by :"))]
    MissingDelimiter,
    InvalidNumerator {
        err: ParseIntError,
    },
    InvalidDenominator {
        err: ParseIntError,
    },
}

impl FromStr for Ratio {
    type Err = ParseRatioError;

    fn from_str(s: &str) -> Result<Self, Self::Err> {
        let (num, den) = s.split_once(':').ok_or(ParseRatioError::MissingDelimiter)?;
        Ok(Self {
            numerator: num
                .parse()
                .map_err(|err| ParseRatioError::InvalidNumerator { err })?,
            denominator: den
                .parse()
                .map_err(|err| ParseRatioError::InvalidDenominator { err })?,
        })
    }
}

#[derive(Debug, Parser)]
pub struct NodeOpt {
    /// Whether to reset the persisted state.
    ///
    /// If the path to a node's persistence files doesn't exist, its persisted state will be reset
    /// regardless of this argument.
    #[arg(long, short)]
    pub reset_store_state: bool,

    /// Path to persistence files for all nodes.
    ///
    /// Persistence files will be nested under the specified directory.
    #[arg(long, short, env = "ESPRESSO_VALIDATOR_STORE_PATH")]
    pub store_path: Option<PathBuf>,

    /// Port of the current node if it's non-bootstrap.
    ///
    /// Overrides `nonbootstrap_base_port`.
    ///
    /// If the node is bootstrap, thip option will be overriden by the corresponding port in
    /// `--bootstrap-nodes`.
    #[arg(long, env = "ESPRESSO_VALIDATOR_NONBOOTSTRAP_PORT")]
    pub nonbootstrap_port: Option<u16>,

    /// The base port for the non-bootstrap nodes.
    ///
    /// If specified, the consesnsu port for node `i` will be `nonbootstrap_base_port + i`.
    ///
    /// Will be overriden by `nonbootstrap_port`.
    #[arg(long, default_value = "9000")]
    pub nonbootstrap_base_port: usize,

    /// Minimum time to wait for submitted transactions before proposing a block.
    ///
    /// Increasing this trades off latency for throughput: the rate of new block proposals gets
    /// slower, but each block is proportionally larger. Because of batch verification, larger
    /// blocks should lead to increased throughput.
    #[arg(
        long,
        env = "ESPRESSO_VALIDATOR_MIN_PROPOSE_TIME",
        default_value = "0s",
        value_parser = parse_duration
    )]
    pub min_propose_time: Duration,

    /// Maximum time to wait for submitted transactions before proposing a block.
    ///
    /// If a validator has not received any transactions after `min-propose-time`, it will wait up
    /// to `max-propose-time` before giving up and submitting an empty block.
    #[arg(
        long,
        env = "ESPRESSO_VALIDATOR_MAX_PROPOSE_TIME",
        default_value = "10s",
        value_parser = parse_duration
    )]
    pub max_propose_time: Duration,

    /// Base duration for next-view timeout.
    #[arg(
        long,
        env = "ESPRESSO_VALIDATOR_NEXT_VIEW_TIMEOUT",
        default_value = "100s",
        value_parser = parse_duration
    )]
    pub next_view_timeout: Duration,

    /// The exponential backoff ratio for the next-view timeout.
    #[arg(
        long,
        env = "ESPRESSO_VALIDATOR_TIMEOUT_RATIO",
        default_value = "11:10"
    )]
    pub timeout_ratio: Ratio,

    /// The delay a leader inserts before starting pre-commit.
    #[arg(
        long,
        env = "ESPRESSO_VALIDATOR_ROUND_START_DELAY",
        default_value = "1ms",
        value_parser = parse_duration
    )]
    pub round_start_delay: Duration,

    /// Delay after init before starting consensus.
    #[arg(long, env = "ESPRESSO_VALIDATOR_START_DELAY", default_value = "1ms",
        value_parser = parse_duration)]
    pub start_delay: Duration,

    /// Maximum number of transactions in a block.
    #[arg(
        long,
        env = "ESPRESSO_VALIDATOR_MAX_TRANSACTIONS",
        default_value = "10000"
    )]
    pub max_transactions: NonZeroUsize,
}

#[derive(Clone, Debug, Snafu)]
pub struct ParseDurationError {
    reason: String,
}

/// Parse a [Duration] from a string using [ClDuration], converting to a [Snafu] error.
pub fn parse_duration(s: &str) -> Result<Duration, ParseDurationError> {
    ClDuration::from_str(s)
        .map(Duration::from)
        .map_err(|err| ParseDurationError {
            reason: err.to_string(),
        })
}

impl Default for NodeOpt {
    fn default() -> Self {
        Self::parse_from(std::iter::empty::<String>())
    }
}

impl NodeOpt {
    pub fn check(&self) -> Result<(), String> {
        if self.max_propose_time < self.min_propose_time {
            return Err("max propose time must not be less than min propose time".into());
        }
        if self.max_propose_time.is_zero() {
            return Err("max propose time must be non-zero".into());
        }
        if self.next_view_timeout <= self.max_propose_time {
            return Err("next view timeout must be greater than max propose time".into());
        }
        if self.next_view_timeout <= self.round_start_delay {
            return Err("next view timeout must be greater than round start delay".into());
        }
        Ok(())
    }
}

#[tagged_blob("SEED")]
#[derive(Clone, Copy, Debug)]
pub struct SecretKeySeed(pub [u8; 32]);

impl CanonicalSerialize for SecretKeySeed {
    fn serialize<W: Write>(&self, mut w: W) -> Result<(), SerializationError> {
        w.write_all(&self.0)?;
        Ok(())
    }

    fn serialized_size(&self) -> usize {
        self.0.len()
    }
}

impl CanonicalDeserialize for SecretKeySeed {
    fn deserialize<R: Read>(mut r: R) -> Result<Self, SerializationError> {
        let mut bytes = [0; 32];
        r.read_exact(&mut bytes)?;
        Ok(bytes.into())
    }
}

impl From<[u8; 32]> for SecretKeySeed {
    fn from(bytes: [u8; 32]) -> Self {
        Self(bytes)
    }
}

impl From<SecretKeySeed> for [u8; 32] {
    fn from(seed: SecretKeySeed) -> [u8; 32] {
        seed.0
    }
}

/// Options for the validator connections during the consensus.
///
/// All validators should have the same consensus options.
///
/// The default values of `replication_factor` and mesh parameters for bootstrap and non-bootstrap
/// nodes are set arbitrarily. They should increase as the number of nodes increases, and must meet
/// the following requirements.
/// 1. `mesh_outbound_min <= mesh_n_low <= mesh_n <= mesh_n_high`.
/// 2. `mesh_outbound_min <= mesh_n / 2`.
#[derive(Clone, Debug, Args)]
pub struct ConsensusOpt {
    /// Seed number used to generate secret key set for all nodes.
    #[arg(long, env = "ESPRESSO_VALIDATOR_SECRET_KEY_SEED")]
    pub secret_key_seed: Option<SecretKeySeed>,

    #[arg(
        long,
        env = "ESPRESSO_VALIDATOR_REPLICATION_FACTOR",
        default_value = "5"
    )]
    pub replication_factor: usize,

    #[arg(
        long,
        env = "ESPRESSO_VALIDATOR_BOOTSTRAP_MESH_N_HIGH",
        default_value = "50"
    )]
    pub bootstrap_mesh_n_high: usize,
    #[arg(
        long,
        env = "ESPRESSO_VALIDATOR_BOOTSTRAP_MESH_N_LOW",
        default_value = "10"
    )]
    pub bootstrap_mesh_n_low: usize,
    #[arg(
        long,
        env = "ESPRESSO_VALIDATOR_BOOTSTRAP_MESH_OUTBOUND_MIN",
        default_value = "5"
    )]
    pub bootstrap_mesh_outbound_min: usize,
    #[arg(
        long,
        env = "ESPRESSO_VALIDATOR_BOOTSTRAP_MESH_N",
        default_value = "15"
    )]
    pub bootstrap_mesh_n: usize,

    #[arg(
        long,
        env = "ESPRESSO_VALIDATOR_NONBOOTSTRAP_MESH_N_HIGH",
        default_value = "15"
    )]
    pub nonbootstrap_mesh_n_high: usize,
    #[arg(
        long,
        env = "ESPRESSO_VALIDATOR_NONBOOTSTRAP_MESH_N_LOW",
        default_value = "8"
    )]
    pub nonbootstrap_mesh_n_low: usize,
    #[arg(
        long,
        env = "ESPRESSO_VALIDATOR_NONBOOTSTRAP_MESH_OUTBOUND_MIN",
        default_value = "4"
    )]
    pub nonbootstrap_mesh_outbound_min: usize,
    #[arg(
        long,
        env = "ESPRESSO_VALIDATOR_NONBOOTSTRAP_MESH_N",
        default_value = "12"
    )]
    pub nonbootstrap_mesh_n: usize,

    /// URLs of the bootstrap nodes, in the format of `<host>:<port>`.
    #[arg(
        long,
        env = "ESPRESSO_VALIDATOR_BOOTSTRAP_NODES",
        default_value = "localhost:9000,localhost:9001,localhost:9002,localhost:9003,localhost:9004,localhost:9005,localhost:9006",
        value_delimiter = ','
    )]
    pub bootstrap_nodes: Vec<Url>,
}

/// Returns the project directory.
pub fn project_path() -> PathBuf {
    PathBuf::from(env!("CARGO_MANIFEST_DIR"))
}

/// Returns the default directory to store persistence files.
fn default_store_path(node_id: usize) -> PathBuf {
    let mut data_dir = data_local_dir()
        .unwrap_or_else(|| env::current_dir().unwrap_or_else(|_| PathBuf::from("./")));
    data_dir.push("espresso");
    data_dir.push("validator");
    data_dir.push(format!("node{}", node_id));
    data_dir
}

/// Gets the directory to persistence files.
///
/// The returned path can be passed to `reset_store_dir` to remove the contents, if the
/// `--reset-store-state` argument is true.
fn get_store_dir(options: &NodeOpt, node_id: usize) -> PathBuf {
    options
        .store_path
        .clone()
        .unwrap_or_else(|| default_store_path(node_id))
}

fn get_secret_key_seed(consensus_opt: &ConsensusOpt) -> [u8; 32] {
    consensus_opt
        .secret_key_seed
        .unwrap_or(SecretKeySeed(DEFAULT_SECRET_KEY_SEED))
        .into()
}

type PLStorage = AtomicStorage<ElaboratedBlock, ValidatorState, H_256>;
pub type Consensus = HotShotHandle<ValidatorNodeImpl<PLNetwork, PLStorage>, H_256>;

pub fn genesis(
    chain_id: u16,
    faucet_pub_keys: impl IntoIterator<Item = UserPubKey>,
) -> GenesisNote {
    let mut rng = ChaChaRng::from_seed(GENESIS_SEED);

    // Process the initial native token records for the faucet.
    let faucet_records = faucet_pub_keys
        .into_iter()
        .map(|pub_key| {
            // Create the initial grant.
            event!(
                Level::INFO,
                "creating initial native token record for {}",
                pub_key.address()
            );
            RecordOpening::new(
                &mut rng,
                Amount::from(1u64 << 32),
                AssetDefinition::native(),
                pub_key,
                FreezeFlag::Unfrozen,
            )
        })
        .collect();
    GenesisNote::new(
        ChainVariables::new(chain_id, VERIF_CRS.clone()),
        Arc::new(faucet_records),
    )
}

/// Creates the initial state and hotshot for simulation.
#[allow(clippy::too_many_arguments)]
async fn init_hotshot(
    options: &NodeOpt,
    known_nodes: Vec<PubKey>,
    priv_key: PrivKey,
    threshold: u64,
    node_id: usize,
    networking: PLNetwork,
    genesis: GenesisNote,
    num_bootstrap: usize,
) -> Consensus {
    // Create the initial hotshot
    let stake_table = known_nodes.iter().map(|key| (key.clone(), 1)).collect();
    let pub_key = known_nodes[node_id].clone();
    let config = HotShotConfig {
        total_nodes: NonZeroUsize::new(known_nodes.len()).unwrap(),
        threshold: NonZeroUsize::new(threshold as usize).unwrap(),
        max_transactions: options.max_transactions,
        known_nodes,
        next_view_timeout: options.next_view_timeout.as_millis() as u64,
        timeout_ratio: options.timeout_ratio.into(),
        round_start_delay: options.round_start_delay.as_millis() as u64,
        start_delay: options.start_delay.as_millis() as u64,
        propose_min_round_time: options.min_propose_time,
        propose_max_round_time: options.max_propose_time,
        num_bootstrap,
    };
    debug!(?config);

    let storage = get_store_dir(options, node_id);
    let storage_path = Path::new(&storage);
    let lw_persistence = if options.reset_store_state {
        debug!("Initializing new session");
        LWPersistence::new(storage_path, "validator").unwrap()
    } else {
        debug!("Restoring from persisted session");
        LWPersistence::load(storage_path, "validator").unwrap()
    };
    let genesis = ElaboratedBlock::genesis(genesis);
    let state = lw_persistence.load_latest_state().unwrap_or_else(|_| {
        // HotShot does not currently support genesis nicely. It should take a genesis block and
        // apply it to the default state. However, it currently takes the genesis block _and_ the
        // resulting state. This means we must apply the genesis block to the default state
        // ourselves.
        let mut state = ValidatorState::default();
        state
            .validate_and_apply(0, genesis.block.clone(), genesis.proofs.clone())
            .unwrap();
        state
    });

    let hotshot_storage_path = [storage_path, Path::new("hotshot")]
        .iter()
        .collect::<PathBuf>();
    let hotshot_storage = if options.reset_store_state {
        AtomicStorage::create(&hotshot_storage_path).unwrap()
    } else {
        AtomicStorage::open(&hotshot_storage_path).unwrap()
    };

    let hotshot = HotShot::init(
        genesis.clone(),
        config.known_nodes.clone(),
        pub_key,
        priv_key,
        node_id as u64,
        config,
        state,
        networking,
        hotshot_storage,
        lw_persistence,
        Committee::new(stake_table),
    )
    .await
    .unwrap();

    debug!("Hotshot online!");
    hotshot
}

pub async fn run_consensus<F: Send + Future>(mut consensus: Consensus, kill: F) {
    consensus.start().await;
    let mut kill = kill.boxed().fuse();
    loop {
        let mut event_future = consensus.next_event().boxed().fuse();
        select! {
            _ = kill => {
                tracing::debug!("Validator killed");
                return;
            }
            event = event_future => {
                match event {
                    Ok(event) => match event.event {
                        EventType::Decide { state, block: _, qcs: _ } => {
                            if let Some(state) = state.last() {
                                tracing::debug!(". - Committed state {}", state.commit());
                            }
                        }
                        EventType::ViewTimeout { view_number } => {
                            tracing::debug!("  - Round {:?} timed out.", view_number);
                        }
                        EventType::Error { error } => {
                            tracing::error!("  - HotShot error: {}", error);
                        }
                        event => {
                            tracing::debug!("EVENT: {:?}", event);
                        }
                    }
                    Err(error) => {
                        tracing::error!("  - HotShot error while getting event: {}", error);
                    }
                }
            }
        }
    }
}

/// Generate a list of private and public keys for `consensus_opt.bootstrap_nodes.len()` bootstrap
/// keys, with a given `consensus_opt.seed` seed.
pub fn gen_bootstrap_keys(consensus_opt: &ConsensusOpt) -> Vec<KeyPair> {
    let mut keys = Vec::with_capacity(consensus_opt.bootstrap_nodes.len());

    for node_id in 0..consensus_opt.bootstrap_nodes.len() {
        let private = PrivKey::generated_from_seed_indexed(
            get_secret_key_seed(consensus_opt),
            node_id as u64,
        );
        let public = PubKey::from_private(&private);

        keys.push(KeyPair { public, private })
    }
    keys
}

/// Generate a list of private and public keys for the given number of nodes with a given
/// `consensus_opt.seed` seed.
pub fn gen_keys(consensus_opt: &ConsensusOpt, num_nodes: usize) -> Vec<KeyPair> {
    let mut keys = Vec::with_capacity(num_nodes);

    for node_id in 0..num_nodes {
        let private = PrivKey::generated_from_seed_indexed(
            get_secret_key_seed(consensus_opt),
            node_id as u64,
        );
        let public = PubKey::from_private(&private);

        keys.push(KeyPair { public, private })
    }
    keys
}

pub struct KeyPair {
    pub public: PubKey,
    pub private: PrivKey,
}

/// Create a new libp2p network.
#[allow(clippy::too_many_arguments)]
pub async fn new_libp2p_network(
    pubkey: Ed25519Pub,
    bs: Vec<(Option<PeerId>, Multiaddr)>,
    node_id: usize,
    node_type: NetworkNodeType,
    bound_addr: Multiaddr,
    identity: Option<Keypair>,
    consensus_opt: &ConsensusOpt,
) -> Result<PLNetwork, NetworkError> {
    let mut config_builder = NetworkNodeConfigBuilder::default();
    // NOTE we may need to change this as we scale
    config_builder.replication_factor(NonZeroUsize::new(consensus_opt.replication_factor).unwrap());
    // `to_connect_addrs` is an empty field that will be removed. We will pass `bs` into
    // `Libp2pNetwork::new` as the addresses to connect.
    config_builder.to_connect_addrs(HashSet::new());
    config_builder.node_type(node_type);
    config_builder.bound_addr(Some(bound_addr));

    if let Some(identity) = identity {
        config_builder.identity(identity);
    }

    let mesh_params = match node_type {
        NetworkNodeType::Bootstrap => MeshParams {
            mesh_n_high: consensus_opt.bootstrap_mesh_n_high,
            mesh_n_low: consensus_opt.bootstrap_mesh_n_low,
            mesh_outbound_min: consensus_opt.bootstrap_mesh_outbound_min,
            mesh_n: consensus_opt.bootstrap_mesh_n,
        },
        NetworkNodeType::Regular => MeshParams {
            mesh_n_high: consensus_opt.nonbootstrap_mesh_n_high,
            mesh_n_low: consensus_opt.nonbootstrap_mesh_n_low,
            mesh_outbound_min: consensus_opt.nonbootstrap_mesh_outbound_min,
            mesh_n: consensus_opt.nonbootstrap_mesh_n,
        },
        NetworkNodeType::Conductor => unreachable!(),
    };

    config_builder.mesh_params(Some(mesh_params));

    let config = config_builder.build().unwrap();

    Libp2pNetwork::new(
        config,
        pubkey,
        Arc::new(RwLock::new(bs)),
        consensus_opt.bootstrap_nodes.len(),
        node_id,
    )
    .await
}

pub async fn init_validator(
    node_opt: &NodeOpt,
    consensus_opt: &ConsensusOpt,
    priv_key: PrivKey,
    pub_keys: Vec<PubKey>,
    genesis: GenesisNote,
    own_id: usize,
) -> Consensus {
    debug!("Current node: {}", own_id);

    let num_bootstrap = consensus_opt.bootstrap_nodes.len();

    let mut bootstrap_nodes = vec![];
    for i in 0..num_bootstrap {
        let priv_key =
            Ed25519Priv::generated_from_seed_indexed(get_secret_key_seed(consensus_opt), i as u64);
        let libp2p_priv_key = SecretKey::from_bytes(&mut priv_key.to_bytes()[0..32]).unwrap();
        bootstrap_nodes.push(libp2p_priv_key);
    }

    let bootstrap_priv: Vec<_> = bootstrap_nodes
        .into_iter()
        .enumerate()
        .map(|(idx, kp)| {
            let multiaddr = parse_url(consensus_opt.bootstrap_nodes[idx].as_str()).unwrap();
            (libp2p::identity::Keypair::Ed25519(kp.into()), multiaddr)
        })
        .take(num_bootstrap)
        .collect();

    let to_connect_addrs: Vec<_> = bootstrap_priv
        .clone()
        .into_iter()
        .map(|(kp, ma)| (Some(PeerId::from_public_key(&kp.public())), ma))
        .collect();

    let (node_type, own_identity, port) = if own_id < num_bootstrap {
        (
            NetworkNodeType::Bootstrap,
            Some(bootstrap_priv[own_id].0.clone()),
            consensus_opt.bootstrap_nodes[own_id]
                .as_str()
                .split_once(':')
                .unwrap()
                .1
                .parse::<u16>()
                .unwrap(),
        )
    } else {
        (
            NetworkNodeType::Regular,
            None,
            match &node_opt.nonbootstrap_port {
                Some(port) => *port,
                None => (node_opt.nonbootstrap_base_port + own_id) as u16,
            },
        )
    };

    // hotshot requires this threshold to be at least 2/3rd of the nodes for safety guarantee reasons
    let threshold = ((pub_keys.len() as u64 * 2) / 3) + 1;

    let own_network = new_libp2p_network(
        pub_keys[own_id].clone(),
        to_connect_addrs,
        own_id,
        node_type,
        parse_url(&format!("0.0.0.0:{:?}", port)).unwrap(),
        own_identity,
        consensus_opt,
    )
    .await
    .unwrap();

    let known_nodes = pub_keys.clone();

    debug!("All nodes connected to network");

    // Initialize the state and hotshot
    init_hotshot(
        node_opt,
        known_nodes,
        priv_key,
        threshold,
        own_id,
        own_network,
        genesis,
        num_bootstrap,
    )
    .await
}

pub fn open_data_source(
    options: &NodeOpt,
    id: usize,
    location: Option<String>,
    consensus: Consensus,
) -> Arc<RwLock<QueryData>> {
    let storage = get_store_dir(options, id);
    Arc::new(RwLock::new(if options.reset_store_state {
        QueryData::new(&storage, Box::new(consensus), location).unwrap()
    } else {
        QueryData::load(&storage, Box::new(consensus), location).unwrap()
    }))
}

#[allow(dead_code)] // FIXME use this function in main
async fn collect_reward_daemon<R: CryptoRng + RngCore>(
    rng: &mut R,
    stake_proof: KVMerkleProof<StakeTableHash>,
    stake_amount: Amount,
    mut collected_rewards: CollectedRewardsSet,
    staking_priv_key: &StakingPrivKey,
    cap_address: &UserAddress,
    mut hotshot: Consensus,
) {
<<<<<<< HEAD
    let mut collected_rewards = CollectedRewardsSet::EmptySubtree;
=======
>>>>>>> f0293767
    let staking_key = StakingKey::from_priv_key(staking_priv_key);
    loop {
        let event = hotshot
            .next_event()
            .await
            .expect("HotShot unexpectedly closed");
        if let EventType::Decide { block, state, qcs } = event.event {
            for (blk, validator_state, qc) in
                izip!(block.iter().rev(), state.iter().rev(), qcs.iter().rev())
            {
                let view_number = qc.view_number;
                // 0. check if I'm elected
                if let Some(vrf_proof) =
                    mock_eligibility::prove_eligibility(view_number.into(), staking_priv_key)
                {
                    let claimed_reward = CollectedRewards {
                        staking_key: staking_key.clone(),
                        time: view_number.into(),
                    };
                    let uncollected_reward_proof =
                        collected_rewards.lookup(claimed_reward).unwrap().1;
                    // 1. generate collect reward transaction
                    let (note, proof) = CollectRewardNote::generate(
                        rng,
                        &validator_state.historical_stake_tables,
                        validator_state.block_height - 1,
                        validator_state.total_stake,
                        view_number.into(),
                        validator_state.block_height,
                        staking_priv_key,
                        cap_address.clone(),
                        stake_amount,
                        stake_proof.clone(),
                        uncollected_reward_proof,
                        vrf_proof,
                    )
                    .expect("Failed to create Collect Reward Note");
                    let elaborated_tx = ElaboratedTransaction {
                        txn: EspressoTransaction::Reward(Box::new(note)),
                        proofs: EspressoTxnHelperProofs::Reward(Box::new(proof)),
                        memos: None,
                    };

                    // 2. submit transaction
                    hotshot
                        .submit_transaction(elaborated_tx)
                        .await
                        .expect("Failed to submit reward transaction");

                    // 3. update collected_reward_set
                    for txn in blk.block.0.iter() {
                        if let EspressoTransaction::Reward(note) = txn {
                            let staking_key = note.staking_key();
                            let collected_reward = CollectedRewards {
                                staking_key,
                                time: view_number.into(),
                            };
                            collected_rewards.insert(collected_reward, ());
                        }
                    }

                    // 4. Check block if contain stake transfer transaction and update stake proof
                    // TODO we haven't implemented stake transfer yet
                }
            }
        }
    }
}<|MERGE_RESOLUTION|>--- conflicted
+++ resolved
@@ -798,10 +798,6 @@
     cap_address: &UserAddress,
     mut hotshot: Consensus,
 ) {
-<<<<<<< HEAD
-    let mut collected_rewards = CollectedRewardsSet::EmptySubtree;
-=======
->>>>>>> f0293767
     let staking_key = StakingKey::from_priv_key(staking_priv_key);
     loop {
         let event = hotshot

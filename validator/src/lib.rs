// Copyright (c) 2022 Espresso Systems (espressosys.com)
// This file is part of the Espresso library.
//
// This program is free software: you can redistribute it and/or modify it under the terms of the GNU
// General Public License as published by the Free Software Foundation, either version 3 of the
// License, or (at your option) any later version.
// This program is distributed in the hope that it will be useful, but WITHOUT ANY WARRANTY; without
// even the implied warranty of MERCHANTABILITY or FITNESS FOR A PARTICULAR PURPOSE. See the GNU
// General Public License for more details.
// You should have received a copy of the GNU General Public License along with this program. If not,
// see <https://www.gnu.org/licenses/>.

<<<<<<< HEAD
// Copyright © 2021 Translucence Research, Inc. All rights reserved.
=======
>>>>>>> f49f40e4
#![deny(warnings)]
#![allow(clippy::format_push_string)]

use crate::full_node_mem_data_source::QueryData;
use crate::routes::{
    dispatch_url, dispatch_web_socket, server_error, RouteBinding, UrlSegmentType, UrlSegmentValue,
};
use ark_serialize::*;
use async_std::sync::{Arc, RwLock};
use async_std::task;
use async_trait::async_trait;
use hotshot::traits::implementations::Libp2pNetwork;
use hotshot::traits::NetworkError;
use hotshot::types::ed25519::{Ed25519Priv, Ed25519Pub};
use hotshot::{
    traits::implementations::AtomicStorage,
    types::{Message, SignatureKey},
    HotShot, HotShotConfig, HotShotError, H_256,
};
use jf_cap::{
    structs::{Amount, AssetDefinition, FreezeFlag, ReceiverMemo, RecordCommitment, RecordOpening},
    MerkleTree, TransactionVerifyingKey,
};
use jf_primitives::merkle_tree::FilledMTBuilder;
use jf_utils::tagged_blob;
use key_set::{KeySet, VerifierKeySet};
use libp2p::identity::ed25519::SecretKey;
use libp2p::identity::Keypair;
use libp2p::{multiaddr, Multiaddr, PeerId};
use libp2p_networking::network::{MeshParams, NetworkNodeConfigBuilder, NetworkNodeType};
use rand_chacha::{rand_core::SeedableRng as _, ChaChaRng};
use serde::{Deserialize, Serialize};
use server::request_body;
use std::collections::hash_map::HashMap;
use std::collections::HashSet;
use std::io::Read;
use std::num::NonZeroUsize;
use std::path::{Path, PathBuf};
use std::str::FromStr;
use std::time::Duration;
use std::{fs, fs::File};
use structopt::StructOpt;
use tide::{http::Url, StatusCode};
use tide_websockets::{WebSocket, WebSocketConnection};
use tracing::{debug, event, Level};
use validator_node::{
    api::EspressoError,
    api::{server, BlockId, PostMemos, TransactionId, UserPubKey},
    node,
    node::{EventStream, HotShotEvent, QueryService, Validator},
};
use zerok_lib::{
    committee::Committee,
    state::{
        ElaboratedBlock, ElaboratedTransaction, FullPersistence, LWPersistence, SetMerkleTree,
        ValidatorState, MERKLE_HEIGHT,
    },
    testing::{MultiXfrRecordSpec, MultiXfrTestState},
    universal_params::UNIVERSAL_PARAM,
};
use zerok_lib::{PrivKey, PubKey};

mod disco;
pub mod full_node_mem_data_source;
mod ip;
mod routes;

#[cfg(any(test, feature = "testing"))]
pub mod testing;

pub const MINIMUM_NODES: usize = 5;

const GENESIS_SEED: [u8; 32] = [0x7au8; 32];

/// Parse a (url|ip):[0-9]+ into a multiaddr
pub fn parse_url(s: &str) -> Result<Multiaddr, multiaddr::Error> {
    let (ip, port) = s
        .split_once(':')
        .ok_or(multiaddr::Error::InvalidMultiaddr)?;
    if ip.chars().any(|c| c.is_alphabetic()) {
        // speecial case localhost
        if ip == "localhost" {
            Multiaddr::from_str(&format!("/dns/{}/tcp/{}", "127.0.0.1", port))
        } else {
            // is domain
            Multiaddr::from_str(&format!("/dns/{}/tcp/{}", ip, port))
        }
    } else {
        // is ip address
        Multiaddr::from_str(&format!("/ip4/{}/tcp/{}", ip, port))
    }
}

type PLNetwork = Libp2pNetwork<
    Message<ElaboratedBlock, ElaboratedTransaction, ValidatorState, Ed25519Pub, H_256>,
    Ed25519Pub,
>;

#[derive(Debug, StructOpt)]
pub struct NodeOpt {
    /// Whether to reset the persisted state.
    ///
    /// If the path to a node's persistence files doesn't exist, its persisted state will be reset
    /// regardless of this argument.
    #[structopt(long, short)]
    pub reset_store_state: bool,

    /// Path to persistence files for all nodes.
    ///
    /// Persistence files will be nested under the specified directory.
    #[structopt(long, short, env = "ESPRESSO_VALIDATOR_STORE_PATH")]
    pub store_path: Option<PathBuf>,

    /// Whether the current node should run a full node.
    #[structopt(long, short)]
    pub full: bool,

    /// Path to assets including web server files.
    #[structopt(long = "assets", env = "ESPRESSO_VALIDATOR_WEB_PATH")]
    pub web_path: Option<PathBuf>,

    /// Path to API specification and messages.
    #[structopt(long = "api", env = "ESPRESSO_VALIDATOR_API_PATH")]
    pub api_path: Option<PathBuf>,

    /// Port for the query service.
    #[structopt(long, env = "ESPRESSO_VALIDATOR_PORT", default_value = "5000")]
    pub web_server_port: u16,

    /// Minimum time (in seconds) to wait for submitted transactions before proposing a block.
    ///
    /// Increasing this trades off latency for throughput: the rate of new block proposals gets
    /// slower, but each block is proportionally larger. Because of batch verification, larger
    /// blocks should lead to increased throughput.
    #[structopt(
        long = "min-propose-time",
        env = "ESPRESSO_VALIDATOR_MIN_PROPOSE_TIME",
        default_value = "1"
    )]
    pub min_propose_time_secs: u64,

    /// Maximum time (in seconds) to wait for submitted transactions before proposing a block.
    ///
    /// If a validator has not received any transactions after `min-propose-time`, it will wait up
    /// to `max-propose-time` before giving up and submitting an empty block.
    #[structopt(
        long = "max-propose-time",
        env = "ESPRESSO_VALIDATOR_MAX_PROPOSE_TIME",
        default_value = "10"
    )]
    pub max_propose_time_secs: u64,
}

impl Default for NodeOpt {
    fn default() -> Self {
        Self::from_iter(std::iter::empty::<String>())
    }
}

impl NodeOpt {
    pub fn min_propose_time(&self) -> Duration {
        Duration::from_secs(self.min_propose_time_secs)
    }

    pub fn max_propose_time(&self) -> Duration {
        Duration::from_secs(self.max_propose_time_secs)
    }
}

#[derive(Clone, Debug, Serialize, Deserialize)]
pub struct NodeConfig {
    pub url: Url,
    pub host: String,
    pub port: u16,
}

impl From<Url> for NodeConfig {
    fn from(url: Url) -> Self {
        Self {
            port: url.port_or_known_default().unwrap(),
            host: url.host_str().unwrap().to_string(),
            url,
        }
    }
}

/// The structure of a NodeConfig in a consensus config TOML file.
///
/// This struct exists to be deserialized and converted to [NodeConfig].
#[derive(Clone, Debug, Serialize, Deserialize)]
struct ConsensusConfigFileNode {
    ip: String,
    port: u16,
}

impl From<ConsensusConfigFileNode> for NodeConfig {
    fn from(cfg: ConsensusConfigFileNode) -> Self {
        Url::parse(&format!("http://{}:{}", cfg.ip, cfg.port))
            .unwrap()
            .into()
    }
}

impl From<NodeConfig> for ConsensusConfigFileNode {
    fn from(cfg: NodeConfig) -> Self {
        Self {
            ip: cfg.host,
            port: cfg.port,
        }
    }
}

impl NodeConfig {
    pub fn socket_addr(&self) -> (&str, u16) {
        (&self.host, self.port)
    }
}

#[tagged_blob("SEED")]
#[derive(Clone, Copy, Debug)]
pub struct SecretKeySeed(pub [u8; 32]);

impl CanonicalSerialize for SecretKeySeed {
    fn serialize<W: Write>(&self, mut w: W) -> Result<(), SerializationError> {
        w.write_all(&self.0)?;
        Ok(())
    }

    fn serialized_size(&self) -> usize {
        self.0.len()
    }
}

impl CanonicalDeserialize for SecretKeySeed {
    fn deserialize<R: Read>(mut r: R) -> Result<Self, SerializationError> {
        let mut bytes = [0; 32];
        r.read_exact(&mut bytes)?;
        Ok(bytes.into())
    }
}

impl From<[u8; 32]> for SecretKeySeed {
    fn from(bytes: [u8; 32]) -> Self {
        Self(bytes)
    }
}

impl From<SecretKeySeed> for [u8; 32] {
    fn from(seed: SecretKeySeed) -> [u8; 32] {
        seed.0
    }
}

/// The structure of a node-config.toml file.
///
/// This struct exists to be deserialized and converted to [ConsensusConfig].
#[derive(Clone, Debug, Serialize, Deserialize)]
struct ConsensusConfigFile {
    seed: [u8; 32],
    num_bootstrap: usize,
    replication_factor: usize,
    bootstrap_mesh_n_high: usize,
    bootstrap_mesh_n_low: usize,
    bootstrap_mesh_outbound_min: usize,
    bootstrap_mesh_n: usize,
    mesh_n_high: usize,
    mesh_n_low: usize,
    mesh_outbound_min: usize,
    mesh_n: usize,
    nodes: Vec<ConsensusConfigFileNode>,
}

#[derive(Clone, Debug, Serialize, Deserialize)]
#[serde(from = "ConsensusConfigFile", into = "ConsensusConfigFile")]
pub struct ConsensusConfig {
    pub seed: SecretKeySeed,
    pub num_bootstrap: usize,
    pub replication_factor: usize,
    pub bootstrap_mesh_n_high: usize,
    pub bootstrap_mesh_n_low: usize,
    pub bootstrap_mesh_outbound_min: usize,
    pub bootstrap_mesh_n: usize,
    pub mesh_n_high: usize,
    pub mesh_n_low: usize,
    pub mesh_outbound_min: usize,
    pub mesh_n: usize,
    pub nodes: Vec<NodeConfig>,
}

impl ConsensusConfig {
    pub fn from_file(path: &Path) -> Self {
        // Read node info from node configuration file
        let mut config_file = File::open(&path)
            .unwrap_or_else(|_| panic!("Cannot find node config file: {}", path.display()));
        let mut config_str = String::new();
        config_file
            .read_to_string(&mut config_str)
            .unwrap_or_else(|err| panic!("Error while reading node config file: {}", err));
        toml::from_str(&config_str).expect("Error while reading node config file")
    }
}

impl From<ConsensusConfigFile> for ConsensusConfig {
    fn from(cfg: ConsensusConfigFile) -> Self {
        Self {
            seed: cfg.seed.into(),
            num_bootstrap: cfg.num_bootstrap,
            nodes: cfg.nodes.into_iter().map(NodeConfig::from).collect(),
            replication_factor: cfg.replication_factor,
            bootstrap_mesh_n_high: cfg.bootstrap_mesh_n_high,
            bootstrap_mesh_n_low: cfg.bootstrap_mesh_n_low,
            bootstrap_mesh_outbound_min: cfg.bootstrap_mesh_outbound_min,
            bootstrap_mesh_n: cfg.bootstrap_mesh_n,
            mesh_n_high: cfg.mesh_n_high,
            mesh_n_low: cfg.mesh_n_low,
            mesh_outbound_min: cfg.mesh_outbound_min,
            mesh_n: cfg.mesh_n,
        }
    }
}

impl From<ConsensusConfig> for ConsensusConfigFile {
    fn from(cfg: ConsensusConfig) -> Self {
        Self {
            seed: cfg.seed.into(),
            num_bootstrap: cfg.num_bootstrap,
            nodes: cfg
                .nodes
                .into_iter()
                .map(ConsensusConfigFileNode::from)
                .collect(),
            replication_factor: cfg.replication_factor,
            bootstrap_mesh_n_high: cfg.bootstrap_mesh_n_high,
            bootstrap_mesh_n_low: cfg.bootstrap_mesh_n_low,
            bootstrap_mesh_outbound_min: cfg.bootstrap_mesh_outbound_min,
            bootstrap_mesh_n: cfg.bootstrap_mesh_n,
            mesh_n_high: cfg.mesh_n_high,
            mesh_n_low: cfg.mesh_n_low,
            mesh_outbound_min: cfg.mesh_outbound_min,
            mesh_n: cfg.mesh_n,
        }
    }
}

/// Returns the project directory.
pub fn project_path() -> PathBuf {
    PathBuf::from(env!("CARGO_MANIFEST_DIR"))
}

/// Returns "<project>/public/".
fn default_web_path() -> PathBuf {
    const ASSET_DIR: &str = "public";
    let dir = project_path();
    [&dir, Path::new(ASSET_DIR)].iter().collect()
}

/// Returns the default directory to store persistence files.
fn default_store_path(node_id: u64) -> PathBuf {
    const STORE_DIR: &str = "store";
    let dir = project_path();
    [
        &dir,
        Path::new(STORE_DIR),
        Path::new(&format!("node{}", node_id)),
    ]
    .iter()
    .collect()
}

/// Returns the default path to the API file.
fn default_api_path() -> PathBuf {
    const API_FILE: &str = "api/api.toml";
    let dir = project_path();
    [&dir, Path::new(API_FILE)].iter().collect()
}

/// Gets the directory to persistence files.
///
/// The returned path can be passed to `reset_store_dir` to remove the contents, if the
/// `--reset-store-state` argument is true.
fn get_store_dir(options: &NodeOpt, node_id: u64) -> PathBuf {
    options
        .store_path
        .clone()
        .unwrap_or_else(|| default_store_path(node_id))
}

/// Removes the contents in the persistence files.
fn reset_store_dir(store_dir: PathBuf) {
    let path = store_dir.as_path();
    fs::remove_dir_all(path).expect("Failed to remove persistence files");
}

type PLStorage = AtomicStorage<ElaboratedBlock, ValidatorState, H_256>;
type LWNode = node::LightWeightNode<PLNetwork, PLStorage>;
type FullNode<'a> = node::FullNode<'a, PLNetwork, PLStorage>;

#[derive(Clone)]
pub enum Node {
    Light(LWNode),
    Full(Arc<RwLock<FullNode<'static>>>),
}

#[async_trait]
impl Validator for Node {
    type Event = HotShotEvent;

    async fn submit_transaction(&self, tx: ElaboratedTransaction) -> Result<(), HotShotError> {
        match self {
            Node::Light(n) => <LWNode as Validator>::submit_transaction(n, tx).await,
            Node::Full(n) => n.read().await.submit_transaction(tx).await,
        }
    }

    async fn start_consensus(&self) {
        match self {
            Node::Light(n) => n.start_consensus().await,
            Node::Full(n) => n.read().await.start_consensus().await,
        }
    }

    async fn current_state(&self) -> Result<Option<ValidatorState>, HotShotError> {
        match self {
            Node::Light(n) => n.current_state().await,
            Node::Full(n) => n.read().await.current_state().await,
        }
    }

    fn subscribe(&self) -> EventStream<Self::Event> {
        match self {
            Node::Light(n) => n.subscribe(),
            Node::Full(n) => {
                let node = &*task::block_on(n.read());
                <FullNode as Validator>::subscribe(node)
            }
        }
    }
}

#[derive(Clone, Debug)]
pub struct GenesisState {
    pub validator: ValidatorState,
    pub records: MerkleTree,
    pub nullifiers: SetMerkleTree,
    pub memos: Vec<(ReceiverMemo, u64)>,
}

impl GenesisState {
    pub fn new(faucet_pub_keys: impl IntoIterator<Item = UserPubKey>) -> Self {
        let mut rng = ChaChaRng::from_seed(GENESIS_SEED);
        let mut records = FilledMTBuilder::new(MERKLE_HEIGHT).unwrap();
        let mut memos = Vec::new();

        // Process the initial native token records for the faucet.
        for (i, pub_key) in faucet_pub_keys.into_iter().enumerate() {
            // Create the initial grant.
            event!(
                Level::INFO,
                "creating initial native token record for {}",
                pub_key.address()
            );
            let ro = RecordOpening::new(
                &mut rng,
                Amount::from(1u64 << 32),
                AssetDefinition::native(),
                pub_key,
                FreezeFlag::Unfrozen,
            );
            records.push(RecordCommitment::from(&ro).to_field_element());
            memos.push((ReceiverMemo::from_ro(&mut rng, &ro, &[]).unwrap(), i as u64));
        }
        let records = records.build();

        // Set up the validator.
        let univ_setup = &*UNIVERSAL_PARAM;
        let (_, xfr_verif_key_12, _) =
            jf_cap::proof::transfer::preprocess(univ_setup, 1, 2, MERKLE_HEIGHT).unwrap();
        let (_, xfr_verif_key_23, _) =
            jf_cap::proof::transfer::preprocess(univ_setup, 2, 3, MERKLE_HEIGHT).unwrap();
        let (_, mint_verif_key, _) =
            jf_cap::proof::mint::preprocess(univ_setup, MERKLE_HEIGHT).unwrap();
        let (_, freeze_verif_key, _) =
            jf_cap::proof::freeze::preprocess(univ_setup, 2, MERKLE_HEIGHT).unwrap();
        let verif_keys = VerifierKeySet {
            mint: TransactionVerifyingKey::Mint(mint_verif_key),
            xfr: KeySet::new(
                vec![
                    TransactionVerifyingKey::Transfer(xfr_verif_key_12),
                    TransactionVerifyingKey::Transfer(xfr_verif_key_23),
                ]
                .into_iter(),
            )
            .unwrap(),
            freeze: KeySet::new(
                vec![TransactionVerifyingKey::Freeze(freeze_verif_key)].into_iter(),
            )
            .unwrap(),
        };

        let nullifiers = Default::default();
        let validator = ValidatorState::new(verif_keys, records.clone());
        Self {
            validator,
            records,
            nullifiers,
            memos,
        }
    }

    pub fn new_for_test() -> (Self, MultiXfrTestState) {
        let state = MultiXfrTestState::initialize(
            GENESIS_SEED,
            10,
            10,
            (
                MultiXfrRecordSpec {
                    asset_def_ix: 0,
                    owner_key_ix: 0,
                    asset_amount: 100,
                },
                vec![
                    MultiXfrRecordSpec {
                        asset_def_ix: 1,
                        owner_key_ix: 0,
                        asset_amount: 50,
                    },
                    MultiXfrRecordSpec {
                        asset_def_ix: 0,
                        owner_key_ix: 0,
                        asset_amount: 70,
                    },
                ],
            ),
        )
        .unwrap();

        let validator = state.validator.clone();
        let records = state.record_merkle_tree.clone();
        let nullifiers = state.nullifiers.clone();
        let memos = state.unspent_memos();
        (
            Self {
                validator,
                records,
                nullifiers,
                memos,
            },
            state,
        )
    }
}

/// Creates the initial state and hotshot for simulation.
#[allow(clippy::too_many_arguments)]
async fn init_hotshot(
    options: &NodeOpt,
    known_nodes: Vec<PubKey>,
    priv_key: PrivKey,
    threshold: u64,
    node_id: u64,
    networking: PLNetwork,
    full_node: bool,
    state: GenesisState,
    data_source: Arc<RwLock<QueryData>>,
    num_bootstrap: usize,
) -> Node {
    // Create the initial hotshot
    let stake_table = known_nodes.iter().map(|key| (key.clone(), 1)).collect();
    let pub_key = known_nodes[node_id as usize].clone();
    let config = HotShotConfig {
        total_nodes: NonZeroUsize::new(known_nodes.len()).unwrap(),
        threshold: NonZeroUsize::new(threshold as usize).unwrap(),
        max_transactions: NonZeroUsize::new(100).unwrap(),
        known_nodes,
        next_view_timeout: 10_000,
        timeout_ratio: (11, 10),
        round_start_delay: 1,
        start_delay: 1,
<<<<<<< HEAD
        propose_min_round_time: Duration::from_secs(0),
        propose_max_round_time: Duration::from_secs(10),
        num_bootstrap,
=======
        propose_min_round_time: options.min_propose_time(),
        propose_max_round_time: options.max_propose_time(),
        num_bootstrap: 0, // no-op for WSNetwork, will be used by libp2p in the future
>>>>>>> f49f40e4
    };
    debug!(?config);
    let genesis = ElaboratedBlock::default();

    let storage = get_store_dir(options, node_id);
    let storage_path = Path::new(&storage);
    let reset_store_state = if storage_path.exists() {
        if options.reset_store_state {
            reset_store_dir(storage.clone());
            true
        } else {
            false
        }
    } else {
        true
    };
    if reset_store_state {
        debug!("Initializing new session");
    } else {
        debug!("Restoring from persisted session");
    }
    let lw_persistence = LWPersistence::new(storage_path, "validator").unwrap();
    let stored_state = if reset_store_state {
        state.validator.clone()
    } else {
        lw_persistence
            .load_latest_state()
            .unwrap_or_else(|_| state.validator.clone())
    };

    let univ_param = if full_node {
        Some(&*UNIVERSAL_PARAM)
    } else {
        None
    };

    let hotshot_persistence = [storage_path, Path::new("hotshot")]
        .iter()
        .collect::<PathBuf>();
    let node_persistence = [storage_path, Path::new("node")]
        .iter()
        .collect::<PathBuf>();

    let hotshot = HotShot::init(
        genesis,
        config.known_nodes.clone(),
        pub_key,
        priv_key,
        node_id,
        config,
        state.validator,
        networking,
        AtomicStorage::open(&hotshot_persistence).unwrap(),
        lw_persistence,
        Committee::new(stake_table),
    )
    .await
    .unwrap();

    debug!("Hotshot online!");

    let validator = if full_node {
        let full_persisted = FullPersistence::new(&node_persistence, "full_node").unwrap();

        let records = if reset_store_state {
            state.records
        } else {
            let mut builder = FilledMTBuilder::new(MERKLE_HEIGHT).unwrap();
            for leaf in full_persisted.rmt_leaf_iter() {
                builder.push(leaf.unwrap().0);
            }
            builder.build()
        };
        let nullifiers = if reset_store_state {
            state.nullifiers
        } else {
            full_persisted
                .get_latest_nullifier_set()
                .unwrap_or_else(|_| Default::default())
        };
        let node = FullNode::new(
            hotshot,
            univ_param.unwrap(),
            stored_state,
            records,
            nullifiers,
            state.memos,
            full_persisted,
            data_source.clone(),
            data_source.clone(),
            data_source.clone(),
        );
        Node::Full(Arc::new(RwLock::new(node)))
    } else {
        Node::Light(hotshot)
    };

    validator
}

#[derive(Clone)]
#[allow(dead_code)]
struct Connection {
    id: String,
    wsc: WebSocketConnection,
}

#[derive(Clone)]
pub struct WebState {
    #[allow(dead_code)]
    connections: Arc<RwLock<HashMap<String, Connection>>>,
    web_path: PathBuf,
    api: toml::Value,
    node: Arc<RwLock<FullNode<'static>>>,
}

async fn submit_endpoint(mut req: tide::Request<WebState>) -> Result<tide::Response, tide::Error> {
    let tx = request_body(&mut req).await?;
    let validator = req.state().node.read().await;
    validator
        .submit_transaction(tx)
        .await
        .map_err(server_error)?;
    Ok(tide::Response::new(StatusCode::Ok))
}

async fn memos_endpoint(mut req: tide::Request<WebState>) -> Result<tide::Response, tide::Error> {
    let PostMemos { memos, signature } = request_body(&mut req).await?;
    let mut bulletin = req.state().node.write().await;
    let TransactionId(BlockId(block), tx) =
        UrlSegmentValue::parse(req.param("txid").unwrap(), "TaggedBase64")
            .ok_or_else(|| {
                server_error(EspressoError::Param {
                    param: String::from("txid"),
                    msg: String::from(
                        "Valid transaction ID required. Transaction IDs start with TX~.",
                    ),
                })
            })?
            .to()?;
    bulletin
        .post_memos(block as u64, tx as u64, memos, signature)
        .await
        .map_err(server_error)?;
    Ok(tide::Response::new(StatusCode::Ok))
}

async fn form_demonstration(req: tide::Request<WebState>) -> Result<tide::Body, tide::Error> {
    let mut index_html: PathBuf = req.state().web_path.clone();
    index_html.push("index.html");
    Ok(tide::Body::from_file(index_html).await?)
}

// Get the route pattern that matches the URL of a request, and the bindings for parameters in the
// pattern. If no route matches, the error is a documentation string explaining what went wrong.
fn parse_route(
    req: &tide::Request<WebState>,
) -> Result<(String, HashMap<String, RouteBinding>), String> {
    let first_segment = &req
        .url()
        .path_segments()
        .ok_or_else(|| String::from("No path segments"))?
        .next()
        .ok_or_else(|| String::from("Empty path"))?;
    let api = &req.state().api["route"][first_segment];
    let route_patterns = api["PATH"]
        .as_array()
        .expect("Invalid PATH type. Expecting array.");
    let mut arg_doc: String = api["DOC"].as_str().expect("Missing DOC").to_string();
    let mut matching_route_count = 0u64;
    let mut matching_route = String::new();
    let mut bindings: HashMap<String, HashMap<String, RouteBinding>> = HashMap::new();
    for route_pattern in route_patterns.iter() {
        let mut found_literal_mismatch = false;
        let mut argument_parse_failed = false;
        arg_doc.push_str(&format!(
            "\n\nRoute: {}\n--------------------\n",
            &route_pattern.as_str().unwrap()
        ));
        // The `path_segments()` succeeded above, so `unwrap()` is safe.
        let mut req_segments = req.url().path_segments().unwrap();
        for pat_segment in route_pattern
            .as_str()
            .expect("PATH must be an array of strings")
            .split('/')
        {
            // Each route parameter has an associated type. The lookup
            // will only succeed if the current segment is a parameter
            // placeholder, such as :id. Otherwise, it is assumed to
            // be a literal.
            if let Some(segment_type_value) = &api.get(pat_segment) {
                let segment_type = segment_type_value
                    .as_str()
                    .expect("The path pattern must be a string.");
                let req_segment = req_segments.next().unwrap_or("");
                arg_doc.push_str(&format!(
                    "  Argument: {} as type {} and value: {} ",
                    pat_segment, segment_type, req_segment
                ));
                if let Some(value) = UrlSegmentValue::parse(req_segment, segment_type) {
                    let rb = RouteBinding {
                        parameter: pat_segment.to_string(),
                        ptype: UrlSegmentType::from_str(segment_type).unwrap(),
                        value,
                    };
                    bindings
                        .entry(String::from(route_pattern.as_str().unwrap()))
                        .or_default()
                        .insert(pat_segment.to_string(), rb);
                    arg_doc.push_str("(Parse succeeded)\n");
                } else {
                    arg_doc.push_str("(Parse failed)\n");
                    argument_parse_failed = true;
                    // TODO !corbett capture parse failures documentation
                    // UrlSegmentValue::ParseFailed(segment_type, req_segment)
                }
            } else {
                // No type information. Assume pat_segment is a literal.
                let req_segment = req_segments.next().unwrap_or("");
                if req_segment != pat_segment {
                    found_literal_mismatch = true;
                    arg_doc.push_str(&format!(
                        "Request segment {} does not match route segment {}.\n",
                        req_segment, pat_segment
                    ));
                }
                // TODO !corbett else capture the matching literal in bindings
                // TODO !corebtt if the edit distance is small, capture spelling suggestion
            }
        }
        if !found_literal_mismatch {
            arg_doc.push_str(&format!(
                "Literals match for {}\n",
                &route_pattern.as_str().unwrap(),
            ));
        }
        let mut length_matches = false;
        if req_segments.next().is_none() {
            arg_doc.push_str(&format!(
                "Length match for {}\n",
                &route_pattern.as_str().unwrap(),
            ));
            length_matches = true;
        }
        if argument_parse_failed {
            arg_doc.push_str("Argument parsing failed.\n");
        } else {
            arg_doc.push_str("No argument parsing errors!\n");
        }
        if !argument_parse_failed && length_matches && !found_literal_mismatch {
            let route_pattern_str = route_pattern.as_str().unwrap();
            arg_doc.push_str(&format!("Route matches request: {}\n", &route_pattern_str));
            matching_route_count += 1;
            matching_route = String::from(route_pattern_str);
        } else {
            arg_doc.push_str("Route does not match request.\n");
        }
    }
    match matching_route_count {
        0 => {
            arg_doc.push_str("\nNeed documentation");
            Err(arg_doc)
        }
        1 => {
            let route_bindings = bindings.remove(&matching_route).unwrap_or_default();
            Ok((matching_route, route_bindings))
        }
        _ => {
            arg_doc.push_str("\nAmbiguity in api.toml");
            Err(arg_doc)
        }
    }
}

/// Handle API requests defined in api.toml.
///
/// This function duplicates the logic for deciding which route was requested. This
/// is an unfortunate side-effect of defining the routes in an external file.
// todo !corbett Convert the error feedback into HTML
async fn entry_page(req: tide::Request<WebState>) -> Result<tide::Response, tide::Error> {
    match parse_route(&req) {
        Ok((pattern, bindings)) => dispatch_url(req, pattern.as_str(), &bindings).await,
        Err(arg_doc) => Ok(tide::Response::builder(200).body(arg_doc).build()),
    }
}

async fn handle_web_socket(
    req: tide::Request<WebState>,
    #[allow(dead_code)] wsc: WebSocketConnection,
) -> tide::Result<()> {
    match parse_route(&req) {
        Ok((pattern, bindings)) => dispatch_web_socket(req, wsc, pattern.as_str(), &bindings).await,
        Err(arg_doc) => Err(tide::Error::from_str(StatusCode::BadRequest, arg_doc)),
    }
}

// This route is a demonstration of a form with a WebSocket connection
// for asynchronous updates. Once we have useful forms, this can go...
fn add_form_demonstration(web_server: &mut tide::Server<WebState>) {
    web_server
        .at("/transfer/:id/:recipient/:amount")
        .with(WebSocket::new(handle_web_socket))
        .get(form_demonstration);
}

/// Initialize the web server.
pub fn init_web_server(
    options: &NodeOpt,
    node: Arc<RwLock<FullNode<'static>>>,
) -> Result<task::JoinHandle<Result<(), std::io::Error>>, tide::Error> {
    // Take the command line option for the web asset directory path
    // provided it is not empty. Otherwise, construct the default from
    // the executable path.
    let web_path = options.web_path.clone().unwrap_or_else(default_web_path);
    let api_path = options.api_path.clone().unwrap_or_else(default_api_path);
    debug!("Web path: {:?}", web_path);
    let api = disco::load_messages(&api_path);
    let mut web_server = tide::with_state(WebState {
        connections: Default::default(),
        web_path: web_path.clone(),
        api: api.clone(),
        node,
    });
    web_server
        .with(server::trace)
        .with(server::add_error_body::<_, EspressoError>);

    // Define the routes handled by the web server.
    web_server.at("/public").serve_dir(web_path)?;
    web_server.at("/").get(disco::compose_help);

    add_form_demonstration(&mut web_server);

    // Define the routes handled by the validator and bulletin board. Eventually these should have
    // their own services. For demo purposes, since they are not really part of the query service,
    // we just handle them here in a pretty ad hoc fashion.
    web_server.at("/submit").post(submit_endpoint);
    web_server.at("/memos/:txid").post(memos_endpoint);

    // Add routes from a configuration file.
    if let Some(api_map) = api["route"].as_table() {
        api_map.values().for_each(|v| {
            let web_socket = v
                .get("WEB_SOCKET")
                .map(|v| v.as_bool().expect("expected boolean value for WEB_SOCKET"))
                .unwrap_or(false);
            let routes = match &v["PATH"] {
                toml::Value::String(s) => {
                    vec![s.clone()]
                }
                toml::Value::Array(a) => a
                    .iter()
                    .filter_map(|v| {
                        if let Some(s) = v.as_str() {
                            Some(String::from(s))
                        } else {
                            println!("Oops! Array element: {:?}", v);
                            None
                        }
                    })
                    .collect(),
                _ => panic!("Expecting a toml::String or toml::Array, but got: {:?}", &v),
            };
            for path in routes {
                let mut route = web_server.at(&path);
                if web_socket {
                    route.get(WebSocket::new(handle_web_socket));
                } else {
                    route.get(entry_page);
                }
            }
        });
    }

    let port = options.web_server_port;
    let addr = format!("0.0.0.0:{}", port);
    let join_handle = async_std::task::spawn(web_server.listen(addr));
    Ok(join_handle)
}

/// Generate a list of private and public keys. Will return exactly `config.nodes.len()` keys, with a given `config.seed` seed.
pub fn gen_keys(config: &ConsensusConfig) -> Vec<KeyPair> {
    let mut keys = Vec::with_capacity(config.nodes.len());

    for node_id in 0..config.nodes.len() {
        let private = PrivKey::generated_from_seed_indexed(config.seed.0, node_id as u64);
        let public = PubKey::from_private(&private);

        keys.push(KeyPair { public, private })
    }
    keys
}

pub struct KeyPair {
    pub public: PubKey,
    pub private: PrivKey,
}

/// Generate a list of public keys. Will return exactly `config.nodes.len()` keys, with a given `config.seed` seed.
pub fn gen_pub_keys(config: &ConsensusConfig) -> Vec<PubKey> {
    gen_keys(config)
        .into_iter()
        .map(|pair| pair.public)
        .collect()
}

/// Craate a new libp2p network.
#[allow(clippy::too_many_arguments)]
pub async fn new_libp2p_network(
    pubkey: Ed25519Pub,
    bs: Vec<(Option<PeerId>, Multiaddr)>,
    node_id: usize,
    node_type: NetworkNodeType,
    bound_addr: Multiaddr,
    identity: Option<Keypair>,
    consensus_config: &ConsensusConfig,
) -> Result<PLNetwork, NetworkError> {
    let mut config_builder = NetworkNodeConfigBuilder::default();
    // NOTE we may need to change this as we scale
    config_builder
        .replication_factor(NonZeroUsize::new(consensus_config.replication_factor).unwrap());
    config_builder.to_connect_addrs(HashSet::new());
    config_builder.node_type(node_type);
    config_builder.bound_addr(Some(bound_addr));

    if let Some(identity) = identity {
        config_builder.identity(identity);
    }

    let mesh_params =
        // NOTE I'm arbitrarily choosing these.
        match node_type {
            NetworkNodeType::Bootstrap => {
                MeshParams {
                    mesh_n_high: consensus_config.bootstrap_mesh_n_high,
                    mesh_n_low: consensus_config.bootstrap_mesh_n_low,
                    mesh_outbound_min: consensus_config.bootstrap_mesh_outbound_min,
                    mesh_n: consensus_config.bootstrap_mesh_n,
                }
            }
            NetworkNodeType::Regular => {
                MeshParams {
                    mesh_n_high: consensus_config.mesh_n_high,
                    mesh_n_low: consensus_config.mesh_n_low,
                    mesh_outbound_min: consensus_config.mesh_outbound_min,
                    mesh_n: consensus_config.mesh_n,
                }
            },
            NetworkNodeType::Conductor => unreachable!(),
        };

    config_builder.mesh_params(Some(mesh_params));

    let config = config_builder.build().unwrap();

    Libp2pNetwork::new(
        config,
        pubkey,
        Arc::new(RwLock::new(bs)),
        consensus_config.num_bootstrap,
        node_id as usize,
    )
    .await
}

pub async fn init_validator(
    options: &NodeOpt,
    config: &ConsensusConfig,
    priv_key: PrivKey,
    pub_keys: Vec<PubKey>,
    genesis: GenesisState,
    own_id: usize,
    data_source: Arc<RwLock<QueryData>>,
) -> Node {
    debug!("Current node: {}", own_id);

    let num_bootstrap = config.num_bootstrap;

    let mut bootstrap_nodes = vec![];
    for i in 0..num_bootstrap {
        let priv_key = Ed25519Priv::generated_from_seed_indexed(config.seed.0, i as u64);
        let libp2p_priv_key = SecretKey::from_bytes(&mut priv_key.to_bytes()[0..32]).unwrap();
        bootstrap_nodes.push(libp2p_priv_key);
    }

    let bootstrap_priv: Vec<_> = bootstrap_nodes
        .into_iter()
        .enumerate()
        .map(|(idx, kp)| {
            let multiaddr = parse_url(&format!(
                "{}:{}",
                config.nodes[idx].host, config.nodes[idx].port
            ))
            .unwrap();
            (libp2p::identity::Keypair::Ed25519(kp.into()), multiaddr)
        })
        .take(num_bootstrap)
        .collect();

    let mut to_connect_addrs: Vec<_> = bootstrap_priv
        .clone()
        .into_iter()
        .map(|(kp, ma)| (Some(PeerId::from_public_key(&kp.public())), ma))
        .collect();

    let (node_type, own_identity) = if own_id < num_bootstrap {
        // TODO jr
        // <https://github.com/EspressoSystems/espresso/issues/463>
        // When we upgrade to phaselock 0.1.1,
        // we can delete this line. The reason is because
        // 0.1.0 HotShot is overly strict in matching the number of bootstrap nodes.
        // This is fixed on HotShot main
        to_connect_addrs.remove(own_id);
        (
            NetworkNodeType::Bootstrap,
            Some(bootstrap_priv[own_id].0.clone()),
        )
    } else {
        (NetworkNodeType::Regular, None)
    };

    // hotshot requires this threshold to be at least 2/3rd of the nodes for safety guarantee reasons
    let threshold = ((config.nodes.len() as u64 * 2) / 3) + 1;

    let own_network = new_libp2p_network(
        pub_keys[own_id].clone(),
        to_connect_addrs,
        own_id as usize,
        node_type,
        parse_url(&format!("0.0.0.0:{:?}", config.nodes[own_id].port)).unwrap(),
        own_identity,
        config,
    )
    .await
    .unwrap();

    let known_nodes = pub_keys.clone();

    debug!("All nodes connected to network");

    // Initialize the state and hotshot
    init_hotshot(
        options,
        known_nodes,
        priv_key,
        threshold,
        own_id as u64,
        own_network,
        options.full,
        genesis,
        data_source,
        num_bootstrap,
    )
    .await
}<|MERGE_RESOLUTION|>--- conflicted
+++ resolved
@@ -10,10 +10,6 @@
 // You should have received a copy of the GNU General Public License along with this program. If not,
 // see <https://www.gnu.org/licenses/>.
 
-<<<<<<< HEAD
-// Copyright © 2021 Translucence Research, Inc. All rights reserved.
-=======
->>>>>>> f49f40e4
 #![deny(warnings)]
 #![allow(clippy::format_push_string)]
 
@@ -592,15 +588,9 @@
         timeout_ratio: (11, 10),
         round_start_delay: 1,
         start_delay: 1,
-<<<<<<< HEAD
-        propose_min_round_time: Duration::from_secs(0),
-        propose_max_round_time: Duration::from_secs(10),
-        num_bootstrap,
-=======
         propose_min_round_time: options.min_propose_time(),
         propose_max_round_time: options.max_propose_time(),
-        num_bootstrap: 0, // no-op for WSNetwork, will be used by libp2p in the future
->>>>>>> f49f40e4
+        num_bootstrap,
     };
     debug!(?config);
     let genesis = ElaboratedBlock::default();

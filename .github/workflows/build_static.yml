# Copyright (c) 2022 Espresso Systems (espressosys.com)
# This file is part of the Espresso library.
#
# This program is free software: you can redistribute it and/or modify it under the terms of the GNU
# General Public License as published by the Free Software Foundation, either version 3 of the
# License, or (at your option) any later version.
# This program is distributed in the hope that it will be useful, but WITHOUT ANY WARRANTY; without
# even the implied warranty of MERCHANTABILITY or FITNESS FOR A PARTICULAR PURPOSE. See the GNU
# General Public License for more details.
# You should have received a copy of the GNU General Public License along with this program. If not,
# see <https://www.gnu.org/licenses/>.

name: Static Build

on:
  push:
    branches:
      - main
      - release-*
    tags:
      # YYYYMMDD
      - "20[0-9][0-9][0-1][0-9][0-3][0-9]*"
  pull_request:
    branches:
      - main
      - release-*
  schedule:
    - cron: "0 0 * * 1"
  workflow_dispatch:

jobs:
  static-build:
    runs-on: [self-hosted, X64]
    container:
      image: ghcr.io/espressosystems/nix:main
      volumes:
        - github_nix:/nix
    steps:
      - name: Configure Git
        run: |
          git config --global url."https://ancient123:${{ secrets.ORG_GITHUB_PAT }}@github.com/".insteadOf git://github.com/
          git config --global url."https://ancient123:${{ secrets.ORG_GITHUB_PAT }}@github.com/".insteadOf ssh://git@github.com/

      - name: Checkout Repository
        uses: actions/checkout@v3

      - uses: cachix/cachix-action@v10
        with:
          name: espresso-systems-private
          authToken: "${{ secrets.CACHIX_AUTH_TOKEN }}"

      - name: Cache cargo
        uses: actions/cache@v2
        with:
          path: |
            ~/.cargo/registry/index
            ~/.cargo/registry/cache
            ~/.cargo/git
            target
          key: espresso-static-v1-${{ hashFiles('Cargo.lock') }}

      - name: Fix Git Security Issue
        run: git config --global --add safe.directory "$PWD"

<<<<<<< HEAD
      - name: Quick Test Static Build
        timeout-minutes: 60
        run: |
          ulimit -n 4096
          nix develop .#staticShell --option sandbox relaxed -c cargo run --release --bin multi_machine_automation -- --num-nodes 7 --num-txn 3 --cdn tcp://localhost:40000 --verbose --reset-store-state
=======
      # - name: Quick Test Static Build
      #   timeout-minutes: 60
      #   run: |
      #     ulimit -n 4096
      #     nix develop .#staticShell --option sandbox relaxed -c cargo run --release --bin multi-machine-automation -- --num-nodes 7 --num-txns 3 --verbose --reset-store-state
>>>>>>> 5d9f1bf4

      - name: Compile all executables
        timeout-minutes: 60
        run: |
          nix develop .#staticShell --option sandbox relaxed -c cargo build --release

      # prune all untagged artifacts besides the most recent 5.
      # BREAKING BUILD AS OF 2022-07-01
      #- uses: c-hive/gha-remove-artifacts@v1
      #  if: ${{ github.event_name != 'pull_request' }}
      #  name: Garbage collect old artifacts
      #  with:
      #    skip-tags: true
      #    skip-recent: 5
      #    GITHUB_TOKEN: ${{ secrets.ORG_GITHUB_PAT }}
      #    age: '0 day'

      - name: Upload address book artifact
        uses: actions/upload-artifact@v3
        with:
          name: x86_64-unknown-linux-musl-services
          path: |
            target/x86_64-unknown-linux-musl/release/address-book
            target/x86_64-unknown-linux-musl/release/espresso-validator
            target/x86_64-unknown-linux-musl/release/faucet
            target/x86_64-unknown-linux-musl/release/random-wallet

  static-dockers:
    runs-on: ubuntu-latest
    needs: static-build
    steps:
      - name: Checkout Repository
        uses: actions/checkout@v3

      - name: Download address-book executable
        uses: actions/download-artifact@v3
        with:
          name: x86_64-unknown-linux-musl-services
          path: target/x86_64-unknown-linux-musl/release/

      - name: Setup Docker BuildKit (buildx)
        uses: docker/setup-buildx-action@v2

      - name: Login to Github Container Repo
        uses: docker/login-action@v2
        if: github.event_name != 'pull_request'
        with:
          registry: ghcr.io
          username: ${{ github.repository_owner }}
          password: ${{ secrets.GITHUB_TOKEN }}

      - name: Generate address-book docker metadata
        uses: docker/metadata-action@v3
        id: ab
        with:
          images: ghcr.io/espressosystems/espresso/address-book

      - name: Generate faucet docker metadata
        uses: docker/metadata-action@v3
        id: faucet
        with:
          images: ghcr.io/espressosystems/espresso/faucet

      - name: Generate validator docker metadata
        uses: docker/metadata-action@v3
        id: validator
        with:
          images: ghcr.io/espressosystems/espresso/validator

      - name: Generate random wallet docker metadata
        uses: docker/metadata-action@v3
        id: random-wallet
        with:
          images: ghcr.io/espressosystems/espresso/random-wallet

      - name: Build and push address book docker
        uses: docker/build-push-action@v3
        with:
          context: ./
          file: ./docker/address-book.Dockerfile
          platforms: linux/amd64
          push: ${{ github.event_name != 'pull_request' }}
          tags: ${{ steps.ab.outputs.tags }}
          labels: ${{ steps.ab.outputs.labels }}

      - name: Build and push faucet docker
        uses: docker/build-push-action@v3
        with:
          context: ./
          file: ./docker/faucet.Dockerfile
          platforms: linux/amd64
          push: ${{ github.event_name != 'pull_request' }}
          tags: ${{ steps.faucet.outputs.tags }}
          labels: ${{ steps.faucet.outputs.labels }}

      - name: Build and push validator docker
        uses: docker/build-push-action@v3
        with:
          context: ./
          file: ./docker/validator.Dockerfile
          platforms: linux/amd64
          push: ${{ github.event_name != 'pull_request' }}
          tags: ${{ steps.validator.outputs.tags }}
          labels: ${{ steps.validator.outputs.labels }}

      - name: Build and push random wallet docker
        uses: docker/build-push-action@v3
        with:
          context: ./
          file: ./docker/random-wallet.Dockerfile
          platforms: linux/amd64
          push: ${{ github.event_name != 'pull_request' }}
          tags: ${{ steps.random-wallet.outputs.tags }}
          labels: ${{ steps.random-wallet.outputs.labels }}<|MERGE_RESOLUTION|>--- conflicted
+++ resolved
@@ -62,19 +62,11 @@
       - name: Fix Git Security Issue
         run: git config --global --add safe.directory "$PWD"
 
-<<<<<<< HEAD
       - name: Quick Test Static Build
         timeout-minutes: 60
         run: |
           ulimit -n 4096
-          nix develop .#staticShell --option sandbox relaxed -c cargo run --release --bin multi_machine_automation -- --num-nodes 7 --num-txn 3 --cdn tcp://localhost:40000 --verbose --reset-store-state
-=======
-      # - name: Quick Test Static Build
-      #   timeout-minutes: 60
-      #   run: |
-      #     ulimit -n 4096
-      #     nix develop .#staticShell --option sandbox relaxed -c cargo run --release --bin multi-machine-automation -- --num-nodes 7 --num-txns 3 --verbose --reset-store-state
->>>>>>> 5d9f1bf4
+          nix develop .#staticShell --option sandbox relaxed -c cargo run --release --bin multi-machine-automation -- --num-nodes 7 --num-txn 3 --cdn tcp://localhost:40000 --verbose --reset-store-state
 
       - name: Compile all executables
         timeout-minutes: 60

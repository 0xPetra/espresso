# Copyright (c) 2022 Espresso Systems (espressosys.com)
# This file is part of the Espresso library.
#
# This program is free software: you can redistribute it and/or modify it under the terms of the GNU
# General Public License as published by the Free Software Foundation, either version 3 of the
# License, or (at your option) any later version.
# This program is distributed in the hope that it will be useful, but WITHOUT ANY WARRANTY; without
# even the implied warranty of MERCHANTABILITY or FITNESS FOR A PARTICULAR PURPOSE. See the GNU
# General Public License for more details.
# You should have received a copy of the GNU General Public License along with this program. If not,
# see <https://www.gnu.org/licenses/>.

[package]
name = "address-book"
version = "0.1.0"
authors = ["Espresso Systems <hello@espressosys.com>"]
edition = "2021"
description = "Web server that maintains a persistent mapping from user addresses to user public keys"
license = "GPL-3.0-or-later"
default-run = "address-book"

[[bin]]
name = "address-book"
path = "src/main.rs"
doc = false

[dependencies]
#portpicker = "0.1"
async-std = { version = "1.8.0", features = ["attributes"] }
bincode = "1.3.3"
clap = { version = "4.0", features = ["derive"] }
config = "0.13.1"
dirs = "4.0.0"
espresso-systems-common = { git = "ssh://git@github.com/EspressoSystems/espresso-systems-common.git", tag = "0.2.0" }
futures = "0.3.21"
hex = "0.4.3"
itertools = "0.10.3"
jf-cap = { features = ["std"], git = "https://github.com/EspressoSystems/cap.git", branch = "testnet-v1" }
once_cell = "1"
rand = "0.8.5"
rand_chacha = "0.3.1"
serde = { version = "1.0", features = ["derive"] }
serde_json = "1.0"
signal-hook = "0.3.14"
snafu = { version = "0.7", features = ["backtraces"] }
<<<<<<< HEAD
strum = "0.20"
strum_macros = "0.20.1"
tagged-base64 = { git = "https://github.com/EspressoSystems/tagged-base64.git", tag = "0.2.1" }
tempdir = "0.3.7"
=======
strum = "0.24"
strum_macros = "0.24"
surf = "2.3.2"
tagged-base64 = { git = "https://github.com/EspressoSystems/tagged-base64.git", tag = "0.2.1" }
tempdir = "0.3.7"
tide = { version = "0.16.0", default-features = false }
>>>>>>> 98371efa
tide-disco = { git = "ssh://git@github.com/EspressoSystems/tide-disco.git", tag = "v0.3.1" }
tide-websockets = "0.4.0"
toml = "0.5"
tracing = "0.1.35"
tracing-futures = "0.2"
tracing-subscriber = { version = "0.3.10", features = ["env-filter", "json"] }

[target.'cfg(not(windows))'.dependencies]
signal-hook-async-std = "0.2.2"

[dev-dependencies]
portpicker = "0.1"
surf-disco = { git = "ssh://git@github.com/EspressoSystems/surf-disco.git", branch = "main" }<|MERGE_RESOLUTION|>--- conflicted
+++ resolved
@@ -43,19 +43,10 @@
 serde_json = "1.0"
 signal-hook = "0.3.14"
 snafu = { version = "0.7", features = ["backtraces"] }
-<<<<<<< HEAD
-strum = "0.20"
-strum_macros = "0.20.1"
+strum = "0.24"
+strum_macros = "0.24"
 tagged-base64 = { git = "https://github.com/EspressoSystems/tagged-base64.git", tag = "0.2.1" }
 tempdir = "0.3.7"
-=======
-strum = "0.24"
-strum_macros = "0.24"
-surf = "2.3.2"
-tagged-base64 = { git = "https://github.com/EspressoSystems/tagged-base64.git", tag = "0.2.1" }
-tempdir = "0.3.7"
-tide = { version = "0.16.0", default-features = false }
->>>>>>> 98371efa
 tide-disco = { git = "ssh://git@github.com/EspressoSystems/tide-disco.git", tag = "v0.3.1" }
 tide-websockets = "0.4.0"
 toml = "0.5"
